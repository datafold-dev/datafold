--- conflicted
+++ resolved
@@ -157,11 +157,7 @@
 	choco install $(_DOCDEPS)
 endif
 
-<<<<<<< HEAD
 #devenv: @ Setup full development environment by executing target s 'install_devdeps' and 'install_docdeps'
-=======
-#devenv: @ Set up development environment (executing targets 'install_devdeps' and 'install_docdeps')
->>>>>>> 7d38d178
 devenv: install_devdeps install_docdeps
 
 #versions: @ Show current datafold version and of the essential dependencies.
