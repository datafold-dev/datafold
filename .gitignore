# IDE 
.idea/

# Install files
dist/
build/
datafold.egg-info/

# Python files
*.p
*.pyc
__pycache__/
.mypy_cache/
.ipynb_checkpoints/

<<<<<<< HEAD
# Sphinx files 
build/


# General files
*.mat
=======
# General files and folders
*.mat
*.zip
*.csv
examples/untracked/
>>>>>>> 5390045a
<|MERGE_RESOLUTION|>--- conflicted
+++ resolved
@@ -1,5 +1,6 @@
 # IDE 
 .idea/
+
 
 # Install files
 dist/
@@ -13,17 +14,12 @@
 .mypy_cache/
 .ipynb_checkpoints/
 
-<<<<<<< HEAD
-# Sphinx files 
+# General files and folders
+# Sphinx files
 build/
-
 
 # General files
 *.mat
-=======
-# General files and folders
-*.mat
 *.zip
 *.csv
-examples/untracked/
->>>>>>> 5390045a
+examples/untracked/