--- conflicted
+++ resolved
@@ -1,8 +1,4 @@
-<<<<<<< HEAD
-image: ./Dockerfile
-=======
 image: registry.gitlab.com/miclaraia/datafold
->>>>>>> c7a661fa
 
 stages:
   - setup
