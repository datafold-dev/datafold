from typing import Any, List, Optional, Union

import numpy as np
from qpsolvers import solve_qp

from datafold.appfold import EDMDControl
from datafold.dynfold.base import InitialConditionType, TransformType
from datafold.utils.general import if1dim_colvec


class KoopmanMPC:
    """
    Class to implement Lifting based Model Predictive Control

    Given a linear controlled model evolving at timestep :math:`k`

    .. math::
        x_{k+1}=Ax_k + Bu_k
        x \in \mathbb{R}^{N}; A \in \mathbb{R}^{[N \times N]};
        u \in \mathbb{R}^{m}; B \in \mathbb{R}^{[N \times m]};

    the class can construct control input :math:`u` to track a given reference
    :math:`y_r` (see :py:func:`.generate_control_signal`).

    The resulting control input is chosen such as to minimize

    .. math::
        J = z_{N_p}^TQ_{N_p}z_{N_p} + \sum_{k=0}^{N_p-1} z_k^T Q z_k + u_k^T R u_k

    and requiring :math:`z` to satisfy the state bounds and :math:`u` the input bounds

    Parameters
    ----------
    predictor : EDMDControl
        Prediction model to use, must be already fitted.
        See also: :py:class:`.EDMDControl`
    horizon : int
        prediction horizon, number of timesteps to predict, :math:`N_p`
    state_bounds : np.ndarray(shape=(n,2))
        [[x1max, x1min],
         ...
         [xnmax, xnmin]]
    input_bounds : np.ndarray(shape=(m,2))
        [[u1max, u1min],
         ...
         [ummax, ummin]]
    qois : List[str] | List[int], optional
        Quantities of interest - the state to be controlled via the reference.
        It is used to form matrix :math:`C \in \mathbb{R}^{[n \times N]}`,
        where :math:`n` is the number of quantities of interest and  :math:`N`
        is the lifted state size such that :math:`z=Cx`

        Example:
        ["z1",...,"zn"] or [index("z1"), ..., index("zn")]
    cost_running : float | np.ndarray(shape=(1,n)), optional, by default 0.1
        Quadratic cost of the state for internal time steps :math:`Q`.
        If float, the same cost will be applied to all state dimensions.
    cost_terminal : float | np.ndarray(shape=(1,n)), optional, by default 100
        Quadratic cost of the state at the end of the preidction :math:`Q_{N_p}`.
        If float, the same cost will be applied to all state dimensions.
    cost_input : float | np.ndarray(shape=(1,n)), optional, by default 0.01
        Quadratic cost of the input :math:`R`.
        If float, the same cost will be applied to all input dimensions.

    Attributes
    ----------

    H : np.ndarray
        Quadratic cost/weight term for the input.
    h : np.ndarray
        Linear cost/weight term for the input.
    G : np.ndarray
        Linear cost/weight term for the initial state.
    Y : np.ndarray
        Linear cost/weight term for the reference state.
    M : np.ndarray
        Linear constraint weight for the initial state.
    c : np.ndarray
        Linear constraint.

    """

    def __init__(
        self,
        predictor: EDMDControl,
        horizon: int,
        state_bounds: np.ndarray,
        input_bounds: np.ndarray,
        qois: Optional[Union[List[str], List[int]]] = None,
        cost_running: Optional[Union[float, np.ndarray]] = 0.1,
        cost_terminal: Optional[Union[float, np.ndarray]] = 100,
        cost_input: Optional[Union[float, np.ndarray]] = 0.01,
    ) -> None:
        # utilize the lifting functions from EDMD
        self.lifting_function = predictor.transform

        # define default values of properties
        self.horizon = horizon

        self.cost_running = cost_running
        self.cost_terminal = cost_terminal
        self.cost_input = cost_input

        self.A = predictor.sys_matrix
        self.B = predictor.control_matrix
        self.lifted_state_size, self.input_size = self.B.shape
        self.state_size = len(predictor.state_columns)

        # setup conversion from lifted state to output quantities of interest
        self.Cb, self.output_size = self._setup_qois(qois, predictor)

        try:
            self.input_bounds = input_bounds.reshape(self.input_size, 2)
            self.state_bounds = state_bounds.reshape(self.output_size, 2)
        except ValueError as e:
            raise ValueError("the bounds should be ") from e

        self.H, self.h, self.G, self.Y, self.L, self.M, self.c = self._setup_optimizer()

    def _setup_qois(self, qois, predictor):

        # handle default case
        if qois is None:
            output_size = self.state_size
            C = np.zeros((output_size, self.lifted_state_size))
            C[:output_size, :output_size] = np.eye(output_size)
            Cb = np.kron(np.eye(self.horizon + 1), C)
            return Cb, output_size

        if not isinstance(qois, list):
            raise ValueError("qois should be a list of strings or ints")

        output_size = len(qois)
        if output_size <= 0 or output_size > self.state_size:
            raise ValueError(
                "qois should satisfy 0 < len(qois) <= state_size."
            )
        qtype = str if isinstance(qois[0], str) else int

        C = np.zeros((output_size, self.lifted_state_size))
        ixs = []
        for qoi in qois:
            try:
                qoi = qtype(qoi)
            except (TypeError, ValueError) as e:
                raise ValueError(
                    f"Entries in qoi should be only strings or ints (is {qoi})."
                ) from e
            try:
                if qtype is str:
                    ixs.append(predictor.state_columns.index(qoi))
                else:
                    assert qoi < self.state_size
                    ixs.append(qoi)
            except (ValueError, AssertionError):
                raise ValueError(
                    f"Entries in qois should be contained in the predictor state (is {qoi})."
                )

        for i, ix in enumerate(ixs):
            C[i, ix] = 1.0

        Cb = np.kron(np.eye(self.horizon + 1), C)

        return Cb, output_size

    def _setup_optimizer(self):
        # implements relevant parts of korda-mezic-2018 for setting up the optimization problem

        Ab, Bb = self._create_evolution_matrices()
        Q, q, R, r = self._create_cost_matrices()
        F, E, c = self._create_constraint_matrices()

        H = R + Bb.T @ Q @ Bb
        h = r + Bb.T @ q
        G = 2 * Ab.T @ Q @ Bb
        Y = 2 * Q @ Bb

        L = F + E @ Bb
        M = E @ Ab

        return H, h, G, Y, L, M, c

    def _create_evolution_matrices(self):
        # implemenets appendix from korda-mezic-2018
        # same as Sabin 2.44
        Np = self.horizon
        N = self.lifted_state_size
        m = self.input_size
        A = self.A
        B = self.B
        Ab = np.eye((Np + 1) * N, N)
        Bb = np.zeros(((Np + 1) * N, Np * m))

        for i in range(Np):
            Ab[(i + 1) * N : (i + 2) * N, :] = A @ Ab[i * N : (i + 1) * N, :]
            Bb[(i + 1) * N : (i + 2) * N, i * m : (i + 1) * m] = B
            if i > 0:
                Bb[(i + 1) * N : (i + 2) * N, : i * m] = (
                    A @ Bb[i * N : (i + 1) * N, : i * m]
                )

        # transform the evolution matrices from the lifted to the referenced state
        return self.Cb @ Ab, self.Cb @ Bb

    def _create_constraint_matrices(self):
        # implemenets appendix from korda-mezic-2018
        # same as Sabin 2.44, assuming
        # bounds vector is ordered [zmax; -zmin; umax; -umin]
        Np = self.horizon
        N = self.output_size
        m = self.input_size

        # constraint equations
        E = np.vstack([np.eye(N), -np.eye(N), np.zeros((2 * m, N))])
        Eb = np.kron(np.eye(Np + 1), E)

        F = np.vstack([np.zeros((2 * N, m)), np.eye(m), -np.eye(m)])
        Fb = np.vstack([np.kron(np.eye(Np), F), np.zeros((2 * (N + m), m * Np))])

        # constraint
        c = np.zeros((1, 2 * (N + m)))
        c[:, :N] = self.state_bounds[:, 0]
        c[:, N : 2 * N] = -self.state_bounds[:, 1]
        c[:, 2 * N : 2 * N + m] = self.input_bounds[:, 0]
        c[:, 2 * N + m :] = -self.input_bounds[:, 1]
        c = c.T
        cb = np.tile(c, (Np + 1, 1))

        return Fb, Eb, cb

    def _cost_to_array(self, cost: Union[float, np.ndarray], N: int):
        if isinstance(cost, np.ndarray):
            try:
                cost = cost.flatten()
                assert len(cost) == N
            except AssertionError:
                raise ValueError(f"Cost should have length {N}, received {len(cost)}.")
            return cost
        else:
            try:
                cost = float(cost)
            except:
                raise ValueError(
                    f"Cost must be numeric value or array, received {cost}."
                )
            return np.ones(N) * cost

    def _create_cost_matrices(self):
        # implemenets appendix from korda-mezic-2018
        # same as Sabin 2.44
        Np = self.horizon
        N = self.output_size
        m = self.input_size

        # optimization - linear
        # assume linear optimization term is 0
        # TODO: improve or set h = 0
        q = np.zeros((N * (Np + 1), 1))
        r = np.zeros((m * Np, 1))

        # optimization - quadratic
        # assuming only autocorrelation
        vec_running = self._cost_to_array(self.cost_running, N)
        vec_terminal = self._cost_to_array(self.cost_terminal, N)
        vec_input = self._cost_to_array(self.cost_input, m)

        Qb = np.diag(np.hstack([np.tile(vec_running, Np), vec_terminal]))

        Rb = np.diag(np.tile(vec_input, Np))

        return Qb, q, Rb, r

    def generate_control_signal(
        self, initial_conditions: InitialConditionType, reference: TransformType
    ) -> np.ndarray:
        """
        Method to generate a control sequence, given some initial conditions and a reference trajectory,
        as in Korda-Mezic, Algorithm 1. This method solves thefollowing optimization problem (Korda-Mezic, Equation 24).

        .. math::
            \text{minimize : } U^{T} H U^{T} + h^{T} + z_0^{T} GU - y_{r}^{T} U
            \text{subject to : } LU + Mz_{0} \leq c
            \text{parameter : } z_{0} = \Psi(x_{k})

        Here, :math:`U` is the optimal control sequence to be estimated.

        Parameters
        ----------
        initial_conditions : TSCDataFrame or np.ndarray
            Initial conditions for the model
        reference : np.ndarray
            Reference trajectory. Required to optimize the control sequence

        Returns
        -------
        U : np.ndarray(shape=(horizon,1))
            Sequence of control inputs.

        Raises
        ------
        ValueError
            In case of mis-shaped input
        """
<<<<<<< HEAD
        z0 = self.lifting_function(initial_conditions)
        z0 = if1dim_colvec(z0)
=======
        # implement the generation of control signal as in Korda-Mezic, Algorithm 1.

        z0 = self.lifting_function(ic)
        z0 = if1dim_colvec(np.array(z0))
>>>>>>> f3f2adb8

        try:
            z0 = z0.reshape(self.lifted_state_size, 1)
        except ValueError as e:
            raise ValueError(
                "The initial state should match the shape of the system state before the lifting."
            ) from e

        try:
            yr = np.array(reference)
            assert yr.shape[1] == self.output_size
            yr = yr.reshape(((self.horizon + 1) * self.output_size, 1))
        except:
            raise ValueError(
                "The reference signal should be a frame or array with n (output_size) columns and  Np (prediction horizon) rows."
            )

        # check for positive-definiteness, as the optimizer requires it.
        try:
            np.linalg.cholesky(self.H)
        except np.linalg.LinAlgError:
            self.H = np.dot(self.H.T, self.H)

        U = solve_qp(
            P=self.H,
            q=(self.h.T + z0.T @ self.G - yr.T @ self.Y).flatten(),
            G=self.L,
            h=(self.c - self.M @ z0).flatten(),
            A=None,
            b=None,
            solver="quadprog",
        )

        if U is None:
            raise ValueError("The solver did not converge.")

        return U<|MERGE_RESOLUTION|>--- conflicted
+++ resolved
@@ -132,9 +132,7 @@
 
         output_size = len(qois)
         if output_size <= 0 or output_size > self.state_size:
-            raise ValueError(
-                "qois should satisfy 0 < len(qois) <= state_size."
-            )
+            raise ValueError("qois should satisfy 0 < len(qois) <= state_size.")
         qtype = str if isinstance(qois[0], str) else int
 
         C = np.zeros((output_size, self.lifted_state_size))
@@ -302,15 +300,8 @@
         ValueError
             In case of mis-shaped input
         """
-<<<<<<< HEAD
         z0 = self.lifting_function(initial_conditions)
         z0 = if1dim_colvec(z0)
-=======
-        # implement the generation of control signal as in Korda-Mezic, Algorithm 1.
-
-        z0 = self.lifting_function(ic)
-        z0 = if1dim_colvec(np.array(z0))
->>>>>>> f3f2adb8
 
         try:
             z0 = z0.reshape(self.lifted_state_size, 1)
