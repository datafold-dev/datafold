import warnings
<<<<<<< HEAD
from typing import Any, List, Optional, Tuple, Union
=======
from typing import List, Optional, Tuple, Union
>>>>>>> 91dca358

import numpy as np
import pandas as pd
from scipy.integrate import solve_ivp
from scipy.interpolate import interp1d
from scipy.optimize import minimize

from datafold.appfold import EDMDControl
from datafold.dynfold.base import InitialConditionType, TransformType
from datafold.utils.general import if1dim_colvec

try:
    import quadprog  # noqa: F401
    from qpsolvers import solve_qp
except ImportError:
    solve_qp = None


class LinearKMPC:
    r"""
    Class to implement Lifting based Model Predictive Control

    Given a linear controlled model evolving at timestep :math:`k`

    .. math::
        x_{k+1}=Ax_k + Bu_k
        x \in \mathbb{R}^{N}; A \in \mathbb{R}^{[N \times N]};
        u \in \mathbb{R}^{m}; B \in \mathbb{R}^{[N \times m]};

    the class can construct control input :math:`u` to track a given reference
    :math:`y_r` (see :py:func:`.generate_control_signal`).

    The resulting control input is chosen such as to minimize

    .. math::
        J = z_{N_p}^TQ_{N_p}z_{N_p} + \sum_{k=0}^{N_p-1} z_k^T Q z_k + u_k^T R u_k

    and requiring :math:`z` to satisfy the state bounds and :math:`u` the input bounds

    Parameters
    ----------
    predictor : EDMDControl(dmd_model=DMDControl)
        Prediction model to use, must be already fitted.
        The underlying DMDModel should be based on a LinearControlledDynamicalSystem
        See also: :py:class:`.EDMDControl`, :py:class:`.DMDControl`
    horizon : int
        prediction horizon, number of timesteps to predict, :math:`N_p`
    state_bounds : np.ndarray(shape=(n,2))
        [[x1max, x1min],
         ...
         [xnmax, xnmin]]
    input_bounds : np.ndarray(shape=(m,2))
        [[u1max, u1min],
         ...
         [ummax, ummin]]
    qois : List[str] | List[int], optional
        Quantities of interest - the state to be controlled via the reference.
        It is used to form matrix :math:`C \in \mathbb{R}^{[n \times N]}`,
        where :math:`n` is the number of quantities of interest and  :math:`N`
        is the lifted state size such that :math:`z=Cx`

        Example:
        ["z1",...,"zn"] or [index("z1"), ..., index("zn")]
    cost_running : float | np.ndarray(shape=(1,n)), optional, by default 0.1
        Quadratic cost of the state for internal time steps :math:`Q`.
        If float, the same cost will be applied to all state dimensions.
    cost_terminal : float | np.ndarray(shape=(1,n)), optional, by default 100
        Quadratic cost of the state at the end of the preidction :math:`Q_{N_p}`.
        If float, the same cost will be applied to all state dimensions.
    cost_input : float | np.ndarray(shape=(1,n)), optional, by default 0.01
        Quadratic cost of the input :math:`R`.
        If float, the same cost will be applied to all input dimensions.

    Attributes
    ----------

    H : np.ndarray
        Quadratic cost/weight term for the input.
    h : np.ndarray
        Linear cost/weight term for the input.
    G : np.ndarray
        Linear cost/weight term for the initial state.
    Y : np.ndarray
        Linear cost/weight term for the reference state.
    M : np.ndarray
        Linear constraint weight for the initial state.
    c : np.ndarray
        Linear constraint.

    References
    ----------

    :cite:`korda-2018`
    """

    def __init__(
        self,
        predictor: EDMDControl,
        horizon: int,
        state_bounds: np.ndarray,
        input_bounds: np.ndarray,
        qois: Optional[Union[List[str], List[int]]] = None,
        cost_running: Optional[Union[float, np.ndarray]] = 0.1,
        cost_terminal: Optional[Union[float, np.ndarray]] = 100,
        cost_input: Optional[Union[float, np.ndarray]] = 0.01,
    ) -> None:
        if solve_qp is None:
            raise ImportError(
                "The optional dependencies qpsolvers and quadprog are required "
                "for LinearKMPC. They can be installed using option mpc. "
                "E.g. `pip install datafold[mpc]`"
            )

        # utilize the lifting functions from EDMD
        self.lifting_function = predictor.transform

        # define default values of properties
        self.horizon = horizon

        self.cost_running = cost_running
        self.cost_terminal = cost_terminal
        self.cost_input = cost_input

        self.A = predictor.sys_matrix
        self.B = predictor.control_matrix
        try:
            self.lifted_state_size, self.input_size = self.B.shape
        except ValueError:
            raise TypeError(
                "The shape of the control matrix is not as expected. "
                "This is likely due to an incompatible dmd_model type of the predictor. "
                "The predictor.dmd_model should support linear controlled systems "
                "(e.g. DMDControl)."
            )
        self.state_size = len(predictor.feature_names_in_)

        # setup conversion from lifted state to output quantities of interest
        self.Cb, self.output_size = self._setup_qois(qois, predictor)

        try:
            self.input_bounds = input_bounds.reshape(self.input_size, 2)
            self.state_bounds = state_bounds.reshape(self.output_size, 2)
        except ValueError as e:
            raise ValueError("the bounds should be ") from e

        self.H, self.h, self.G, self.Y, self.L, self.M, self.c = self._setup_optimizer()

        # check for positive-definiteness, as the optimizer requires it.
        try:
            np.linalg.cholesky(self.H)
        except np.linalg.LinAlgError:
            warnings.warn(
                "Cost matrix H is not positive-definite, using H^T@H instead."
            )
            self.H = np.dot(self.H.T, self.H)

    def _setup_qois(self, qois, predictor):

        # handle default case
        if qois is None:
            output_size = self.state_size
            C = np.zeros((output_size, self.lifted_state_size))
            C[:output_size, :output_size] = np.eye(output_size)
            Cb = np.kron(np.eye(self.horizon + 1), C)
            return Cb, output_size

        if not isinstance(qois, list):
            raise ValueError("qois should be a list of strings or ints")

        output_size = len(qois)
        if output_size <= 0 or output_size > self.state_size:
            raise ValueError("qois should satisfy 0 < len(qois) <= state_size.")
        qtype = str if isinstance(qois[0], str) else int

        C = np.zeros((output_size, self.lifted_state_size))
        ixs = []
        for qoi in qois:
            try:
                qoi = qtype(qoi)
            except (TypeError, ValueError) as e:
                raise ValueError(
                    f"Entries in qoi should be only strings or ints (is {qoi})."
                ) from e
            try:
                if qtype is str:
                    ixs.append(list(predictor.feature_names_in_).index(qoi))
                else:
                    assert qoi < self.state_size
                    ixs.append(qoi)
            except (ValueError, AssertionError):
                raise ValueError(
                    f"Entries in qois should be contained in the predictor state (is {qoi})."
                )

        for i, ix in enumerate(ixs):
            C[i, ix] = 1.0

        Cb = np.kron(np.eye(self.horizon + 1), C)

        return Cb, output_size

    def _setup_optimizer(self):
        # implements relevant part of :cite:`korda-2018` to set up the optimization problem

        Ab, Bb = self._create_evolution_matrices()
        Q, q, R, r = self._create_cost_matrices()
        F, E, c = self._create_constraint_matrices()

        H = R + Bb.T @ Q @ Bb
        h = r + Bb.T @ q
        G = 2 * Ab.T @ Q @ Bb
        Y = 2 * Q @ Bb

        L = F + E @ Bb
        M = E @ Ab

        return H, h, G, Y, L, M, c

    def _create_evolution_matrices(self):
        # implemenets appendix from :cite:`korda-2018`
        # same as Sabin 2.44
        Np = self.horizon
        N = self.lifted_state_size
        m = self.input_size
        A = self.A
        B = self.B
        Ab = np.eye((Np + 1) * N, N)
        Bb = np.zeros(((Np + 1) * N, Np * m))

        for i in range(Np):
            Ab[(i + 1) * N : (i + 2) * N, :] = A @ Ab[i * N : (i + 1) * N, :]
            Bb[(i + 1) * N : (i + 2) * N, i * m : (i + 1) * m] = B
            if i > 0:
                Bb[(i + 1) * N : (i + 2) * N, : i * m] = (
                    A @ Bb[i * N : (i + 1) * N, : i * m]
                )

        # transform the evolution matrices from the lifted to the referenced state
        return self.Cb @ Ab, self.Cb @ Bb

    def _create_constraint_matrices(self):
        # implemenets appendix from :cite:`korda-2018`
        # same as Sabin 2.44, assuming
        # bounds vector is ordered [zmax; -zmin; umax; -umin]
        Np = self.horizon
        N = self.output_size
        m = self.input_size

        # constraint equations
        E = np.vstack([np.eye(N), -np.eye(N), np.zeros((2 * m, N))])
        Eb = np.kron(np.eye(Np + 1), E)

        F = np.vstack([np.zeros((2 * N, m)), np.eye(m), -np.eye(m)])
        Fb = np.vstack([np.kron(np.eye(Np), F), np.zeros((2 * (N + m), m * Np))])

        # constraint
        c = np.zeros((1, 2 * (N + m)))
        c[:, :N] = self.state_bounds[:, 0]
        c[:, N : 2 * N] = -self.state_bounds[:, 1]
        c[:, 2 * N : 2 * N + m] = self.input_bounds[:, 0]
        c[:, 2 * N + m :] = -self.input_bounds[:, 1]
        c = c.T
        cb = np.tile(c, (Np + 1, 1))

        return Fb, Eb, cb

    def _cost_to_array(self, cost: Union[float, np.ndarray], N: int):
        if isinstance(cost, np.ndarray):
            try:
                cost = cost.flatten()
                assert len(cost) == N
            except AssertionError:
                raise ValueError(f"Cost should have length {N}, received {len(cost)}.")
            return cost
        else:
            try:
                cost = float(cost)
            except:
                raise ValueError(
                    f"Cost must be numeric value or array, received {cost}."
                )
            return np.ones(N) * cost

    def _create_cost_matrices(self):
        # implemenets appendix from :cite:`korda-2018`
        # same as Sabin 2.44
        Np = self.horizon
        N = self.output_size
        m = self.input_size

        # optimization - linear
        # assume linear optimization term is 0
        # TODO: improve or set h = 0
        q = np.zeros((N * (Np + 1), 1))
        r = np.zeros((m * Np, 1))

        # optimization - quadratic
        # assuming only autocorrelation
        vec_running = self._cost_to_array(self.cost_running, N)
        vec_terminal = self._cost_to_array(self.cost_terminal, N)
        vec_input = self._cost_to_array(self.cost_input, m)

        Qb = np.diag(np.hstack([np.tile(vec_running, Np), vec_terminal]))

        Rb = np.diag(np.tile(vec_input, Np))

        return Qb, q, Rb, r

    def generate_control_signal(
        self, initial_conditions: InitialConditionType, reference: TransformType
    ) -> np.ndarray:
        r"""
<<<<<<< HEAD
        Method to generate a control sequence, given some initial conditions and a reference trajectory,
        as in :cite:`korda2018linear` , Algorithm 1. This method solves thefollowing optimization problem (:cite:`korda2018linear` , Equation 24).
=======
        Method to generate a control sequence, given some initial conditions and a reference
        trajectory, as in :cite:`korda-2018` , Algorithm 1. This method solves the following
        optimization problem (:cite:`korda-2018` , Equation 24).
>>>>>>> 91dca358

        .. math::
            \text{minimize : } U^{T} H U^{T} + h^{T} U + z_0^{T} GU - y_{r}^{T} U
            \text{subject to : } LU + Mz_{0} \leq c
            \text{parameter : } z_{0} = \Psi(x_{k})

        Here, :math:`U` is the optimal control sequence to be estimated.

        Parameters
        ----------
        initial_conditions : TSCDataFrame or np.ndarray
            Initial conditions for the model
        reference : np.ndarray
            Reference trajectory. Required to optimize the control sequence

        Returns
        -------
        U : np.ndarray(shape=(horizon,m))
            Sequence of control inputs.

        Raises
        ------
        ValueError
            In case of mis-shaped input
        """
        z0 = self.lifting_function(initial_conditions)
        z0 = if1dim_colvec(z0)
        z0 = if1dim_colvec(np.array(z0))

        try:
            z0 = z0.reshape(self.lifted_state_size, 1)
        except ValueError as e:
            raise ValueError(
                "The initial state should match the shape of the system state "
                "before the lifting."
            ) from e

        try:
            yr = np.array(reference)
            assert yr.shape[1] == self.output_size
            yr = yr.reshape(((self.horizon + 1) * self.output_size, 1))
        except:
            raise ValueError(
                "The reference signal should be a frame or array with n (output_size) "
                "columns and  Np (prediction horizon) rows."
            )

        U = solve_qp(
            P=2 * self.H,
            q=(self.h.T + z0.T @ self.G - yr.T @ self.Y).flatten(),
            G=self.L,
            h=(self.c - self.M @ z0).flatten(),
            A=None,
            b=None,
            solver="quadprog",
        )

        if U is None:
            raise ValueError("The solver did not converge.")

        return U.reshape((-1, self.input_size))

    def compute_cost(self, U, reference, initial_conditions):
        z0 = self.lifting_function(initial_conditions)
        z0 = if1dim_colvec(z0)

        try:
            z0 = z0.to_numpy().reshape(self.lifted_state_size, 1)
        except ValueError as e:
            raise ValueError(
                "The initial state should match the shape of "
                "the system state before the lifting."
            ) from e

        try:
            yr = np.array(reference)
            assert yr.shape[1] == self.output_size
            yr = yr.reshape(((self.horizon + 1) * self.output_size, 1))
        except:
            raise ValueError(
                "The reference signal should be a frame or array with n (output_size) "
                "columns and  Np (prediction horizon) rows."
            )

        U = U.reshape(-1, 1)
        e1 = U.T @ self.H @ U
        e2 = self.h.T @ U
        e3 = z0.T @ self.G @ U
        e4 = -yr.T @ self.Y @ U

        return (e1 + e2 + e3 + e4)[0, 0]


class AffineKgMPC(object):
    def __init__(
        self,
        predictor: EDMDControl,
        horizon: int,
        input_bounds: np.array,
        cost_state: Optional[Union[float, np.ndarray]] = 1,
        cost_input: Optional[Union[float, np.ndarray]] = 1,
        interpolation="cubic",
        ivp_method="RK23",
    ):
        r"""
        Class to implement Lifting based (Koopman generator) Model Predictive Control,
        given a controll-affine model in differential form

        .. math::
            \dot{x}= Ax + \sum_{i=1}^m B_i u_i x
            x \in \mathbb{R}^{N}; A \in \mathbb{R}^{[N \times N]};
            u \in \mathbb{R}^{m}; B_i \in \mathbb{R}^{[N \times N]} for i=[1,...,m];

        the class can construct control input :math:`u` to track a given reference
        :math:`x_r` (see :py:func:`.generate_control_signal`).
        :math:`u` and :math:`x_r` are discretized with timestep :math:`k`, however internally
        the differential equations use an adaptive time-step scheme based on interpolation.

        The resulting control input is chosen such as to minimize

        .. math::
            J = \sum_{k=0}^{N_p} || Q * (x^{(k)}-x_r^{(k)})||^2 + ||R u_k||^2

        and requiring :math:`u` the input bounds

        Parameters
        ----------
        predictor : EDMDControl(dmd_model=gDMDAffine)
            Prediction model to use, must be already fitted.
            The underlying DMDModel should be based on a AffineControlledDynamicalSystem
            See also: :py:class:`.EDMDControl`, :py:class:`.gDMDAffine`
        horizon : int
            prediction horizon, number of timesteps to predict, :math:`N_p`
        input_bounds : np.ndarray(shape=(m,2))
            [[u1max, u1min],
            ...
            [ummax, ummin]]
        cost_state : float | np.ndarray(shape=(n,1)), optional, by default 1
            Linear cost of the state  :math:`Q`.
            If float, the same cost will be applied to all state dimensions.
        cost_input : float | np.ndarray(shape=(m,1)), optional, by default 1
            Linear cost of the input :math:`R`.
            If float, the same cost will be applied to all input dimensions.
        interpolation: string (default 'cubic')
            Interpolation type passed to `scipy.interpolate.interp1d`
        ivp_method: string (default 'RK23')
            Initial value problem solution scheme passed to `scipy.integrate.solve_ivp`

        References
        ----------

        :cite:`peitz-2020`
        """
        self.horizon = horizon

        self.predictor = predictor
        self.L = predictor.sys_matrix
        self.B = predictor.control_matrix
        try:
            self.lifted_state_size, _, self.input_size = self.B.shape
        except ValueError:
            raise TypeError(
                "The shape of the control tensor is not as expected "
                "(n_state,n_state,n_control). This is likely due to an incompatible "
                "dmd_model type of the predictor. The predictor.dmd_model should "
                "support affine controlled systems (e.g. gDMDAffine)."
            )

        if not self.predictor._dmd_model.is_differential_system():
            raise TypeError(
                "The predictor.dmd_model should be a differential "
                "affine controlled system (e.g. gDMDAffine)."
            )

        self.state_size = len(predictor.feature_names_in_)

        if input_bounds.shape != (self.input_size, 2):
            raise ValueError(
                f"input_bounds is of shape {input_bounds.shape}, "
                f"should be ({self.input_size},2)"
            )

        if isinstance(cost_input, np.ndarray):
            try:
                self.cost_input = cost_input.reshape((self.input_size, 1))
            except ValueError:
                raise ValueError(
                    f"cost_input is of shape {cost_input.shape}, "
                    f"should be ({self.input_size},1)"
                )
        else:
            self.cost_input = cost_input * np.ones((self.input_size, 1))

        if isinstance(cost_state, np.ndarray):
            try:
                self.cost_state = cost_state.reshape((self.state_size, 1))
            except ValueError:
                raise ValueError(
                    f"cost_state is of shape {cost_state.shape}, "
                    f"should be ({self.state_size},1)"
                )
        else:
            self.cost_state = cost_state * np.ones((self.state_size, 1))

        self.input_bounds = np.repeat(
            np.fliplr(input_bounds).T, self.horizon + 1, axis=1
        ).T

        self._cached_init_state = None
        self._cached_lifted_state = None

        self.interpolation = interpolation
        self.ivp_method = ivp_method

    def _predict(self, x0, u, t):
        # -> shape (self.lifted_state_size, self.horizon+1)
        # if (self._cached_input != u).any() or (self._cached_state != x0).any:
        if (self._cached_init_state != x0).any():
            lifted_x0 = self.predictor.transform(
                pd.DataFrame(x0.T, columns=self.predictor.feature_names_in_)
                # InitialCondition.from_array(x0.T, self.predictor.feature_names_in_)
            ).to_numpy()
            self._cached_init_state = x0
            self._cached_lifted_state = lifted_x0
        else:
            lifted_x0 = self._cached_lifted_state

        interp_u = interp1d(t, u, axis=1, kind=self.interpolation)

        affine_system_func = lambda t, state: (
            self.L @ state + self.B @ interp_u(t) @ state
        )

        ivp_solution = solve_ivp(
            affine_system_func,
            t_span=(t[0], t[-1]),
            y0=lifted_x0.ravel(),
            t_eval=t,
            method=self.ivp_method,
            max_step=np.min(np.diff(t)),
        )

        if not ivp_solution.success:
            raise RuntimeError(
                f"The system could not be envolved for the "
                f"requested timespan for initial condition {x0}."
            )

        return ivp_solution.y

    def cost_and_jacobian(
        self,
        u: np.ndarray,
        x0: np.ndarray,
        xref: np.ndarray,
        t: np.ndarray,
    ) -> Tuple[float, np.ndarray]:
        """Calculate the cost and its Jacobian

        Parameters
        ----------
        u : np.array
            Control input
            shape = (n*m,)
            [u1(t0) u1(t1) ... u1(tn) u2(t1) ... um(tn)]
            with `n = self.horizon+1`; `m = self.input_size`
        x0 : np.array
            Initial conditions
            shape = `(self.state_size, 1)`
        xref : np.array
            Reference state
            shape = `(self.state_size, 1)`
        t : np.array
            Time values for the evaluation

        Returns
        -------
        (float, np.array)
            cost, jacobian
        """
        u = u.reshape(self.input_size, self.horizon + 1)
        x = self._predict(x0, u, t)
        cost = self.cost(u, x0, xref, t, x[: self.state_size, :])
        jacobian = self.jacobian(u, x0, xref, t, x)
        return (cost, jacobian)

    def cost(
        self,
        u: np.ndarray,
        x0: np.ndarray,
        xref: np.ndarray,
        t: np.ndarray,
        x: Optional[np.ndarray] = None,
    ) -> float:
        """Compute the cost for the given reference

        Parameters
        ----------
        u : np.array
            Control input
            shape = (n*m,)
            [u1(t0) u1(t1) ... u1(tn) u2(t1) ... um(tn)]
            with `n = self.horizon+1`; `m = self.input_size`
        x0 : np.array
            Initial conditions
            shape = `(self.state_size, 1)`
        xref : np.array
            Reference state
            shape = `(self.state_size, 1)`
        t : np.array
            Time values for the evaluation
        x : Optional[np.array]
            State to use. If not provided is calculated by self.predictor
        Returns
        ---------
        float
        """
        u = u.reshape(self.input_size, self.horizon + 1)
        if x is None:
            x = self._predict(x0, u, t)[: self.state_size, :]
        Lhat = np.linalg.norm(self.cost_state * (x - xref), axis=0) ** 2
        Lhat += np.linalg.norm(self.cost_input * u, axis=0) ** 2
        J = np.sum(Lhat)
        return J

    def jacobian(
        self,
        u: np.ndarray,
        x0: np.ndarray,
        xref: np.ndarray,
        t: np.ndarray,
        x: Optional[np.ndarray] = None,
    ) -> np.ndarray:
        """Compute the Jacobian of the cost function

        Parameters
        ----------
        u : np.array
            shape = (n*m,)
            [u1(t0) u1(t1) ... u1(tn) u2(t1) ... um(tn)]
            with `n = self.horizon+1`; `m = self.input_size`
        x0 : np.array
            shape = `(self.state_size, 1)`
        xref : np.array
            shape = `(self.state_size, 1)`
        t : np.array
            Time values for the evaluation
        x : Optional[np.array]
            State to use. If not provided is calculated by self.predictor
        Returns
        ---------
        array_like, shape (n*m,)
        [dJ/du1(t0) dJ/du1(t1) ... dJ/du1(tn) dJ/du2(t1) ... dJ/dum(tn)]
        """
        u = u.reshape(self.input_size, self.horizon + 1)
        if x is None:
            x = self._predict(x0, u, t)  # shape = (lifted_state_size, horizon+1)
        interp_gamma = interp1d(t, self._dcost_dx(x, xref), axis=1, kind="previous")
        interp_u = interp1d(t, u, axis=1, kind="previous")

        lambda_adjoint = self._compute_lambda_adjoint(
            interp_u, interp_gamma, t
        )  # shape = (lifted_state_size,horizon+1)
        rho = self._dcost_du(u)  # shape = (input_size, horizon+1)

        # self.B.shape = (lifted_state_size, lifted_state_size, input_size)
        # (x.T @ self.B.T).shape = (input_size, horizon+1, lifted_state_size)
        # einsum(...).shape = rho.shape = (input_size, horizon+1)
        jac = np.einsum("ijk,kj->ij", x.T @ self.B.T, lambda_adjoint) + rho

        return jac.ravel()

    def _lambda_ajoint_ODE(self, t, y, interp_u, interp_gamma):
        return (
            -interp_gamma(t)
            - self.L.T @ y
            - np.einsum("ijk,i->jk", self.B.T, interp_u(t)) @ y
        )

    def _compute_lambda_adjoint(self, interp_u, interp_gamma, t):
        sol = solve_ivp(
            self._lambda_ajoint_ODE,
            y0=np.zeros(self.lifted_state_size),
            t_span=[t[-1], t[0]],
            t_eval=t[::-1],
            args=(interp_u, interp_gamma),
            method=self.ivp_method,
            max_step=np.min(np.diff(t)),
        )

        if not sol.success:
            raise RuntimeError(
                "Could not integrate the adjoint dynamics. Solver says '{sol.message}'"
            )
        return np.fliplr(sol.y)

    def _dcost_dx(self, x, xref):
        # gamma(t0:te)
        gamma = np.zeros((self.lifted_state_size, self.horizon + 1))
        gamma[: self.state_size, :] = (
            2 * self.cost_state * (x[: self.state_size] - xref)
        )
        return gamma

    def _dcost_du(self, u):
        # rho(t0:te)
        return 2 * self.cost_input * u

    def generate_control_signal(
        self,
        initial_conditions: InitialConditionType,
        reference: TransformType,
        time_values: Optional[np.ndarray] = None,
        **minimization_kwargs,
    ) -> np.ndarray:
        r"""
        Method to generate a control sequence, given some initial conditions and a reference
        trajectory, as in :cite:`peitz-2020` , Section 4.1. This method solves the following
        optimization problem (:cite:`peitz-2020` , Equation K-MPC).

        .. math::
            \text{given : } x_{0}, x_r
            \text{find :} u
            \text{minimizing : } J(x_0,x_r,u)
            \text{subject to : } \dot{x}= Ax + \sum_{i=1}^m B_i u_i x


        Here, :math:`u` is the optimal control sequence to be estimated.

        The optimization is done using scipy.optimize.minimize. Suitable methods use
        a calculated jacobian (but not hessian) and support bounds on the variable.

        Parameters
        ----------
        initial_conditions : TSCDataFrame or np.ndarray
            Initial conditions for the model
        reference : TSCDataFrame or np.ndarray
            Reference trajectory. Required to optimize the control sequence.
            If TSCDataFrame and time_values is not provided, the time index is used.
        time_vlues : Optional[np.ndarray]
            Time values of the the reference trajectory at which control inputs will
            be generated. If not provided is tried to be inferred from the reference.
        **minimization_kwargs:
            Passed to scipy.optimize.minimize. If method is not provided, 'L-BFGS-B' is used.
        Returns
        -------
        U : np.ndarray(shape=(horizon,m))
            Sequence of control inputs.

        Raises
        ------
        ValueError
            In case of mis-shaped input
        """
        # x0.shape = (nc,1)
        # xref.shape = (nc,n)
        # t.shape = (n,)
        if time_values is None:
            try:
                time_values = reference.time_values()
            except AttributeError:
                raise TypeError(
                    "If time_values is not provided, "
                    "the reference needs to be of type TSCDataFrame"
                )

        if time_values.shape != (self.horizon + 1,):
            raise ValueError(
                f"time_values is of shape {time_values.shape}, should be ({self.horizon+1},)"
            )

        xref = (
            reference if isinstance(reference, np.ndarray) else reference.to_numpy().T
        )
        xref = if1dim_colvec(xref)
        if xref.shape != (self.state_size, self.horizon + 1):
            raise ValueError(
                f"reference is of shape {reference.shape}, "
                f"should be ({self.state_size},{self.horizon+1})"
            )

        x0 = (
            initial_conditions
            if isinstance(initial_conditions, np.ndarray)
            else initial_conditions.to_numpy().T
        )
        x0 = if1dim_colvec(x0)
        if x0.shape != (self.state_size, 1):
            raise ValueError(
                f"initial_conditions is of shape {initial_conditions.shape}, "
                f"should be ({self.state_size},1)"
            )

        try:
            method = minimization_kwargs.pop("method")
        except KeyError:
            method = "L-BFGS-B"

        u_init = np.zeros(
            (self.input_size, self.horizon + 1)
        ).ravel()  # [u1(t0) u1(t1) ... u1(tn-1) u2(t0) ... um(t1)]
        xref = np.copy(xref)
        xref[
            :, 0
        ] = x0.ravel()  # we can't change the initial state no matter how much we try
        res = minimize(
            fun=self.cost_and_jacobian,
            x0=u_init,
            args=(x0, xref, time_values),
            method=method,
            jac=True,
            bounds=self.input_bounds,
            **minimization_kwargs,
        )

        if not res.success:
            warnings.warn(
                f"Could not find a minimum solution. Solver says '{res.message}'. "
                "Using closest solution."
            )

        return res.x.reshape(self.input_size, self.horizon + 1).T[:-1, :]<|MERGE_RESOLUTION|>--- conflicted
+++ resolved
@@ -1,9 +1,5 @@
 import warnings
-<<<<<<< HEAD
-from typing import Any, List, Optional, Tuple, Union
-=======
 from typing import List, Optional, Tuple, Union
->>>>>>> 91dca358
 
 import numpy as np
 import pandas as pd
@@ -316,14 +312,10 @@
         self, initial_conditions: InitialConditionType, reference: TransformType
     ) -> np.ndarray:
         r"""
-<<<<<<< HEAD
-        Method to generate a control sequence, given some initial conditions and a reference trajectory,
-        as in :cite:`korda2018linear` , Algorithm 1. This method solves thefollowing optimization problem (:cite:`korda2018linear` , Equation 24).
-=======
-        Method to generate a control sequence, given some initial conditions and a reference
-        trajectory, as in :cite:`korda-2018` , Algorithm 1. This method solves the following
-        optimization problem (:cite:`korda-2018` , Equation 24).
->>>>>>> 91dca358
+        Method to generate a control sequence, given some initial conditions and
+        a reference trajectory, as in :cite:`korda-2018` , Algorithm 1. This
+        method solves the following optimization problem (:cite:`korda-2018` ,
+        Equation 24).
 
         .. math::
             \text{minimize : } U^{T} H U^{T} + h^{T} U + z_0^{T} GU - y_{r}^{T} U
