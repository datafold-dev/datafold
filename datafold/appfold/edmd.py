"""This file contains code that is copied and modified from

scikit-learn
version 0.24.1.
repository: https://github.com/scikit-learn/scikit-learn/
project homepage: https://scikit-learn.org/stable/

Specifically, this applies to the following files and functions:

*  sklearn.model_selection._validation.py, _fit_and_score
*  sklearn.model_selection._search.py, BaseSearchCV.fit
*  sklearn.sklearn.pipeline.pipeline.py Pipeline

For the datafold module "edmd.py" (this file) the following license from the
scikit-learn project is in addition to the datafold license (see LICENSE file).

-- scikit-learn license and copyright notice START

New BSD License

Copyright (c) 2007–2019 The scikit-learn developers.
All rights reserved.


Redistribution and use in source and binary forms, with or without
modification, are permitted provided that the following conditions are met:

  a. Redistributions of source code must retain the above copyright notice,
     this list of conditions and the following disclaimer.
  b. Redistributions in binary form must reproduce the above copyright
     notice, this list of conditions and the following disclaimer in the
     documentation and/or other materials provided with the distribution.
  c. Neither the name of the Scikit-learn Developers  nor the names of
     its contributors may be used to endorse or promote products
     derived from this software without specific prior written
     permission.


THIS SOFTWARE IS PROVIDED BY THE COPYRIGHT HOLDERS AND CONTRIBUTORS "AS IS"
AND ANY EXPRESS OR IMPLIED WARRANTIES, INCLUDING, BUT NOT LIMITED TO, THE
IMPLIED WARRANTIES OF MERCHANTABILITY AND FITNESS FOR A PARTICULAR PURPOSE
ARE DISCLAIMED. IN NO EVENT SHALL THE REGENTS OR CONTRIBUTORS BE LIABLE FOR
ANY DIRECT, INDIRECT, INCIDENTAL, SPECIAL, EXEMPLARY, OR CONSEQUENTIAL
DAMAGES (INCLUDING, BUT NOT LIMITED TO, PROCUREMENT OF SUBSTITUTE GOODS OR
SERVICES; LOSS OF USE, DATA, OR PROFITS; OR BUSINESS INTERRUPTION) HOWEVER
CAUSED AND ON ANY THEORY OF LIABILITY, WHETHER IN CONTRACT, STRICT
LIABILITY, OR TORT (INCLUDING NEGLIGENCE OR OTHERWISE) ARISING IN ANY WAY
OUT OF THE USE OF THIS SOFTWARE, EVEN IF ADVISED OF THE POSSIBILITY OF SUCH
DAMAGE.

-- scikit-learn license and copyright notice END
"""


import numbers
import time
import warnings
from collections import defaultdict
from copy import deepcopy
from functools import partial
from itertools import product
from traceback import format_exc
from typing import Any, Callable, Dict, List, Optional, Tuple, Union

import numpy as np
import pandas as pd
import scipy.linalg
import scipy.sparse
from joblib import Parallel, delayed, logger
from sklearn.base import clone
from sklearn.exceptions import FitFailedWarning, NotFittedError
from sklearn.model_selection import GridSearchCV, check_cv
from sklearn.model_selection._validation import _num_samples, _score, is_classifier
from sklearn.pipeline import Pipeline
from sklearn.utils import _print_elapsed_time, check_scalar
from sklearn.utils.validation import _check_fit_params, check_is_fitted, indexable

<<<<<<< HEAD
from datafold._decorators import warn_experimental_class
from datafold.dynfold import DMDBase, DMDFull
=======
from datafold.dynfold import (
    DMDBase,
    DMDControl,
    DMDFull,
    DynamicalSystemBase,
    gDMDAffine,
)
>>>>>>> 6d283c67
from datafold.dynfold.base import (
    InitialConditionType,
    TimePredictType,
    TransformType,
    TSCPredictMixin,
    TSCTransformerMixin,
)
from datafold.pcfold import (
    InitialCondition,
    TSCDataFrame,
    TSCKfoldSeries,
    TSCKFoldTime,
    allocate_time_series_tensor,
)
from datafold.pcfold.timeseries.metric import TSCCrossValidationSplit
from datafold.utils.general import (
    df_type_and_indices_from,
<<<<<<< HEAD
=======
    diagmat_dot_mat,
    if1dim_colvec,
    if1dim_rowvec,
    is_integer,
>>>>>>> 6d283c67
    projection_matrix_from_features,
)


class EDMD(
    Pipeline,
    TSCTransformerMixin,
    TSCPredictMixin,
):
    """Extended Dynamic Mode Decomposition.

    A data-driven model to approximate the Koopman operator from time series collection
    data (:py:class:`.TSCDataFrame`) with a finite function basis, specified by the
    data transformations in the EDMD-dictionary. The model is similar to the superclass
    :class:`sklearn.pipeline.Pipeline`, in that the EDMD-dictionary corresponds to the
    transformations in the pipeline and a :class:`.DMDBase` model, approximating the
    Koopman operator on the EDMD-dictionary time series, is set as the final estimator. A
    key difference is that the intrinsic EDMD-dictionary states are usually mapped
    back to full-state time series.

    If the internal DMD model computes the eigenpairs of the Koopman matrix, then the
    EDMD model provides the Koopman triplet (modes, eigenvalues and eigenfunctions).

    ...

    Parameters
    ----------
    dict_steps
        List with `(string_identifier, model)` of models to transform the data. The
        list defines the transformation pipeline and order of execution. All models in
        the list must be able to accept :class:`.TSCDataFrame` as input in `fit` and
        output in `transform`.

    dmd_model
        A :py:class:`.DMDBase` as the final estimator. The DMD model either
        approximates the Koopman operator or generator based on the EDMD-dictionary data.

    include_id_state
        If True, the original time series data are added to the EDMD-dictionary. The
        mapping from the EDMD-dictionary states back to the full-state is then only a
        projection and the cost of an increased EDMD-dictionary dimension.

    sort_koopman_triplets
        Sort the Koopman triplets by the mean absolute value of the initial
        Koopman eigenfunctions of the data passed during fit. Ignored if the Koopman
        triplet ist not available. Adapted from :cite:t:`manojlovic-2020`.

    use_transform_inverse
        If True, the mapping from EDMD-dictionary states to the full-state is
        performed with ``inverse_transform`` by the models included the dictionary in
        reverse order. Note that all models need to provide ``inverse_transform``.

    memory: :class:`Optional[None, str, object]`, :class:`object` with the \
    `joblib.Memory` interface
        Used to cache the fitted transformers of the pipeline. By default, no caching is
        performed. If a string is given, it is the path to the caching directory.
        Enabling caching triggers a clone of the transformers before fitting. Therefore,
        the transformer instance given to the pipeline cannot be inspected directly.
        Use the attribute ``named_steps`` or ``steps`` to inspect estimators within the
        pipeline. Caching the transformers is advantageous when fitting is time consuming.

    verbose: :class:`bool`
        If True, the time elapsed while fitting each step will be printed as it is
        completed.

    Attributes
    ----------

    n_features_in_
        The number of features in the full-state time series (data passed to `fit`).

    feature_names_in_
        The features names in the full-state time series (data passed to `fit`).

    n_features_out_
        The number of features in the EDMD-dictionary time series.

    feature_names_out_
        The feature names in the EDMD-dictionary time series.

    feature_names_pred_
        The feature names in time series predictions.

    named_steps: :class:`Dict[str, object]`
        Read-only attribute to access the EDMD-dictionary models by given name.

    koopman_modes: Optional[pandas.DataFrame]
        A ``DataFrame`` of shape `(n_features_original_space, n_features_dict_space)`
        with the modes to map Koopman eigenfunctions to the full-state. The attribute is
        ``None`` if ``use_inverse_transform=True`` or if the DMD model does not provide
        the right eigenvectors of the Koopman matrix.

    koopman_eigenvalues: pandas.Series
        The approximate eigenvalues of the Koopman operator or generator of
        shape `(n_features_dict,)`. The attribute is ``None`` if the DMD model does not
        provide the right eigenvectors of the Koopman matrix.

    n_samples_ic_: int
        The number of time samples required for an initial condition. If the value is
        larger than 1, then for an initial condition a time series is required with the
        same sampling interval of the time series during fit.

    See Also
    --------

    :py:class:`EDMDCV`

    References
    ----------
    :cite:`williams-2015,manojlovic-2020`

    """

    def __init__(
        self,
        dict_steps: List[Tuple[str, object]],
        dmd_model: Optional[DMDBase] = None,
        *,
        include_id_state: bool = True,
        use_transform_inverse: bool = False,
        sort_koopman_triplets: bool = False,  # TODO: docu
        memory: Optional[Union[str, object]] = None,
        verbose: bool = False,
    ):

        self.dict_steps = dict_steps
        self.dmd_model = dmd_model if dmd_model is not None else DMDFull()
        self.include_id_state = include_id_state
        self.use_transform_inverse = use_transform_inverse
        self.sort_koopman_triplets = sort_koopman_triplets

        # TODO: if necessary provide option for user defined metric
        self._setup_default_tsc_metric_and_score()

        all_steps = self.dict_steps + [("dmd", self.dmd_model)]
        super(EDMD, self).__init__(steps=all_steps, memory=memory, verbose=verbose)

    @property
    def _dmd_model(self) -> DMDBase:
        # Improves (internal) code readability when using  attribute
        # '_dmd_model' instead of general '_final_estimator'
        return self._final_estimator

    @property
    def koopman_modes(self):
        check_is_fitted(self, attributes=["_koopman_modes"])

        if self._koopman_modes is None:
            return None
        else:
            # pandas object to properly indicate what modes are
            # corresponding to which feature
            modes = pd.DataFrame(
                self._koopman_modes,
                index=self.feature_names_pred_,
                columns=[f"evec{i}" for i in range(self._koopman_modes.shape[1])],
            )
            return modes

    @property
    def koopman_eigenvalues(self):
        check_is_fitted(self)
        if not self._dmd_model.is_spectral_mode():
            raise AttributeError(
                "The DMD model was not configured to provide spectral "
                "components for the Koopman matrix."
            )

        return pd.Series(self._dmd_model.eigenvalues_, name="evals")

    def koopman_eigenfunction(self, X: TransformType) -> TransformType:
        r"""Evaluate the Koopman eigenfunctions.

        The Koopman eigenfunctions (:math:`\xi`) are spectrally aligned states of the
        EDMD-dictionary (:math:`g(x)`).

        * If the internal DMD model provides the left eigenvectors (:math:`\Psi^{-1}`)

            .. math::
                \xi(x) = \Psi^{-1} g(x)

        * If the DMD model only provides the right eigenvectors (:math:`\Psi`)

            .. math::
                \xi(x) = \Psi^{\dagger} g(x)

        See also Eq. 18 in :cite:t:`williams-2015`.

        Parameters
        ----------

        X : TSCDataFrame, pandas.DataFrame
            The points of the original space at which to evaluate the Koopman
            eigenfunctions. If `n_samples_ic_ > 1`, then the input must be a
            :py:class:`.TSCDataFrame` where each time series must have at least
            ``n_samples_ic_`` samples, with the same time delta as during fit. The input
            must fulfill the first step in the pipeline.

        Returns
        -------
        Union[TSCDataFrame, pandas.DataFrame]
            The evaluated Koopman eigenfunctions. The number of samples are reduced
            accordingly if :code:`n_samples_ic_ > 1` with fallback to
            ``pandas.DataFrame`` if the it is not not a legal :py:class:`.TSCDataFrame`.
        """
        check_is_fitted(self)
        if not self._dmd_model.is_spectral_mode():
            raise AttributeError(
                "The DMD model was not configured to provide spectral "
                "components for the Koopman matrix."
            )

        X_dict = self.transform(X)

        # transform of X_dict matrix
        #   -> note that the transpose is required because in the DMD model the
        #      features are column oriented
        eval_eigenfunction = self._dmd_model.compute_spectral_system_states(
            X_dict.to_numpy().T
        )

        columns = [f"koop_eigfunc{i}" for i in range(eval_eigenfunction.shape[0])]
        eval_eigenfunction = df_type_and_indices_from(
            indices_from=X_dict, values=eval_eigenfunction.T, except_columns=columns
        )

        return eval_eigenfunction

    def _validate_dictionary(self):
        # Check that elements in the EDMD-dictionary are TSCTransformer
        for (_, trans_str, transformer) in self._iter(with_final=False):
            if not isinstance(transformer, TSCTransformerMixin):
                raise TypeError(
                    "The EDMD-dictionary only supports transformers that can handle "
                    "indexed data structures (pd.DataFrame and TSCDataFrame)"
                )

    @property
    def feature_names_in_(self):
        # delegate to first step (which will call _check_is_fitted)
        # NOTE: n_features_in_ is also delegated, but already included in the super
        # class Pipeline (implementation by sklearn)
        return self.steps[0][1].feature_names_in_

    @property
    def n_features_out_(self):
        # Note: this returns the number of features by the dictionary transformation,
        # NOT from a EDMD prediction
        return self._dmd_model.n_features_in_

    @property
    def feature_names_out_(self):
        # Note: this returns the feature names of the dictionary
        # transformation NOT from a EDMD prediction (see feature_names_pred_)
        return self._dmd_model.feature_names_in_

    @property
    def feature_names_pred_(self):
        return self._feature_names_pred

    def transform(self, X: TSCDataFrame) -> TSCDataFrame:
        """Perform dictionary transformations on time series.

        Parameters
        ----------
        X : TSCDataFrame, pandas.DataFrame
           Time series to transform. Must fulfill the input requirements of
           first step of the pipeline. Each time series must have a minimum of
           ``n_samples_ic_`` samples.

        Returns
        -------
        TSCDataFrame, pandas.DataFrame
            The transformed time series. The number of samples are reduced if
            `n_samples_ic_ > 1`.
        """
        if self.include_id_state:
            # copy required to properly attach X later on
            X_dict = deepcopy(X)
        else:
            X_dict = X

        # carry out dictionary transformations:
        for _, name, tsc_transform in self._iter(with_final=False):
            X_dict = tsc_transform.transform(X_dict)

        if self.include_id_state:
            X_dict = self._attach_id_state(X=X, X_dict=X_dict)

        return X_dict

    def inverse_transform(self, X: TransformType) -> TransformType:
        """Perform inverse dictionary transformations on dictionary time series.

        The actual performed inverse transformation depends on the parameter settings
        ``include_id_state`` and ``use_transform_inverse``.

        Parameters
        ----------
        X: TSCDataFrame, pandas.DataFrame
            Time series to map back to the full-state time series. The feature names
            must match the ones in attribute ``feature_names_out_``.

        Returns
        -------
        TSCDataFrame
            full-state time series
        """

        if self._inverse_map is not None:
            # Note, here the samples are row-wise
            values = X.to_numpy() @ self._inverse_map

            X_ts = df_type_and_indices_from(
                indices_from=X, values=values, except_columns=self.feature_names_in_
            )

        else:
            # inverse_transform the pipeline because an inverse linear map is not
            # available.
            X_ts = X
            reverse_iter = reversed(list(self._iter(with_final=False)))
            for _, _, tsc_transform in reverse_iter:
                X_ts = tsc_transform.inverse_transform(X_ts)

        return X_ts

    def _compute_n_samples_ic(self, X, X_dict):
        diff = X.n_timesteps - X_dict.n_timesteps

        if isinstance(diff, pd.Series):
            # time series can have different number of time values (in which case it is
            # a Series), however, the the difference has to be the same for all time
            # series
            assert (diff.iloc[0] == diff).all()
            diff = diff.iloc[0]

        # +1 because the diff indicates how many samples were removed -- we want the
        # number that is required for the initial condition
        return int(diff) + 1

    def _least_squares_inverse_map(self, X, X_dict):
        if isinstance(X, pd.DataFrame):
            X = X.to_numpy()

        if isinstance(X_dict, pd.DataFrame):
            X_dict = X_dict.to_numpy()

        return scipy.linalg.lstsq(X_dict, X, cond=None)[0]

    def _compute_inverse_map(self, X: TSCDataFrame, X_dict: TSCDataFrame):
        """Compute matrix that linearly maps from dictionary space to original feature
        space.

        This is equivalent to matrix :math:`B`, Eq. 16 in
        :cite:`williams_datadriven_2015`.

        See also `_compute_koopman_modes` for further details.

        Parameters
        ----------
        X_dict
            Dictionary data.

        X
            Original full-state data.

        Returns
        -------
        numpy.ndarray

        """

        if self.include_id_state:
            # trivial case: we just need a projection matrix to select the
            # original full-states from the dictionary functions
            inverse_map = projection_matrix_from_features(
                X_dict.columns, self.feature_names_in_
            )
        else:
            # Compute the matrix in a least squares sense
            # inverse_map = "B" in Williams et al., Eq. 16
            inverse_map = self._least_squares_inverse_map(
                X=X.loc[X_dict.index, :], X_dict=X_dict
            )

        return inverse_map

    def _compute_koopman_modes(self, inverse_map: np.ndarray) -> np.ndarray:
        r"""Compute Koopman modes.

        The Koopman modes :math:`V` are a computed with

        .. math::
            V = B \cdot \Psi_{DMD}

        where :math:`B` is matrix that maps the EDMD-dictionary states to the full-space
        features and :math:`\Psi_{DMD}` are the right eigenvectors of the Koopman
        matrix, computed in the internal DMD model.

        See :cite:`williams_datadriven_2015` Eq. 20.

        Parameters
        ----------

        inverse_map
            Matrix :math:`B`, as computed in :py:meth:`._compute_inverse_map`

        Returns
        -------
        numpy.ndarray
            The computed Koopman modes.
        """

        koopman_modes = inverse_map.T @ self._dmd_model.eigenvectors_right_
        return koopman_modes

    def _sort_koopman_triplets(self, X_dict_ic: TSCDataFrame) -> None:
        r"""The ranking and sorting of Koopman triplets, adapted from
        https://arxiv.org/pdf/2006.11765.pdf

        Given the Koopman mode decomposition

        .. math::

                x_{j+1} = V \Lambda \xi(x_j} = \sum_{p=1}^P \vec{v}_p \lambda_p \xi_p(x_j)

        where :math:`x` is the full-spate vector, :math:`V` the Koopman modes,
        :math:`\Lambda` the diagonal matrix with the eigenvalues and :math:`\xi` the
        Koopman eigenfunctions.

        We assume the Koopman modes are normed to length 1, which can then be rewritten as
        .. math::

                x_{j+1} = V F^{-1} \Lambda F \xi(x_j)

        where :math:`F` is a diagonal matrix containing the norms for normalization.
        The ranking is then computed for each triplet :math:`p` with the absolute value
        of the initial Koopman eigenfunction

        .. math::

            \operatorname{importance}(p) = \vert F_p \xi_p(x_0) \vert

        If there are multiple initial conditions in the data present, then the mean is
        taken over all initial conditions.

        Finally, the triplets (modes, eigenvalues, eigenfunctions) are sorted
        from high importance to low importance according to their computed value.

        Parameters
        ----------
        X_dict_ic
            The initial states of the EDMD-dictionary time series.

        Returns
        -------

        """

        ic_koop_eigenfunc = self.dmd_model.compute_spectral_system_states(
            X_dict_ic.to_numpy().T
        )

        # the importance ranking is with the assumption that the modes are
        # normalized to 1 -- the factor corrects the ic_koop_eigenfunc accordingly
        # (1/factor * modes) * eigvals * (factor * eigfunc)
        factor = np.linalg.norm(self._koopman_modes, axis=0)
        triplet_importance = np.abs((factor[:, np.newaxis] * ic_koop_eigenfunc))
        # take the mean over all
        triplet_importance = np.mean(triplet_importance, axis=1)

        argsort_importance = np.argsort(triplet_importance.ravel())[::-1]

        # Sort everything:
        self._koopman_modes: np.ndarray = self._koopman_modes[:, argsort_importance]
        self._dmd_model.eigenvalues_ = self._dmd_model.eigenvalues_[argsort_importance]
        self._dmd_model.eigenvectors_right_ = self._dmd_model.eigenvectors_right_[
            :, argsort_importance
        ]

        if (
            hasattr(self._dmd_model, "eigenvectors_left_")
            and self._dmd_model.eigenvectors_left_ is not None
        ):
            # Note the left eigenvectors are in the rows of the matrix by convention
            self._dmd_model.eigenvectors_left_ = self._dmd_model.eigenvectors_left_[
                argsort_importance, :
            ]

    def _attach_id_state(self, X, X_dict):
        # remove states from X (the id-states) that are also removed during dictionary
        # transformations
        X = X.loc[X_dict.index, :]
        try:
            X = pd.concat([X, X_dict], axis=1)
        except AttributeError:
            all_columns = X_dict.columns.append(X.columns)
            duplicates = all_columns[all_columns.duplicated()]
            raise ValueError(
                "The ID state could not be attached, because the columns\n"
                f"{duplicates}\n"
                f"are also present in the dictionary."
            )

        return X

    def fit(self, X: TimePredictType, y=None, **fit_params) -> "EDMD":
        r"""Fit the model.

        Internally calls `fit_transform` of all models contained in the EDMD-dictionary (in
        given order) and then approximates Koopman operator in the DMD model (final
        estimator).

        Parameters
        ----------
        X
            Training time series data. Must fulfill input requirements of first
            `dict_step` in the EDMD-dictionary pipeline.

        y : None
            ignored

        **fit_params: Dict[str, object]
            Parameters passed to the ``fit`` method of each step, where
            each parameter name is prefixed such that parameter ``p`` for step
            ``s`` has key ``s__p``. To add parameters for the set DMD model use
            ``s=dmd``, e.g. ``dmd__param``.

        Returns
        -------
        EDMD
            self

        Raises
        ------
        TSCException
            Time series collection restrictions in `X`: (1) time delta must be constant
            (2) all time series values must be finite (no `NaN` or `inf`)
        """
        self._validate_datafold_data(
            X,
            ensure_tsc=True,
            tsc_kwargs=dict(ensure_const_delta_time=True),
        )

        self._validate_dictionary()

        # NOTE: self._setup_features_and_time_fit(X) is not called here, because the
        # n_features_in_ and n_feature_names_in_ is delegated to the first instance in
        # the pipeline. The time values are set separately here:
        self.time_values_in_ = self._validate_time_values(time_values=X.time_values())
        self.dt_ = X.delta_time
        self._feature_names_pred = X.columns

        # '_fit' calls internally fit_transform (!!), and stores results into cache if
        # "self.memory is not None" (see docu):
        fit_params = self._check_fit_params(**fit_params or {})
        dmd_fit_params = fit_params.pop("dmd", None)

        X_dict = self._fit(X, y, **fit_params)

        self.n_samples_ic_ = self._compute_n_samples_ic(X, X_dict)

        if self.include_id_state:
            X_dict = self._attach_id_state(X=X, X_dict=X_dict)

        with _print_elapsed_time("Pipeline", self._log_message(len(self.steps) - 1)):
            self._dmd_model.fit(X=X_dict, y=y, **dmd_fit_params)

        if not self.use_transform_inverse:
            self._inverse_map = self._compute_inverse_map(X=X, X_dict=X_dict)

            if self.dmd_model.is_spectral_mode():
                self._koopman_modes = self._compute_koopman_modes(
                    inverse_map=self._inverse_map,
                )

                if self.sort_koopman_triplets:
                    self._sort_koopman_triplets(X_dict_ic=X_dict.initial_states())

            else:
                self._koopman_modes = None
        else:
            # Indicator to use `ìnverse_transform` of dictionary and not linear map of
            # Koopman modes.
            self._inverse_map, self._koopman_modes = None, None

        return self

    def _predict_ic(
        self, X_dict: TSCDataFrame, time_values, qois, **predict_params
    ) -> TSCDataFrame:
        """Prediction with initial condition.

        Parameters
        ----------
        X_dict
            The initial condition in EDMD-dictionary space.

        time_values
            The future time values to evaluate the system at.

        qois
            A subselection of quantities of interest (must be in feature_names_pred_).

        Returns
        -------

        """

        if qois is None:
            feature_columns = self.feature_names_pred_
        else:
            feature_columns = qois

        if self._inverse_map is not None:
            if self._koopman_modes is not None:
                # The DMD model computed spectral components and the
                # Koopman modes are available.

                if qois is None:
                    modes = self.koopman_modes.to_numpy()
                else:
                    project_matrix = projection_matrix_from_features(
                        self.feature_names_pred_, qois
                    )
                    modes = project_matrix.T @ self._koopman_modes

                # compute the time series in original space directly by adapting the modes
                X_ts = self._dmd_model.predict(
                    X_dict,
                    time_values=time_values,
                    **{"modes": modes, "feature_columns": feature_columns},
                )
            else:
                # The DMD model does not provide the spectral components of the
                # Koopman matrix. The inverse_map needs to be applied afterwards because
                # the DMD model requires to maintain a square matrix to forward the
                # system.

                # computes system in EDMD-dictionary space
                X_ts = self._dmd_model.predict(
                    X_dict,
                    time_values=time_values,
                )

                # map back to original space and select qois
                X_ts = TSCDataFrame(
                    X_ts.to_numpy() @ self._inverse_map,
                    columns=self.feature_names_pred_,
                    index=X_ts.index,
                ).loc[:, feature_columns]

        else:
            # predict all EDMD-dictionary time series
            X_ts = self._dmd_model.predict(X_dict, time_values=time_values)

            # transform from EDMD-dictionary space by pipeline inverse_transform
            X_ts = self.inverse_transform(X_ts)
            X_ts = X_ts.loc[:, feature_columns]

        return X_ts

    def predict(
        self,
        X: InitialConditionType,
        time_values: Optional[np.ndarray] = None,
        qois: Optional[Union[pd.Index, List[str]]] = None,
        **predict_params,
    ):
        """Evaluate dynamical system for one or many initial conditions.

        The internal prediction steps are:

        1. Transform initial conditions to EDMD-dictionary states.
        2. Predict EDMD-dictionary time series with the DMD model.
        3. Map the EDMD-dictionary time series back to the full-state time series.

        Depending on the configuration, step 2 and 3 can be carried out in a single linear
        system.

        Parameters
        ----------
        X: TSCDataFrame, numpy.ndarray
            The initial conditions, where initial condition must have exactly
            ``n_samples_ic_`` samples (mapped to a single EDMD-dictionary state). The
            preferred input type is :py:class:`TSCDataFrame`. If only a single state
            is required (``n_samples_ic_ = 1``), then a :class:`numpy.ndarray` is also
            accepted, where each row corresponds to an initial condition. Must fulfill
            the input requirements of first step of the pipeline.

        time_values
            The time values to evaluate the model for each initial condition.
            Defaults to time values contained in the data available during ``fit``. The
            values should be ascending, non-negative numeric values.

        qois
            A list of feature names of interest to be included in the returned
            predictions. Must be a subset of ``feature_names_pred_``.

        **predict_params: Dict[str, object]
            ignored

        Returns
        -------
        TSCDataFrame
            Predicted time series collection, where each time series is evaluated at the
            specified time values.

        Raises
        ------
        TSCException
            Time series collection requirements in `X`: (1) same (constant) time delta as
            during fit (2) all time series must have identical
            time values (3) all values must be finite (i.e. no `NaN` or `inf` values).
        """
        check_is_fitted(self)

        if isinstance(X, np.ndarray):
            # work internally only with TSCDataFrame
            X = InitialCondition.from_array(X, columns=self.feature_names_in_)
        else:
            InitialCondition.validate(
                X,
                n_samples_ic=self.n_samples_ic_,
                dt=self.dt_ if self.n_samples_ic_ > 1 else None,
            )

        if time_values is None:
            # If samples were dropped during fit, then for the first
            # self.n_samples_ic_ - 1 there was is evaluation.
            # Because this is different from the behaviour in
            # '_validate_features_and_time_values' this is done separately here.
            time_values = self.time_values_in_[self.n_samples_ic_ - 1 :]

        X, time_values = self._validate_features_and_time_values(
            X=X, time_values=time_values
        )

        qois = self._validate_qois(
            qois=qois, valid_feature_names=self._feature_names_pred
        )

        self._validate_datafold_data(
            X,
            ensure_tsc=True,
        )

        X_dict = self.transform(X)
        X_ts = self._predict_ic(X_dict=X_dict, time_values=time_values, qois=qois)

        return X_ts

    def _reconstruct(self, X: TSCDataFrame, qois):

        X_reconstruct = []
        for X_ic, time_values in InitialCondition.iter_reconstruct_ic(
            X, n_samples_ic=self.n_samples_ic_
        ):
            # transform initial condition to EDMD-dictionary space
            X_dict_ic = self.transform(X_ic)

            X_est_ts = self._predict_ic(
                X_dict=X_dict_ic, time_values=time_values, qois=qois
            )

            X_reconstruct.append(X_est_ts)

        X_reconstruct = pd.concat(X_reconstruct, axis=0)
        assert isinstance(X_reconstruct, TSCDataFrame)

        # NOTE: time series contained in X_reconstruct can be shorter in length than
        # the original time series (i.e. no full reconstruction), because some transform
        # models drop samples (e.g. time delay embeddings or finite differences)
        return X_reconstruct

    def reconstruct(
        self,
        X: TSCDataFrame,
        qois: Optional[Union[pd.Index, List[str]]] = None,
    ) -> TSCDataFrame:
        """Reconstruct existing time series collection.

        Internal steps to reconstruct a time series collection:

        1. Extract the initial conditions (first ``n_samples_ic_`` samples) from each
           time series in the collection.
        2. Predict the remaining states of each time series with the built EDMD model
           at the same time values.

        Parameters
        ----------
        X
            The time series collection to reconstruct. The first ``n_samples_ic_`` of
            each time series must fulfill the requirements of an initial condition.

        qois
            A list of feature names of interest to be include in the returned
            predictions. Passed to :py:meth:`.predict`.

        Returns
        -------
        TSCDataFrame
            Reconstructed time series collection. If `n_samples_ic_ > 1` the number
            of samples for each time series decrease accordingly.

        Raises
        ------
        TSCException
            Time series collection requirements in `X`: (1) all values must be
            finite (no `NaN` or `inf`)
        """
        check_is_fitted(self)

        X = self._validate_datafold_data(
            X,
            ensure_tsc=True,
            # Note: no const_delta_time required here. The required const samples for
            # time series initial conditions is included in the predict method.
        )
        self._validate_feature_names(X)
        self._validate_qois(qois=qois, valid_feature_names=self.feature_names_pred_)

        return self._reconstruct(X=X, qois=qois)

    def fit_predict(
        self,
        X: TSCDataFrame,
        y=None,
        qois: Optional[Union[pd.Index, List[str]]] = None,
        **fit_params,
    ):
        """Fit the model and reconstruct the training data.

        Parameters
        ----------
        X
            Training time series data. Must fulfill input requirements of first
            `dict_step` in the EDMD-dictionary pipeline.

        y: None
            ignored

        qois
            A list of feature names of interest to be included in the returned
            predictions. Must be a subset of ``feature_names_pred_``. Passed to
            :py:meth:`.predict`.

        **fit_params: Dict[str, object]
            Parameters passed to the ``fit`` method of each step, where
            each parameter name is prefixed such that parameter ``p`` for step
            ``s`` has key ``s__p``.

        Returns
        -------
        TSCDataFrame
            Reconstructed time series collection. If `n_samples_ic_ > 1` the number
            of samples for each time series decreases accordingly.

        Raises
        ------
        TSCException
            Time series collection restrictions in **X**: (1) time delta must be constant
            (2) all values must be finite (no `NaN` or `inf`)
        """
        return self.fit(X=X, y=y, **fit_params).reconstruct(X=X, qois=qois)

    def fit_transform(self, X: TSCDataFrame, y=None, **fit_params):
        """Fit the model and return the EDMD-dictionary time series.

        Parameters
        ----------
        X
            Time series collection data to fit the model.

        y: None
            ignored

        **fit_params: Dict[str, object]
            Parameters passed to the ``fit`` method of each step, where
            each parameter name is prefixed such that parameter ``p`` for step
            ``s`` has key ``s__p``.

        Returns
        -------
        TSCDataFrame
             EDMD-dictionary time series data.

        Raises
        ------
        TSCException
            Time series collection restrictions in `X`: (1) time delta must be constant
            (2) all values must be finite (no `NaN` or `inf`)
        """
        # NOTE: could be improved, but this function is probably not required very often.
        return self.fit(X=X, y=y, **fit_params).transform(X)

    def score(
        self, X: TSCDataFrame, y=None, sample_weight: Optional[np.ndarray] = None
    ):
        """Score between given time series and its model reconstruction.

        Parameters
        ----------
        X
            The time series collection to reconstruct. The first ``n_samples_ic_`` of
            each time series must fulfill the requirements of an initial condition.

        y: None
            ignored

        sample_weight
            If not None, this argument is passed as ``sample_weight`` keyword
            argument to the internal ``score`` method.

        Returns
        -------
        float
            score

        Raises
        ------
        TSCException
            Time series collection restrictions in `X`: (1) time delta must be constant
            (2) all values must be finite (no `NaN` or `inf`)
        """

        assert y is None
        self._check_attributes_set_up(check_attributes=["_score_eval"])

        # does all the checks:
        X_reconstruct = self.reconstruct(X)

        if self.n_samples_ic_ > 1:
            # Note that during `reconstruct` samples can be discarded (e.g. when
            # applying time delay embedding). In the latent space there are then less
            # samples than in the full-state, which is corrected here:
            X = X.loc[X_reconstruct.index, :]

        return self._score_eval(X, X_reconstruct, sample_weight)


def _split_X_edmd(X: TSCDataFrame, y, train_indices, test_indices):
    X_train, X_test = X.tsc.assign_ids_train_test(
        train_indices=train_indices, test_indices=test_indices
    )

    if not isinstance(X_train, TSCDataFrame) or not isinstance(X_test, TSCDataFrame):
        raise RuntimeError(
            "X_train or X_test is not a TSCDataFrame anymore. "
            "Potential reason is too small folds."
        )

    return X_train, X_test


def _fit_and_score_edmd(
    edmd: EDMD,
    X: TSCDataFrame,
    y,
    scorer,
    train,
    test,
    verbose,
    parameters,
    fit_params,
    return_train_score=False,
    return_parameters=False,
    return_n_test_samples=False,
    return_times=False,
    return_estimator=False,
    split_progress=None,
    candidate_progress=None,
    error_score=np.nan,
):
    if not isinstance(error_score, numbers.Number) and error_score != "raise":
        raise ValueError(
            "error_score must be the string 'raise' or a numeric value. "
            "(Hint: if using 'raise', please make sure that it has been "
            "spelled correctly.)"
        )

    progress_msg = ""
    if verbose > 2:
        if split_progress is not None:
            progress_msg = f" {split_progress[0] + 1}/{split_progress[1]}"
        if candidate_progress and verbose > 9:
            progress_msg += f"; {candidate_progress[0] + 1}/ {candidate_progress[1]}"

    if verbose > 1:
        if parameters is None:
            params_msg = ""
        else:
            sorted_keys = sorted(parameters)  # Ensure deterministic o/p
            params_msg = ", ".join(f"{k}={parameters[k]}" for k in sorted_keys)

    # Adjust length of sample weights
    fit_params = fit_params if fit_params is not None else {}
    fit_params = _check_fit_params(X, fit_params, train)

    if parameters is not None:
        # clone after setting parameters in case any parameters
        # are estimators (like pipeline steps)
        # because pipeline doesn't clone steps in fit
        cloned_parameters = {}
        for k, v in parameters.items():
            cloned_parameters[k] = clone(v, safe=False)

        edmd = edmd.set_params(**cloned_parameters)

    start_time = time.time()

    # NOTE: this deviates from the _fit_and_score in sklearn, which uses a
    #  _safe_split function (defined in metaestimators.py)
    X_train, X_test = _split_X_edmd(X, y, train_indices=train, test_indices=test)

    result = {}
    try:
        edmd.fit(X_train, y=None, **fit_params)
    except Exception:
        # Handle all exception, to not waste other working or complete results
        fit_time = time.time() - start_time  # Note fit time as time until error
        score_time = 0.0
        if error_score == "raise":
            raise
        elif isinstance(error_score, numbers.Number):
            # Note fit time as time until error
            fit_time = time.time() - start_time
            score_time = 0.0
            if error_score == "raise":
                raise
            elif isinstance(error_score, numbers.Number):
                test_scores = error_score
                if return_train_score:
                    train_scores = error_score

                warnings.warn(
                    "Estimator fit failed. The score on this train-test"
                    f" partition for these parameters will be set to {error_score}. "
                    "Details: \n%s" % (format_exc()),
                    FitFailedWarning,
                )
            result["fit_failed"] = True
    else:
        result["fit_failed"] = False

        fit_time = time.time() - start_time
        test_scores = _score(edmd, X_test, None, scorer, error_score)
        score_time = time.time() - start_time - fit_time

        if return_train_score:
            train_scores = _score(edmd, X_train, None, scorer, error_score)

    if verbose > 1:

        sorted_keys = sorted(parameters)  # Ensure deterministic o/p
        params_msg = ", ".join(f"{k}={parameters[k]}" for k in sorted_keys)

        total_time = score_time + fit_time
        end_msg = "[CV] END "
        result_msg = params_msg + (";" if params_msg else "")
        result_msg += f" total time={logger.short_format_time(total_time)}"

        # Right align the result_msg
        end_msg += "." * (80 - len(end_msg) - len(result_msg))
        end_msg += result_msg
        print(end_msg)

    # mypy says: # FIXME
    #   error: Incompatible types in assignment (expression has type "Number",
    #   target has type "bool")
    # I am not sure why target (the assignment to key in dict) has type bool -
    # to avoid the error I ignored the type
    result["test_scores"] = test_scores  # type: ignore
    if return_train_score:
        result["train_scores"] = train_scores  # type: ignore
    if return_n_test_samples:
        result["n_test_samples"] = _num_samples(X_test)  # type: ignore
    if return_times:
        result["fit_time"] = fit_time  # type: ignore
        result["score_time"] = score_time  # type: ignore
    if return_parameters:
        result["parameters"] = parameters
    if return_estimator:
        result["estimator"] = edmd
    return result


class EDMDCV(GridSearchCV):
    """Exhaustive parameter search over specified grid for a :class:`EDMD` model with
    cross-validation.

    .. note::
        EDMDCV sublasses from :py:class:`sklearn.GridSearchCV`. However, it does not
        support the parameter ``scoring`` which enables multi metric evaluations.
        Furthermore, ``refit`` is restricted to a bool.

    ...

    Parameters
    ----------
    estimator
        Model to be optimized. Uses the ``score`` function set in the model.

    param_grid
        Dictionary with parameters names (string) as keys and lists of
        parameter settings to try as values, or a list of such
        dictionaries, in which case the grids spanned by each dictionary
        in the list are explored. This enables searching over any sequence
        of parameter settings.

    n_jobs
        Number of jobs to run in parallel.
        ``None`` means 1 unless in a :obj:`joblib.parallel_backend` context.
        ``-1`` means using all processors. See :term:`Glossary <n_jobs>`
        for more details.

    pre_dispatch
        Controls the number of jobs that get dispatched during parallel
        execution. Reducing this number can be useful to avoid an
        explosion of memory consumption when more jobs get dispatched
        than CPUs can process. This parameter can be:

            - A string 'all', in which case all the jobs are immediately
              created and spawned. Use this for lightweight and
              fast-running jobs, to avoid delays due to on-demand
              spawning of the jobs

            - An int, giving the exact number of total jobs that are
              spawned

            - A string, giving an expression as a function of n_jobs,
              as in '2*n_jobs'

    cv
        Determines the cross-validation splitting strategy. Possible inputs are:

        - :class:`.TSCKfoldSeries` splits `k` folds across time series (useful when
            many time series are in a collection)
        - :class:`.TSCKFoldTime` splits `k` folds across time

    refit
        Refit an estimator using the best found parameters on the whole
        dataset.

    verbose : :class:`int`
        Controls the verbosity: the higher, the more messages.

    error_score : 'raise' or numeric
        Value to assign to the score if an error occurs in estimator fitting.
        If set to 'raise', the error is raised. If a numeric value is given,
        `FitFailedWarning` is raised. This parameter does not affect the refit
        step, which will always raise the error. Default is ``np.nan``.

    return_train_score
        If ``False``, the ``cv_results_`` attribute will not include training
        scores. Computing training scores is used to get insights on how different
        parameter settings impact the overfitting/underfitting trade-off.
        However computing the scores on the training set can be computationally
        expensive and is not strictly required to select the parameters that
        yield the best generalization performance.

    Attributes
    ----------

    cv_results_ : dict of numpy (masked) ndarrays
        A dict with keys as column headers and values as columns, that can be
        imported into a ``pandas.DataFrame``. See documentation in super class.

    best_estimator_ : estimator
        Estimator that was chosen by the search, i.e. estimator
        which gave highest score (or smallest loss if specified)
        on the left out data. Not available if ``refit=False``.
        See ``refit`` parameter for more information on allowed values.

    best_score_ : float
        Mean cross-validated score of the best_estimator
        For multi-metric evaluation, this is present only if ``refit`` is
        specified.

    best_params_ : dict
        Parameter setting that gave the best results on the hold out data.
        For multi-metric evaluation, this is present only if ``refit`` is
        specified.

    best_index_ : int
        The index (of the ``cv_results_`` arrays) which corresponds to the best
        candidate parameter setting.
        The dict at ``search.cv_results_['params'][search.best_index_]`` gives
        the parameter setting for the best model, that gives the highest
        mean score (``search.best_score_``).
        For multi-metric evaluation, this is present only if ``refit`` is
        specified.

    scorer_ : function or a dict
        Scorer function used on the held out data to choose the best
        parameters for the model.
        For multi-metric evaluation, this attribute holds the validated
        ``scoring`` dict which maps the scorer key to the scorer callable.

    n_splits_ : int
        The number of cross-validation splits (folds/iterations).

    refit_time_ : float
        Seconds used for refitting the best model on the whole dataset.
        This is present only if ``refit`` is True.

    Notes
    -----

    The parameters selected are those that maximize the score of the left out
    data. If `n_jobs` was set to a value higher than one, the data is copied for each
    point in the grid (and not `n_jobs` times). This is done for efficiency
    reasons if individual jobs take very little time, but may raise errors if
    the dataset is large and not enough memory is available.  A workaround in
    this case is to set `pre_dispatch`. Then, the memory is copied only
    `pre_dispatch` many times. A reasonable value for `pre_dispatch` is `2 *
    n_jobs`.

    """

    def __init__(
        self,
        estimator: EDMD,
        *,
        param_grid: Union[Dict, List[Dict]],
        cv: TSCCrossValidationSplit,
        n_jobs: Optional[int] = None,
        pre_dispatch: Union[int, str] = "2*n_jobs",
        refit: bool = True,
        verbose: int = 1,
        error_score: Union[str, numbers.Number] = "raise",
        return_train_score: bool = True,
    ):

        super(EDMDCV, self).__init__(
            estimator=estimator,
            param_grid=param_grid,
            scoring=None,
            n_jobs=n_jobs,
            cv=cv,
            refit=refit,
            verbose=verbose,
            pre_dispatch=pre_dispatch,
            error_score=error_score,
            return_train_score=return_train_score,
        )

    def _validate_settings_edmd(self):
        if not isinstance(self.estimator, EDMD):
            raise TypeError("EDMDCV only supports EDMD estimators.")

        if not isinstance(self.cv, TSCCrossValidationSplit):
            raise TypeError(f"cv must be of type {(TSCKfoldSeries, TSCKFoldTime)}")

    def fit(self, X: TSCDataFrame, y=None, **fit_params):
        """Fit and score the model for all parameter candidates.

        Parameters
        ----------

        X
            Training time series data.

        y: None
            ignored

        **fit_params : Dict[str, object]
            Parameters passed to the ``fit`` method of the estimator.
        """
        self._validate_settings_edmd()

        refit_metric = "score"

        def scorers(estimator, X, y=None):
            return estimator.score(X)

        X, y = indexable(X, y)

        fit_params = _check_fit_params(X, fit_params)

        cv_orig = check_cv(self.cv, y, classifier=is_classifier(self.estimator))
        n_splits = cv_orig.get_n_splits(X, y)

        base_estimator = deepcopy(self.estimator)

        parallel = Parallel(n_jobs=self.n_jobs, pre_dispatch=self.pre_dispatch)

        fit_and_score_kwargs = dict(
            scorer=scorers,
            fit_params=fit_params,
            return_train_score=self.return_train_score,
            return_n_test_samples=True,
            return_times=True,
            return_parameters=False,
            error_score=self.error_score,
            verbose=self.verbose,
        )

        results: Dict[str, Any] = {}
        with parallel:

            all_candidate_params: List[List[Dict[str, Any]]] = []
            all_out: List[Any] = []
            all_more_results = defaultdict(list)

            def evaluate_candidates(candidate_params, cv=None, more_results=None):

                cv = cv or cv_orig
                candidate_params = list(candidate_params)
                n_candidates = len(candidate_params)

                if self.verbose > 0:
                    print(
                        "Fitting {0} folds for each of {1} candidates,"
                        " totalling {2} fits".format(
                            n_splits, n_candidates, n_candidates * n_splits
                        )
                    )

                out = parallel(
                    delayed(_fit_and_score_edmd)(
                        clone(base_estimator),
                        X,
                        y,
                        train=train,
                        test=test,
                        parameters=parameters,
                        split_progress=(split_idx, n_splits),
                        candidate_progress=(cand_idx, n_candidates),
                        **fit_and_score_kwargs,
                    )
                    for (cand_idx, parameters), (split_idx, (train, test)) in product(
                        enumerate(candidate_params), enumerate(cv.split(X, y))
                    )
                )

                if len(out) < 1:
                    raise ValueError(
                        "No fits were performed. "
                        "Was the CV iterator empty? "
                        "Were there no candidates?"
                    )
                elif len(out) != n_candidates * n_splits:
                    raise ValueError(
                        "cv.split and cv.get_n_splits returned "
                        "inconsistent results. Expected {} "
                        "splits, got {}".format(n_splits, len(out) // n_candidates)
                    )

                all_candidate_params.extend(candidate_params)
                all_out.extend(out)
                if more_results is not None:
                    for key, value in more_results.items():
                        all_more_results[key].extend(value)

                nonlocal results
                results = self._format_results(
                    all_candidate_params, n_splits, all_out, all_more_results
                )

                return results

            self._run_search(evaluate_candidates)

            # multimetric is determined here because in the case of a callable
            # self.scoring the return type is only known after calling
            first_test_score = all_out[0]["test_scores"]
            self.multimetric_ = isinstance(first_test_score, dict)

        self.best_index_ = results["rank_test_%s" % refit_metric].argmin()
        self.best_score_ = results["mean_test_%s" % refit_metric][self.best_index_]
        self.best_params_ = results["params"][self.best_index_]

        # For multi-metric evaluation, store the best_index_, best_params_ and
        # best_score_ iff refit is one of the scorer names
        # In single metric evaluation, refit_metric is "score"
        if self.refit:
            # we clone again after setting params in case some
            # of the params are estimators as well.
            self.best_estimator_ = deepcopy(
                deepcopy(base_estimator).set_params(**self.best_params_)
            )
            refit_start_time = time.time()

            self.best_estimator_.fit(X, **fit_params)

            refit_end_time = time.time()
            self.refit_time_ = refit_end_time - refit_start_time

        # Store the only scorer not as a dict for single metric evaluation
        self.scorer_ = scorers

        self.cv_results_ = results
        self.n_splits_ = n_splits

        return self


class EDMDWindowPrediction(object):
    """Adapt EDMD model to perform reconstruct and score time series of same length.

    The adaptation of the EDMD model is useful if a fixed prediction horizon is
    tested. Instead of the default behaviour of EDMD to reconstruct the full time series
    found in a :py:class`.TSCDataFrame`, time series of equal length are extracted from
    the data and then reconstructed.

    Parameters
    ----------

    window_size
        An integer value indicating the time steps to include in a window. The value
        must be greater than the the attribute ``edmd.n_samples_ic_``, because a
        window also contains the samples dedicated for the initial condition.

    offset
        An integer value to indicate the offset between two windows. When setting
        `offset=window_size-edmd.n_samples_ic_`, then the test samples do not overlap
        between windows and samples are not dropped.

    """

    def __init__(self, window_size: int = 10, offset: int = 10):
        self.window_size = window_size
        self.offset = offset

    def _validate(self):

        if self.window_size is not None and self.offset is not None:
            check_scalar(
                self.window_size,
                name="time_horizon",
                target_type=(np.integer, int),
                min_val=1,
            )

            check_scalar(
                self.offset, name="offset", target_type=(np.integer, int), min_val=1
            )
        elif self.window_size is not None or self.offset is not None:
            raise ValueError("'window_size' and 'offset' must be provided together")

    def _window_reconstruct(
        self,
        X: TSCDataFrame,
        edmd: EDMD,
        offset: int,
        y=None,
        qois=None,
        return_X_windows: bool = False,
    ):
        """Reconstruct existing time series of equal length.

        This method is used to overwrite the default score method of an :py:class:`.EDMD`
        model, which in contrast to this model scores on the time series found in `X`.

        In this method, the time series are subdivided into smaller time series of
        equal length (windows). Each window contains the initial condition and the
        samples to score the model against. This therefore corresponds to a more
        systematic approach.

        Parameters
        ----------
        X
            The time series collection to reconstruct. From each time series of the
            collection windows are extracted and separately reconstructed.

        qois
            A list of feature names of interest to be include in the returned
            predictions. Passed to :py:meth:`.predict`.

        return_X_windows
            If True, then an additional time series collection is returned,
            which contains extracted windows from `X`.

        Returns
        -------
        TSCDataFrame, Optional[TSCDataFrame]
            The reconstructed time series collection and if `return_X_windows=True`
            also the extracted windows from `X`.

        """

        if not hasattr(edmd, "window_size"):
            raise AttributeError(
                "The EDMD object requires the attribute 'window_size' "
                "to perform windowed reconstruction in data."
            )

        if not isinstance(edmd.window_size, int):
            raise TypeError("'window_size' must be of type int")

        if edmd.window_size <= edmd.n_samples_ic_:
            raise ValueError(
                f"edmd.window_size={edmd.window_size} must be larger than the number of "
                "samples required to make an initial condition ("
                f"edmd.n_samples_ic_={edmd.n_samples_ic_})"
            )

        X = edmd._validate_datafold_data(
            X,
            ensure_tsc=True,
            tsc_kwargs=dict(
                ensure_const_delta_time=True, ensure_min_timesteps=edmd.window_size
            ),
        )
        qois = edmd._validate_qois(
            qois=qois, valid_feature_names=edmd.feature_names_pred_
        )

        X_windows = TSCDataFrame.from_frame_list(
            list(
                X.tsc.iter_timevalue_window(
                    window_size=edmd.window_size,
                    offset=offset,
                    per_time_series=True,
                    strictly_sequential=True,
                )
            )
        )

        final_index_windows = X_windows.index.copy()

        n_timesteps = X_windows.n_timesteps
        assert isinstance(n_timesteps, int) and n_timesteps == edmd.window_size

        final_index_reconstruct = (
            X_windows.groupby(TSCDataFrame.tsc_id_idx_name)
            .tail(edmd.window_size - edmd.n_samples_ic_ + 1)
            .index
        )

        first_id_time_values = X_windows.loc[X_windows.ids[0]].index
        X_windows.index = pd.MultiIndex.from_product(
            [X_windows.ids, first_id_time_values],
            names=[TSCDataFrame.tsc_id_idx_name, TSCDataFrame.tsc_time_idx_name],
        )

        X_reconstruct = edmd._reconstruct(X=X_windows, qois=qois)

        # recover true index:
        X_windows.index = final_index_windows
        X_reconstruct.index = final_index_reconstruct

        if return_X_windows:
            return X_reconstruct, X_windows
        else:
            return X_reconstruct

    def _window_score(self, X, y=None, sample_weight=None, qois=None, edmd=None):
        """Score of reconstructed windowed time series collection.

        This method can overwrite the default score method of an EDMD model. In this
        method, the time series in `X` are again subdivided into smaller time series of
        equal length (the windows). Each window contains the initial condition and the
        samples to score the model against. This therefore corresponds to a more
        systematic approach to analyze the error over a prediciton horizon.

        Parameters
        ----------
        X
            Time series to reconstruct in windowed fashion.
        y
            ignored

        sample_weight
            If not None, this argument is passed as ``sample_weight`` keyword
            argument to the internal ``score`` method.

        edmd
            The EDMD model to apply the score function to.

        Returns
        -------
        float
            score

        """

        # does all the checks:
        X_reconstruct, X = edmd.reconstruct(X=X, y=y, qois=qois, return_X_windows=True)

        if qois is None:
            X_reconstruct = X_reconstruct.loc[:, X.columns]
            X = X.loc[X_reconstruct.index, :]
        else:
            X = X.loc[X_reconstruct.index, qois]

        return edmd._score_eval(X, X_reconstruct, sample_weight)

    def adapt_model(self, estimator: EDMD):
        """Adapts the EDMD model.

        Attaches the attribute `window_size` to the EDMD model and overwrites the
        `score` and `reconstruct` methods.

        Parameters
        ----------
        estimator
            The model to adapt. The model must be already fit.

        Returns
        -------
        EDMD
            The adapted model.

        """
        estimator.window_size = self.window_size

        # overwrite the two methods with new "windowed" methods
        # ignored types for mypy
        estimator.reconstruct = partial(  # type: ignore
            self._window_reconstruct, edmd=estimator, offset=self.offset
        )
        estimator.score = partial(self._window_score, edmd=estimator)  # type: ignore
        return estimator


@warn_experimental_class
class EDMDPostObservable(object):  # pragma: no cover
    """# TODO

    # TODO: Alternative? EDMDCVErrorObservable?
    # TODO: Testing & Docu
    # TODO: compute mean of error time series if offset < blocksize?

    Parameters
    ----------
    estimator
        # TODO

    cv
        - the best estimator is the final
        - the observable is only evaluated on the validation set
        - # TODO:

    observables
        factor https://en.wikipedia.org/wiki/Half-normal_distribution

    time_horizon
        - assumed to be unbiased

    offset
        - by how much to move the prediction window

    n_jobs
        - the CV splits can be computed in parallel

    pre-dispatch
        - check docu in EDMDCV
    """

    _valid_observables = ["std", "abserr"]

    def __init__(
        self,
        estimator,
        cv: Optional[TSCCrossValidationSplit] = None,
        observable="abserr",  # std or abserr
        # --> Change default to std (but change parameter in scripts first)
        n_jobs: Optional[int] = None,
        verbose: int = 0,
        pre_dispatch: str = "2*n_jobs",
    ):
        self.estimator = estimator
        self.cv = cv
        self.observable = observable
        self.n_jobs = n_jobs
        self.verbose = verbose
        self.pre_dispatch = pre_dispatch

    def _adapt_edmd_model(self, edmd, X_validate, abserr_timeseries):

        # 1. get original data
        X_dict = edmd.transform(X_validate)

        if self.observable == "std":
            target_timeseries = abserr_timeseries * np.sqrt(np.pi / 2)
        else:
            target_timeseries = abserr_timeseries

        # 3. compute inverse map
        inverse_map2error_values = edmd._least_squares_inverse_map(
            X=target_timeseries, X_dict=X_dict.loc[abserr_timeseries.index, :]
        )

        # 4. compute Koopman modes for error observables
        modes_error_values = edmd._compute_koopman_modes(inverse_map2error_values)

        # 5. attach Koopman modes to existing
        edmd._koopman_modes = np.row_stack([edmd._koopman_modes, modes_error_values])

        # 6. change feature_names_out_pred_ by attaching to existing
        edmd._feature_names_pred = pd.Index(
            np.append(
                edmd.feature_names_pred_,
                [f"{self.observable}_{col}" for col in edmd.feature_names_pred_],
            ),
            name=TSCDataFrame.tsc_feature_col_name,
        )

        return edmd

    def _compute_err_timeseries(self, edmd, X_test):
        """

        Parameters
        ----------
        edmd
        X_test
        qois

        Returns
        -------

        """
        # TODO: here is a distinction that maybe is better to solve via a new parameter
        #  in reconstruct (e.g. return_X to return the samples in X that are actually
        #  reconstructed)

        try:
            X_reconstruct, X_test = edmd.reconstruct(
                X_test, qois=None, return_X_windows=True
            )
        except TypeError:
            X_reconstruct = edmd.reconstruct(X_test)

        # remove initial states, because they are often almost exact
        X_reconstruct = X_reconstruct.drop(labels=X_reconstruct.head(1).index)

        err_timeseries = (X_test.loc[X_reconstruct.index, :] - X_reconstruct).abs()

        return X_test, err_timeseries

    def _fit_and_create_error_timeseries(
        self, edmd: EDMD, X: TSCDataFrame, y, split_nr, train, test, fit_params, verbose
    ):

        if verbose:
            msg = f"split: {split_nr}"
            print("[CV] %s %s" % (msg, (64 - len(msg)) * "."), flush=True)

        X_train, X_test = _split_X_edmd(X, y, train_indices=train, test_indices=test)

        edmd = edmd.fit(X=X_train, y=y, **fit_params)

        test_score = edmd.score(X_test, y=None)

        if verbose:
            print(f"test_score = {test_score}")

        X_test, err_timeseries = self._compute_err_timeseries(edmd, X_test)

        return {
            "test_score": test_score,
            "edmd": edmd,
            "X_test": X_test,
            "err_timeseries": err_timeseries,
        }

    def _validate(self):
        if not isinstance(self.estimator, EDMD):
            raise TypeError("estimator must be of type EDMD")

        try:
            check_is_fitted(self.estimator)
            # NOTE: can be implemented to deal with an already-fitted EDMD
            raise ValueError("EDMD estimator must not be fitted already")
        except NotFittedError:
            pass

        if self.observable not in self._valid_observables:
            raise ValueError(
                f"observable={self.observable} is invalid. "
                f"Choose from {self._valid_observables}"
            )

    def _run_cv(self, X, y, **fit_params):
        cv = check_cv(self.cv, y, classifier=is_classifier(self.estimator))
        # n_splits = self.cv.get_n_splits(X, y, groups=None)

        parallel = Parallel(
            n_jobs=self.n_jobs, verbose=self.verbose, pre_dispatch=self.pre_dispatch
        )

        results: Dict[str, Any] = {}
        X_validate: Optional[TSCDataFrame] = None
        err_timeseries: Optional[TSCDataFrame] = None
        best_estimator: Optional[EDMD] = None
        with parallel:

            def evaluate_cv_splits():
                nonlocal X_validate
                nonlocal err_timeseries
                nonlocal best_estimator

                ret = parallel(
                    delayed(self._fit_and_create_error_timeseries)(
                        edmd=deepcopy(self.estimator),
                        X=X,
                        y=y,
                        split_nr=i,
                        train=train,
                        test=test,
                        fit_params=fit_params,
                        verbose=self.verbose,
                    )
                    for i, (train, test) in enumerate(cv.split(X, y, groups=None))
                )

                if len(ret) < 1:
                    raise ValueError(
                        "No fits were performed. "
                        "Was the CV iterator empty? "
                        "Were there no candidates?"
                    )

                scores: np.ndarray = np.asarray([r["test_score"] for r in ret])
                best_estimator_idx = np.argmax(scores)
                best_estimator = ret[best_estimator_idx]["edmd"]

                X_validate = TSCDataFrame.from_frame_list([r["X_test"] for r in ret])
                err_timeseries = TSCDataFrame.from_frame_list(
                    [r["err_timeseries"] for r in ret]
                )

                return ret, X_validate, err_timeseries

            evaluate_cv_splits()

        self.cv_results_ = results

        return X_validate, err_timeseries, best_estimator

    def fit_transform(self, X: TSCDataFrame, y=None, **fit_params):
        """Computes the post observables and alters the EDMD estimator.

        Parameters
        ----------

        X
            Training time series data.

        y: None
            ignored

        **fit_params : Dict[str, object]
            Parameters passed to the ``fit`` method of the estimator.
        """
        self._validate()

        # scorers, refit_metric = self._check_multiscore()

        X, y = indexable(X, y)
        fit_params = _check_fit_params(X, fit_params)

        if self.cv is None:
            # Need to use deepcopy here, bc. sklearn.clone does not clone methods but
            # re-initializes the object
            self.final_estimator_ = deepcopy(self.estimator)
            self.final_estimator_ = self.final_estimator_.fit(X, y, **fit_params)
            X_validate, abserr_timeseries = self._compute_err_timeseries(
                self.final_estimator_, X_test=X
            )
        else:
            X_validate, abserr_timeseries, self.final_estimator_ = self._run_cv(
                X, y, **fit_params
            )

        self.final_estimator_ = self._adapt_edmd_model(
            edmd=self.final_estimator_,
            X_validate=X_validate,
            abserr_timeseries=abserr_timeseries,
        )

        return self.final_estimator_


class EDMDControl(
    TSCTransformerMixin,
    TSCPredictMixin,
):
    """Adapt :class:`EDMD` to controlled systems

    This class provides a wrapper around :class:`EDMD` which allows usage of
    the main functionality (transform, fit, predict). It approximates Koopman
    operator for a controlled system from time series collection data
    (:py:class:`.TSCDataFrame`), using a finite function basis to represent the
    state. The underlying DMD model is restricted to :class:`DMDControl`.

    ...

    Parameters
    ----------
    dict_steps : List[Tuple[str, object]]
        List with `(string_identifier, model)` of models to transform the data. The
        list defines the transformation pipeline and order of execution. All models in
        the list must be able to accept :class:`.TSCDataFrame` as input in `fit` and
        output in `transform`.

    dmd_model: Union[DMDControl, gDMDAffine]
        The class to use for evaluating the Dynamic Mode Decomposition given the lifting.
        :py:class:`DMDControl` is flowmap Koopman operator representation of :math:`x^+ = Ax + Bu`.
        :py:class:`gDMDAffine` is differential Koopman generator representation of :math:\dot{x} = Ax + Bux`.

    include_id_state
        If True, the original time series data are added to the EDMD-dictionary. The
        mapping from the EDMD-dictionary states back to the full-state is then only a
        projection and the cost of an increased EDMD-dictionary dimension.

    **kwargs
        passed to :py:class:`EDMD`


    Attributes
    ----------
    sys_matrix : np.ndarray
        Koopman approximation of the lifted state matrix

    control_matrix : np.ndarray
        Koopman approximation of the lifted control matrix

    See Also
    --------

    :py:class:`EDMD`
    :py:class:`DMDControl`

    """

    def __init__(
        self,
        dict_steps: List[Tuple[str, object]],
        dmd_model: Optional[Union[DMDControl, gDMDAffine]] = None,
        include_id_state: bool = True,
        **kwargs,
    ):
        self.dict_steps = dict_steps
        self._dmd_model = dmd_model if dmd_model is not None else DMDControl()
        self.include_id_state = include_id_state
        self._edmd = EDMD(
            self.dict_steps,
            include_id_state=include_id_state,
            use_transform_inverse=False,
            **kwargs,
        )

    def transform(self, X: TSCDataFrame) -> TSCDataFrame:
        """Perform dictionary transformations on time series.

        Parameters
        ----------
        X : TSCDataFrame, pandas.DataFrame
           Time series to transform. Must fulfill the input requirements of
           first step of the pipeline.

        Returns
        -------
        TSCDataFrame, pandas.DataFrame
            The transformed time series.
        """
        return self._edmd.transform(X)

    def inverse_transform(self, X: TransformType) -> TransformType:
        """Perform inverse dictionary transformations on dictionary time series.

        Parameters
        ----------
        X: TSCDataFrame, pandas.DataFrame
            Time series to map back to the full-state time series.

        Returns
        -------
        TSCDataFrame
            full-state time series
        """
        return self._edmd.inverse_transform(X)

    def fit(
        self,
        X: TimePredictType,
        U: Optional[TimePredictType] = None,
        y=None,
        **fit_params,
    ) -> "EDMDControl":
        """Compute Koopman approximation of lifted state and control matrices

        Parameters
        ----------
        X : TSCDataFrame
            State input data

        U : TSCDataFrame
            Control input data

        **fit_params: Dict[str, object]
            Parameters passed to the ``fit`` method of each step, where
            each parameter name is prefixed such that parameter ``p`` for step
            ``s`` has key ``s__p``. To add parameters for the set DMD model use
            ``s=dmd``, e.g. ``dmd__param``.

        Returns
        -------
        self
        """
        self._validate_datafold_data(
            X,
            ensure_tsc=True,
            tsc_kwargs={"ensure_const_delta_time": True},
        )
        self.state_columns = X.columns
        fit_params = self._edmd._check_fit_params(**fit_params or {})
        dmd_fit_params = fit_params.pop("dmd", {})
        edmd_fit_params = fit_params.pop("edmd", None)
        Xlift = self._edmd._fit(X, **fit_params)
        self.n_samples_ic_ = self._edmd._compute_n_samples_ic(X, Xlift)

        if self._edmd.include_id_state:
            Xlift = self._edmd._attach_id_state(X=X, X_dict=Xlift)
        self._edmd._inverse_map = self._edmd._compute_inverse_map(X=X, X_dict=Xlift)

        Ulift = TSCDataFrame(index=Xlift.index)
        if not (U is None):
            cols = U.columns if isinstance(U, pd.DataFrame) else range(U.shape[1])
            Ulift[cols] = U  # do not apply dictionary, only trim for delay transforms
        self._dmd_model.fit(Xlift, Ulift, **dmd_fit_params)
        self.sys_matrix = self._dmd_model.sys_matrix_
        self.control_matrix = self._dmd_model.control_matrix_
        return self

    def predict(
        self,
        X: InitialConditionType,
        time_values: Optional[np.ndarray] = None,
        U: Optional[np.ndarray] = None,
        check_inputs: bool = True,
        lifted_state: bool = False,
        **predict_params,
    ) -> TSCDataFrame:
        """Predict time series data for each initial condition at
        specified time values given the specified control input.

        Parameters
        ----------
        X : InitialConditionType
            Single initial condition of shape `(n_features,)` or multiple initial
            conditions of shape `(n_features, n_initial_conditions)`.
        time_values : np.ndarray
            Time series at which to evaluate the system. Must be equally spaced
            and use the same timestep as the training data.
        U : np.ndarray
            The control input at the provided time values with shape
            `(n_timesteps, n_control_dimensions)
        check_inputs : bool, optional, default True
            Allows skipping input checks and assignemnts to improve performance.

            .. warning::
                Use with caution - May result in silent errors.

        lifted_state : bool, optional, default False
            If true, the output includes the predictions for the lifting dimension

        Returns
        -------
        TSCDataFrame
        """
        check_is_fitted(self, ["sys_matrix", "control_matrix"])
        if isinstance(X, np.ndarray):
            X = if1dim_rowvec(X)
            X = InitialCondition.from_array(
                X, columns=self._dmd_model.feature_names_in_
            )

        X0lift = self._edmd.transform(X)
        Xlift_tsc = self._dmd_model.predict(
            X0lift,
            time_values=time_values,
            U=U,
            check_inputs=check_inputs,
            **predict_params,
        )
        if lifted_state:
            return Xlift_tsc
        X_tsc = self.inverse_transform(Xlift_tsc)
        return X_tsc

    def reconstruct(
        self, X: TSCDataFrame, qois=None, U: Optional[TSCDataFrame] = None, *kwargs
    ) -> TSCDataFrame:
        """Reconstruct existing time series collection.

        Internal steps to reconstruct a time series collection:

        1. Extract the initial conditions from each time series in the collection.
        2. Predict the remaining states of each time series with the built EDMD model
           at the same time values.

        Parameters
        ----------
        X
            The time series states to reconstruct.
        U
            The time series control input to reconstruct.
        qois
            ignored

        Returns
        -------
        TSCDataFrame
            Reconstructed time series collection.
        """
        check_is_fitted(self, ["sys_matrix", "control_matrix"])
        self._validate_datafold_data(
            X,
            ensure_tsc=True,
            tsc_kwargs={"ensure_const_delta_time": True},
        )
        X_reconstruct = []
        for X_ic, time_values in InitialCondition.iter_reconstruct_ic(
            X, n_samples_ic=self.n_samples_ic_
        ):
            X_est_ts = self.predict(
                X_ic,
                time_values=time_values,
                U=U
                if U is None
                else U[X.index.get_level_values("time") >= time_values[0]],
            )
            X_reconstruct.append(X_est_ts)

        X_reconstruct = pd.concat(X_reconstruct, axis=0)
        assert isinstance(X_reconstruct, TSCDataFrame)

        return X_reconstruct

    def fit_predict(
        self,
        X: TSCDataFrame,
        y=None,
        U: Optional[TSCDataFrame] = None,
        **fit_params,
    ):
        """Fit the model and reconstruct the training data.

        Parameters
        ----------
        X
            Training time series state data. Must fulfill input requirements of first
            `dict_step` in the EDMD-dictionary pipeline.

        U
            Time series control input data for both training and prediction. Must fulfill
            input requirements of first `dict_step` in the EDMD-dictionary pipeline.


        **fit_params: Dict[str, object]
            Parameters passed to the ``fit`` method of each step, where
            each parameter name is prefixed such that parameter ``p`` for step
            ``s`` has key ``s__p``.

        Returns
        -------
        TSCDataFrame
            Reconstructed time series collection.


        """
        return self.fit(X=X, U=U, y=y, **fit_params).reconstruct(X=X, U=U)

    def fit_transform(
        self, X: TSCDataFrame, y=None, U: Optional[TSCDataFrame] = None, **fit_params
    ):
        """Fit the model and return the EDMD-dictionary time series.

        Parameters
        ----------
        X
            The time series states to reconstruct.
        U
            The time series control input to reconstruct.

        y: None
            ignored

        **fit_params: Dict[str, object]
            Parameters passed to the ``fit`` method of each step, where
            each parameter name is prefixed such that parameter ``p`` for step
            ``s`` has key ``s__p``.

        Returns
        -------
        TSCDataFrame
             EDMD-dictionary time series data.

        """
        return self.fit(X=X, U=U, y=y, **fit_params).transform(X)<|MERGE_RESOLUTION|>--- conflicted
+++ resolved
@@ -75,18 +75,13 @@
 from sklearn.utils import _print_elapsed_time, check_scalar
 from sklearn.utils.validation import _check_fit_params, check_is_fitted, indexable
 
-<<<<<<< HEAD
 from datafold._decorators import warn_experimental_class
-from datafold.dynfold import DMDBase, DMDFull
-=======
 from datafold.dynfold import (
     DMDBase,
     DMDControl,
     DMDFull,
-    DynamicalSystemBase,
     gDMDAffine,
 )
->>>>>>> 6d283c67
 from datafold.dynfold.base import (
     InitialConditionType,
     TimePredictType,
@@ -104,13 +99,7 @@
 from datafold.pcfold.timeseries.metric import TSCCrossValidationSplit
 from datafold.utils.general import (
     df_type_and_indices_from,
-<<<<<<< HEAD
-=======
-    diagmat_dot_mat,
-    if1dim_colvec,
     if1dim_rowvec,
-    is_integer,
->>>>>>> 6d283c67
     projection_matrix_from_features,
 )
 
