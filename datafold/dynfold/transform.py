#!/usr/bin/env python3

import itertools
<<<<<<< HEAD
from os import replace
=======
>>>>>>> a86a00a8
from typing import Union

import numpy as np
import pandas as pd
from sklearn.base import BaseEstimator, clone
from sklearn.decomposition import PCA, IncrementalPCA
from sklearn.preprocessing import MinMaxScaler, PolynomialFeatures, StandardScaler
from sklearn.utils.validation import NotFittedError, check_is_fitted, check_scalar

from datafold.dynfold.base import TransformType, TSCTransformerMixin
from datafold.pcfold import TSCDataFrame
from datafold.pcfold.timeseries.collection import TSCException


class TSCFeaturePreprocess(BaseEstimator, TSCTransformerMixin):
    """Wrapper of a scikit-learn preprocess algorithms to allow time series
    collections as input and output.

    Often scikit-learn performs "pandas.DataFrame in -> numpy.ndarray out". This wrapper
    makes sure to have "pandas.DataFrame in -> pandas.DataFrame out".

    Parameters
    ----------

    sklearn_transformer
        See `here <https://scikit-learn.org/stable/modules/classes.html#module-sklearn.
        preprocessing>`__ for a list of possible preprocessing algorithms.
    """

    _cls_valid_scale_names = ("min-max", "standard")
    # flag from scikit-learn -- need to set that check_estimator is valid
    _required_parameters = ["sklearn_transformer"]

    def __init__(self, sklearn_transformer):
        self.sklearn_transformer = sklearn_transformer

    @classmethod
    def from_name(cls, name: str) -> "TSCFeaturePreprocess":
        """Select common transform algorithms by name.

        Parameters
        ----------
        name
            - "center" -:class:`sklearn.preprocessing.StandardScaler`
            - "min-max" - :class:`sklearn.preprocessing.MinMaxScaler`
            - "standard" - :class:`sklearn.preprocessing.StandardScaler`

        Returns
        -------
        TSCFeaturePreprocess
            new instance
        """
        if name == "center":
            return cls(StandardScaler(copy=True, with_mean=True, with_std=False))
        if name == "min-max":
            return cls(MinMaxScaler(feature_range=(0, 1), copy=True))
        elif name == "standard":
            return cls(StandardScaler(copy=True, with_mean=True, with_std=True))
        else:
            raise ValueError(
                f"name='{name}' is not known. Choose from {cls._cls_valid_scale_names}"
            )

    def get_feature_names_out(self, input_features=None):
        return self.sklearn_transformer_fit_.get_feature_names_out(
            input_features=input_features
        )

    def fit(self, X: TransformType, y=None, **fit_params) -> "TSCFeaturePreprocess":
        """Calls fit of internal transform ``sklearn`` object.

        Parameters
        ----------
        X: TSCDataFrame, pandas.DataFrame, numpy.ndarray
            Training data of shape `(n_samples, n_features)`.

        y: None
            ignored

        **fit_params: Dict[str, object]
            `None`

        Returns
        -------
        TSCFeaturePreprocess
            self
        """

        if not hasattr(self.sklearn_transformer, "transform"):
            raise AttributeError("sklearn object has no 'transform' attribute")
        self._read_fit_params(attrs=None, fit_params=fit_params)

        self.sklearn_transformer_fit_ = clone(
            estimator=self.sklearn_transformer, safe=True
        )
        self._validate_datafold_data(X)

        self.sklearn_transformer_fit_.fit(X)
        self._setup_feature_attrs_fit(X)

        return self

    def transform(self, X: TransformType):
        """Calls transform of internal transform ``sklearn`` object.

        Parameters
        ----------
        X: TSCDataFrame, pandas.DataFrame, numpy.ndarray
            Data to transform of shape `(n_samples, n_features)`.

        Returns
        -------
        TSCDataFrame, pandas.DataFrame, numpy.ndarray
            same type and shape as `X`
        """

        check_is_fitted(self, "sklearn_transformer_fit_")

        X = self._validate_datafold_data(X)
        self._validate_feature_input(X, direction="transform")

        values = self.sklearn_transformer_fit_.transform(X)
        return self._same_type_X(
            X=X,
            values=values,
            feature_names=self.get_feature_names_out(),
        )

    def fit_transform(self, X: TransformType, y=None, **fit_params):
        """Calls fit_transform of internal transform ``sklearn`` object.

        Parameters
        ----------
        X: TSCDataFrame, pandas.DataFrame, numpy.ndarray
            Training data to transform of shape `(n_samples, n_features)`.

        y: None
            ignored

        Returns
        -------
        TSCDataFrame, pandas.DataFrame, numpy.ndarray
            same type and shape as `X`
        """

        X = self._validate_datafold_data(X)

        self.sklearn_transformer_fit_ = clone(self.sklearn_transformer)
        values = self.sklearn_transformer_fit_.fit_transform(X)

        self._setup_feature_attrs_fit(X)

        return self._same_type_X(
            X=X,
            values=values,
            feature_names=self.get_feature_names_out(),
        )

    def inverse_transform(self, X: TransformType):
        """Calls `inverse_transform` of internal transform ``sklearn`` object.

        Parameters
        ----------
        X: TSCDataFrame, pandas.DataFrame, numpy.ndarray
            Data to map back of shape `(n_samples, n_features)`.

        Returns
        -------
        TSCDataFrame, pandas.DataFrame, numpy.ndarray
            same type and shape as `X`
        """

        if not hasattr(self.sklearn_transformer, "inverse_transform"):
            raise AttributeError("sklearn object has no 'inverse_transform' attribute")

        values = self.sklearn_transformer_fit_.inverse_transform(X)
        return self._same_type_X(
            X=X, values=values, feature_names=self.feature_names_in_
        )


class TSCFeatureSelect(BaseEstimator, TSCTransformerMixin):
    """A simple class to select features by name or index.

    Parameters
    ----------
    features


    """

    def __init__(self, features: np.ndarray):
        self.features = features

    def get_feature_names_out(self, input_features=None):
        if input_features is None and not hasattr(self, "feature_names_in_"):
            return self.features
        else:
            return self.features

    def fit(self, X: TransformType, y=None, **fit_params) -> "TSCFeatureSelect":
        """
        Parameters
        ----------
        X: TSCDataFrame, pandas.DataFrame, numpy.ndarray
            Training data of shape `(n_samples, n_features)`.

        y: None
            ignored

        **fit_params: Dict[str, object]
            `None`
        """

        if (
            not isinstance(self.features, np.ndarray)
            or self.features.ndim != 1
            or not self.features.dtype.type is np.str_
        ):
            raise ValueError(
                "parameter 'features' must be a 1-dim. array with feature names"
            )
        self._validate_datafold_data(X, ensure_tsc=True)
        self._setup_feature_attrs_fit(X, n_features_out=self.features.shape[0])

        try:
            X.loc[:, self.features]
        except KeyError:
            raise ValueError("all features must be contained in X")

        return self

    def transform(self, X):
        X = self._validate_datafold_data(X, ensure_tsc=True)
        self._validate_feature_input(X, direction="transform")

        return X.loc[:, self.features]


class TSCIdentity(BaseEstimator, TSCTransformerMixin):
    """Transformer as a "passthrough" placeholder and/or attaching a constant feature.

    Parameters
    ----------
    include_const
        If True, a constant (all ones) column is attached to the data.

    rename_features
        If True, to each feature name the suffix "_id" is attached after `transform`.

    Attributes
    ----------
    is_fit_ : bool
        True if fit has been called.
    """

    def __init__(self, *, include_const: bool = False, rename_features: bool = False):
        self.include_const = include_const
        self.rename_features = rename_features

<<<<<<< HEAD
=======
    def _more_tags(self):
        return dict(tsc_contains_orig_states=not self.rename_features)

>>>>>>> a86a00a8
    def get_feature_names_out(self, input_features=None):

        if input_features is None and hasattr(self, "feature_names_in_"):
            features_out = self.feature_names_in_
        else:
            features_out = input_features

        if features_out is not None:
            if self.rename_features:
                features_out = np.array(
                    [f"{col}_id" for col in features_out], dtype=object
                )

            if self.include_const:
                features_out = np.append(features_out, ["const"])

        return features_out

    def fit(self, X: TransformType, y=None, **fit_params):
        """Passthrough data and set internals for validation.

        Parameters
        ----------
        X: TSCDataFrame, pandas.DataFrame, numpy.ndarray
            Data of shape `(n_samples, n_features)`.

        y: None
            ignored

        **fit_params: Dict[str, object]
            None

        Returns
        -------
        TSCIdentity
            self
        """
        X = self._validate_datafold_data(X)
        self._read_fit_params(attrs=None, fit_params=fit_params)

        self._setup_feature_attrs_fit(
            X, n_features_out=X.shape[1] + int(self.include_const)
        )

        # Dummy attribute to indicate that fit was called
        self.is_fit_ = True

        return self

    def partial_fit(self, X, y=None, **fit_transform):
        if not hasattr(self, "feature_names_in_"):
            return self.fit(X, y, **fit_transform)
        else:
            return self

    def transform(self, X: TransformType) -> TransformType:
        """Passthrough data and validate feature.

        Parameters
        ----------
        X: TSCDataFrame, pandas.DataFrame, numpy.ndarray
            Data of shape `(n_samples, n_features)` to passthrough.

        Returns
        -------
        TSCDataFrame, pandas.DataFrame, numpy.ndarray
            same type and shape as `X`
        """
        check_is_fitted(self, "is_fit_")

        X = self._validate_datafold_data(X)
        self._validate_feature_input(X, direction="transform")

        if self._has_feature_names(X):
            X = X.copy(deep=True)
            if self.rename_features:
                X = X.add_suffix("_id")

            if self.include_const:
                X["const"] = 1
        else:
            if self.include_const:
                X = np.column_stack([X, np.ones(X.shape[0])])

        # Need to copy to not alter the original data
        return X

    def inverse_transform(self, X: TransformType):
        """Passthrough data and validate features shape.

        Parameters
        ----------
        X: TSCDataFrame, pandas.DataFrame, numpy.ndarray
            Data to passthrough of shape `(n_samples, n_features)`.

        Returns
        -------
        TSCDataFrame, pandas.DataFrame, numpy.ndarray
            same type and shape as `X`
        """
        check_is_fitted(self, "is_fit_")
        X = self._validate_datafold_data(X)
        self._validate_feature_input(X, direction="inverse_transform")

        if self.include_const:
            X = X.copy(deep=True)
            if self._has_feature_names(X):
                X = X.drop("const", axis=1)
            else:
                X = X[:, :-1]

        return X


class TSCIncrementalPCA(IncrementalPCA, TSCTransformerMixin):  # pragma: no cover
    # TODO: docu, tests

    def __init__(self, n_components, *, whiten=False, copy=False, batch_size=None):
        super(TSCIncrementalPCA, self).__init__(
            n_components=n_components, whiten=whiten, copy=copy, batch_size=batch_size
        )

    def get_feature_names_out(self, input_features=None):
        return np.array([f"pca{i}" for i in range(self.n_components_)], dtype=object)

    def partial_fit(self, X, y=None, check_input=True):

        super(TSCIncrementalPCA, self).partial_fit(X, y=y)

        if self.n_samples_seen_ == X.shape[0]:
            self._setup_feature_attrs_fit(X)
        return self

    def transform(self, X):
        check_is_fitted(self)
        X = self._validate_datafold_data(X)

        self._validate_feature_input(X, direction="transform")
        pca_data = super(IncrementalPCA, self).transform(X)
        return self._same_type_X(
            X, values=pca_data, feature_names=self.get_feature_names_out()
        )


class TSCPrincipalComponent(PCA, TSCTransformerMixin):
    """Compute principal components from data.

    This is a subclass of scikit-learn's ``PCA``  to generalize the
    input and output of :class:`pandas.DataFrames` and :class:`.TSCDataFrame`. All input
    parameters remain the same. For documentation please visit:

    * `PCA docu <https://scikit-learn.org/stable/modules/generated/sklearn.
      decomposition.PCA.html>`__
    * `PCA user guide <https://scikit-learn.org/stable/modules/decomposition.html#pca>`__
    """

    def get_feature_names_out(self, input_features=None):
        return np.array([f"pca{i}" for i in range(self.n_components_)], dtype=object)

    def fit(self, X: TransformType, y=None, **fit_params) -> "PCA":
        """Compute the principal components from training data.

        Parameters
        ----------
        X: TSCDataFrame, pandas.DataFrame, numpy.ndarray
            Training data of shape `(n_samples, n_features)`.

        y: None
            ignored

        **fit_params: Dict[str, object]
            None

        Returns
        -------
        TSCPrincipalComponent
            self
        """

        X = self._validate_datafold_data(X)
        self._read_fit_params(attrs=None, fit_params=fit_params)

        # validation happens in super.fit()
        super(TSCPrincipalComponent, self).fit(X, y=y)
        self._setup_feature_attrs_fit(X)
        return self

    def transform(self, X: TransformType):
        """Apply dimension reduction by projecting the data on principal components.

        Parameters
        ----------
        X: TSCDataFrame, pandas.DataFrame, numpy.ndarray
            Out-of-sample points of shape `(n_samples, n_features)` to perform dimension
            reduction on.

        Returns
        -------
        TSCDataFrame, pandas.DataFrame, numpy.ndarray
            same type as `X` of shape `(n_samples, n_components_)`
        """

        check_is_fitted(self)
        X = self._validate_datafold_data(X)

        self._validate_feature_input(X, direction="transform")
        pca_data = super(TSCPrincipalComponent, self).transform(X)
        return self._same_type_X(
            X, values=pca_data, feature_names=self.get_feature_names_out()
        )

    def fit_transform(self, X: TransformType, y=None, **fit_params) -> TransformType:
        """Compute principal components from data and reduce dimension on same data.

        Parameters
        ----------
        X: TSCDataFrame, pandas.DataFrame, numpy.ndarray
            Training data of shape `(n_samples, n_features)`.

        y: None
            ignored

        Returns
        -------
        TSCDataFrame, pandas.DataFrame, numpy.ndarray
            same type as `X` of shape `(n_samples, n_components_)`
        """

        X = self._validate_datafold_data(X)

        pca_values = super(TSCPrincipalComponent, self).fit_transform(X, y=y)

        self._setup_feature_attrs_fit(X)

        return self._same_type_X(
            X, values=pca_values, feature_names=self.get_feature_names_out()
        )

    def inverse_transform(self, X: TransformType):
        """Map data from the reduced space back to the original space.

        Parameters
        ----------
        X:
            Out-of-sample points of shape `(n_samples, n_components_)` to map back to
            original space.

        Returns
        -------
        TSCDataFrame, pandas.DataFrame, numpy.ndarray
            same type as `X` of shape `(n_samples, n_features)`
        """

        self._validate_feature_input(X, direction="inverse_transform")

        data_orig_space = super(TSCPrincipalComponent, self).inverse_transform(X)

        return self._same_type_X(
            X, values=data_orig_space, feature_names=self.feature_names_in_
        )


class TSCTakensEmbedding(BaseEstimator, TSCTransformerMixin):
    r"""Perform Takens time delay embedding on time series collection data.

    Parameters
    ----------

    delays
        Number for time delays to embed.

    lag
        Number of time steps to lag before embedding starts.

    frequency
        Time step frequency to emebd (e.g. to embed every sample or only every second
        or third).

    kappa
        Weight of exponential factor in delayed coordinates
        :math:`e^{-d \cdot \kappa}(x_{-d})` with :math:`d = 0, \ldots delays` being the
        delay index. Adapted from :cite:t:`berry-2013`, Eq. 2.1).

    Attributes
    ----------

    delay_indices_ : numpy.ndarray
        Delay indices (backwards in time) assuming a fixed time delta in the time series.

    min_timesteps_: int
        Minimum required time steps for each time series to have a single embedding
        vector.

    delta_time_fit_
        Time delta measured during model fit. This is primarily used to check that
        `transform` or `inverse_transform` data still have the same time delta for
        consistency.

    References
    ----------

    * Original paper from :cite:t:`takens-1981`
    * Generalized to multiple observation in :cite:`deyle-2011`
    * time delay embedding in the context of Koopman operator theory, e.g.
      :cite:t:`arbabi-2017` or :cite:t:`champion-2019`.
    """

    def __init__(
        self, delays: int = 10, *, lag: int = 0, frequency: int = 1, kappa: float = 0
    ):
        self.lag = lag
        self.delays = delays
        self.frequency = frequency
        self.kappa = kappa

    def _more_tags(self):
        return dict(tsc_contains_orig_states=True)

    def _validate_parameter(self):

        check_scalar(self.lag, name="lag", target_type=(int, np.integer), min_val=0)

        # TODO also allow 0 delays? This would only "passthrough",
        #  but makes it is easier in pipelines etc.
        check_scalar(
            self.delays,
            name="delays",
            target_type=(int, np.integer),
            min_val=1,
        )

        check_scalar(
            self.frequency,
            name="delays",
            target_type=(int, np.integer),
            min_val=1,
        )

        check_scalar(
            self.kappa,
            name="kappa",
            target_type=(int, np.integer, float, np.floating),
            min_val=0.0,
        )

        if self.frequency > 1 and self.delays <= 1:
            raise ValueError(
                f"If frequency (={self.frequency} is larger than 1, "
                f"then number for delays (={self.delays}) has to be larger "
                "than 1)."
            )

    def _setup_delay_indices_array(self):
        # zero delay (original data) is not contained as an index
        # This makes it easier to just delay through the indices (instead of computing
        # the indices during the delay).
        return self.lag + (
            np.arange(1, (self.delays * self.frequency) + 1, self.frequency)
        )

    def _columns_to_type_str(self, X):
        # in case the column in not string it is important to transform it here to
        # string. Otherwise, There are mixed types (e.g. int and str), because the
        # delayed columns are all strings to indicate the delay number.
        X.columns = X.columns.astype(np.str_)
        return X

    def get_feature_names_out(self, input_features=None):

        if input_features is None:
            input_features = self.feature_names_in_

        def expand():
            delayed_columns = list()
            for delay_idx in self.delay_indices_:
                # rename columns: [column_name]:d[delay_index]
                _cur_delay_columns = [
                    f"{col}:d{delay_idx}" for col in input_features.astype(str)
                ]
                delayed_columns.append(_cur_delay_columns)
            return delayed_columns

        # the name of the original indices is not changed, therefore append the delay
        # indices to
        columns_names = input_features.tolist() + list(itertools.chain(*expand()))

        return pd.Index(
            columns_names,
            dtype=np.str_,
            copy=False,
            name=TSCDataFrame.tsc_feature_col_name,
        )

    def fit(self, X: TSCDataFrame, y=None, **fit_params) -> "TSCTakensEmbedding":
        """Compute delay indices based on settings and validate input with setting.

        Parameters
        ----------
        X: TSCDataFrame, pandas.DataFrame
            Time series collection to validate for time delay embedding.

        y: None
            ignored

        Returns
        -------
        TSCTakensEmbedding
            self

        Raises
        ------
        TSCException
            Time series collection requirements in `X`: (1) time delta must be constant
            (2) all time series must have the minimum number of time samples to obtain
            one sample in the time delay embedding.

        """
        self._validate_parameter()
        self._read_fit_params(attrs=None, fit_params=fit_params)

        self.delay_indices_ = self._setup_delay_indices_array()
        self.min_timesteps_ = max(self.delay_indices_) + 1

        X = self._validate_datafold_data(
            X,
            tsc_kwargs={
                "ensure_const_delta_time": True,
                "ensure_min_timesteps": self.min_timesteps_,
            },
            ensure_tsc=True,
        )

        X = self._columns_to_type_str(X)

        # save delta time during fit to check that time series collections in
        # transform have the same delta time
        self.delta_time_fit_ = X.delta_time
        self._setup_feature_attrs_fit(X)

        return self
<<<<<<< HEAD

    def partial_fit(
        self, X: TransformType, y=None, **fit_params
    ) -> "TSCTakensEmbedding":
        """# TODO

        Parameters
        ----------
        X
        y
        fit_params

=======

    def partial_fit(
        self, X: TransformType, y=None, **fit_params
    ) -> "TSCTakensEmbedding":
        """# TODO

        Parameters
        ----------
        X
        y
        fit_params

>>>>>>> a86a00a8
        Returns
        -------

        """
        try:
            check_is_fitted(self)
            # there is no real model update needed, just check if the data still complies with
            # the data used during the initial fit
            self._validate_datafold_data(
                X,
                ensure_tsc=True,
                tsc_kwargs=dict(ensure_delta_time=self.delta_time_fit_),
            )
        except NotFittedError:
            # fit the model
            self.fit(X, y, **fit_params)

        return self

    def transform(self, X: TSCDataFrame) -> TSCDataFrame:
        """Perform Takens time delay embedding for each time series in the collection.

        Parameters
        ----------
        X: TSCDataFrame, pandas.DataFrame
            Time series collection.

        Returns
        -------
        TSCDataFrame
            Each time series is shortend by the number of samples required for the
            delays. The type can fall back to `pandas.DataFrame` if the result is not
            not a valid :class:`.TSCDataFrame` anymore (this is a typical scenario for
            time series initial conditions).

        Raises
        ------
        TSCException
            Time series collection requirements in `X`: (1) time delta must be constant
            (2) all time series must have the minimum number of time samples to obtain
            one sample in the time delay embedding.
        """

        X = self._validate_datafold_data(
            X,
            tsc_kwargs={
                # must be same time delta as during fit
                "ensure_delta_time": self.delta_time_fit_,
                "ensure_min_timesteps": self.min_timesteps_,
            },
            ensure_tsc=True,
        )

        X = self._columns_to_type_str(X)
        self._validate_feature_input(X, direction="transform")

        # Implementation using pandas by using shift()
        # This implementation is better readable, and is for many cases similarly
        # fast to the numpy version (below), but has a performance drop for
        # high-dimensions (dim>500)
        # id_groupby = X.groupby(TSCDataFrame.IDX_ID_NAME)
        # concat_dfs = [X]
        #
        # for delay_idx in self.delay_indices_:
        #     shifted_data = id_groupby.shift(delay_idx, fill_value=np.nan)
        #     shifted_data = shifted_data.add_suffix(f":d{delay_idx}")
        #     concat_dfs.append(shifted_data)
        #
        # X = pd.concat(concat_dfs, axis=1)

        # if self.fillin_handle == "remove":
        #     # _TODO: use pandas.dropna()
        #     bool_idx = np.logical_not(np.sum(pd.isnull(X), axis=1).astype(np.bool))
        #     X = X.loc[bool_idx]

        # Implementation using numpy functions:
        # pre-allocate list
        delayed_timeseries = [pd.DataFrame([])] * len(X.ids)

        max_delay = max(self.delay_indices_)

        if self.kappa > 0:
            # only the delayed coordinates are multiplied with the exp factor
            kappa_vec = np.exp(-self.kappa * np.arange(1, self.delays + 1))

            # the np.repeat assumes the following pattern:
            # (a,b), (a:d1, b:d1), (a:d2, b:d2), ...
            kappa_vec = np.repeat(kappa_vec, self.n_features_in_)
        else:
            kappa_vec = None

        for idx, (_, df) in enumerate(X.groupby(TSCDataFrame.tsc_id_idx_name)):

            # use time series numpy block
            time_series_numpy = df.to_numpy()

            # max_delay determines the earliest sample that has no fill-in
            original_data = time_series_numpy[max_delay:, :]

            # select the data (row_wise) for each delay block
            # in last iteration "max_delay - delay == 0"

            delayed_data = np.hstack(
                [
                    time_series_numpy[max_delay - delay : -delay, :]
                    for delay in self.delay_indices_
                ]
            )

            if self.kappa > 0:
                delayed_data = delayed_data.astype(float)
                delayed_data *= kappa_vec

            # go back to DataFrame, and adapt the index by excluding removed indices
            df = pd.DataFrame(
                np.hstack([original_data, delayed_data]),
                index=df.index[max_delay:],
                columns=self.get_feature_names_out(self.feature_names_in_),
            )
            delayed_timeseries[idx] = df

        X = TSCDataFrame(pd.concat(delayed_timeseries, axis=0))
        return X

    def inverse_transform(self, X: TransformType) -> TransformType:
        """Remove time delayed feature columns of time delay embedded time series
        collection.

        Parameters
        ----------
        X: TSCDataFrame, pandas.DataFrame
            Time delayed data of shape `(n_samples, n_features_embedded)`

        Returns
        -------
        TSCDataFrame, pandas.DataFrame
            same type as `X` of shape `(n_samples, n_features_original)`
        """
        check_is_fitted(self)

        X = self._validate_datafold_data(X, ensure_tsc=True)
        self._validate_feature_input(X, direction="inverse_transform")

        return X.loc[:, self.feature_names_in_]


class FourierRBF(BaseEstimator, TSCTransformerMixin):  # pragma: no cover
    def __init__(self, n_features=100, sigma=1):
        self.n_features = n_features
        self.sigma = sigma

    def get_feature_names_out(self, input_features=None):
        sin = [f"sin{i}" for i in range(self.n_features)]
        cos = [f"cos{i}" for i in range(self.n_features)]
        return pd.Index(sin + cos)

    def fit(self, X, y=None, **fit_params):
        self._setup_feature_attrs_fit(X, n_features_out=2 * self.n_features)

        # sample features components
        self.fourier_components_ = np.zeros([X.shape[1], self.n_features])

        mean = np.zeros(X.shape[1])
        cov = np.identity(X.shape[1]) / self.sigma**2

        for d in range(self.n_features):
            self.fourier_components_[:, d] = np.random.multivariate_normal(mean, cov)

        return self

    def partial_fit(self, X, y, **fit_params):
        if not hasattr(self, "fourier_components_"):
            return self.fit(X, y, **fit_params)
        else:
            return self

    def transform(self, X):
        mc_samples = np.dot(X.to_numpy(), self.fourier_components_)
        all_samples = np.zeros([X.shape[0], 2 * self.n_features])
        all_samples[:, : self.n_features] = np.sin(mc_samples)
        all_samples[:, self.n_features :] = np.cos(mc_samples)

        return TSCDataFrame.from_same_indices_as(
            indices_from=X,
            values=all_samples,
            except_columns=self.get_feature_names_out(),
        )


class TSCMovingAverage(BaseEstimator, TSCTransformerMixin):
    """Compute the moving average for each feature of a time series.

    window
        The window size on which the moving average is computed.

    # TODO: this is not official
    # TODO: could wrap functionality of https://github.com/cerlymarco/tsmoothie
    #   here to smooth time series
    """

    def __init__(self, window: int = 3):
        self.window = window

    def get_feature_names_out(self, input_features=None):
        if input_features is None:
            try:
                input_features = self.feature_names_in_
            except AttributeError:
                raise NotFittedError

        return [f"{n}_ma{self.window}" for n in input_features]

    def fit(self, X: TSCDataFrame, **fit_params):
        """Fit the model.

        Parameters
        ----------
        X
            Time series collection data

        **fit_params
            None

        Returns
        -------
        self
        """
        check_scalar(self.window, "window", target_type=int, min_val=1)

        self._read_fit_params(attrs=None, fit_params=fit_params)
        self._validate_datafold_data(
            X,
            ensure_tsc=True,
            ensure_min_samples=self.window,
            tsc_kwargs=dict(ensure_const_delta_time=True),
        )
        self._setup_feature_attrs_fit(X, n_features_out=len(X.columns))

        return self

    def transform(self, X: TSCDataFrame):
        """Transform time series data.

        Parameters
        ----------
        X
            Time series collection data.

        Returns
        -------
        TSCDataFrame
            The number of samples in each time series reduce according to the ``window``
            parameter.
        """
        self._validate_datafold_data(
            X,
            ensure_tsc=True,
            ensure_min_samples=self.window,
            tsc_kwargs=dict(ensure_const_delta_time=True),
        )
        self._validate_feature_input(X, direction="transform")

        X_new = (
            pd.DataFrame(X)
            .groupby(TSCDataFrame.tsc_id_idx_name)
            .rolling(window=self.window)
            .mean()
            .dropna()
        )
        X_new = TSCDataFrame(X_new.droplevel(0))
        X_new.columns = pd.Index(self.get_feature_names_out())

        return X_new


class TSCRadialBasis(BaseEstimator, TSCTransformerMixin):
    """Represent data in coefficients of radial basis functions.

    Parameters
    ----------

    kernel
        Radial basis kernel to compute the coefficients with. Defaults to
        :code:`MultiquadricKernel(epsilon=1.0)`.

    center_type
        Selection of what to take as centers during fit.

        * `all_data` - all data points during fit are used as centers
        * `random` - subsample `n_samples` samples from the dataset and use as
           centers.
        * `fit_params` - set the center points with keyword arguments during fit
        * `initial_condition` - take the initial condition states as centers.
           Note for this option the data `X` during fit must be of
           type :class:`.TSCDataFrame`.

    n_samples
        Number of sub-samples to use. Parameter is only considered if `center_type=random`.

    exact_distance
        An inexact distance computation increases computational performance at the cost of
        numerical inaccuracies (~1e-7 for Euclidean distance, and ~1 e-14 for squared
        Eucledian distance).

    Attributes
    ----------

    centers_: numpy.ndarray
        The center points of the radial basis functions.

    inv_coeff_matrix_: numpy.ndarray
        Matrix to map radial basis coefficients to original space. Computation is
        delayed until `inverse_transform` is called for the first time.
    """

<<<<<<< HEAD
    _cls_valid_center_types = ["all_data", "random", "fit_params", "initial_condition"]
=======
    _cls_valid_center_types = ["all_data", "fit_params", "initial_condition"]
>>>>>>> a86a00a8
    _required_parameters = ["kernel"]

    def __init__(
        self,
        kernel,
        *,  # keyword-only
        center_type: str = "all_data",
        n_samples: int = 100,
        exact_distance=True,
    ):
        self.kernel = kernel
        self.center_type = center_type
        self.n_samples = n_samples
        self.exact_distance = exact_distance

    def _validate_center_type(self, center_type):
        if center_type not in self._cls_valid_center_types:
            raise ValueError(
                f"center_type={center_type} not valid. Choose from "
                f"{self._cls_valid_center_types} "
            )

    def get_feature_names_out(self, feature_names_in=None):
        return np.array([f"rbf{i}" for i in range(self.centers_.shape[0])])

    def fit(self, X: TransformType, y=None, **fit_params) -> "TSCRadialBasis":
        """Set the point centers of the radial basis functions.

        Parameters
        ----------
        X: TSCDataFrame, pandas.DataFrame, numpy.ndarray
            Data of shape (n_centers, n_features) to extract point centers from. Must be
            of type :class:`TSCDataFrame` if center type is `initial_condition`.

        y: None
            ignored

        **fit_params: Dict[str, object]
            centers: numpy.ndarray
                Points where the radial basis functions are centered.
                `center_type="fit_params"` must be set during initialization.

        Returns
        -------
        TSCRadialBasis
            self
        """

        X = self._validate_datafold_data(X)
        self._validate_center_type(center_type=self.center_type)
        _centers = self._read_fit_params(
            attrs=[("centers", None)], fit_params=fit_params
        )

        if self.center_type == "all_data":
            if _centers is not None:
                raise ValueError("center points were passed but center_type='all_data'")

            self.centers_ = self._X_to_numpy(X)
        elif self.center_type == "random":
            if self.n_samples > X.shape[0]:
                raise ValueError(
                    f"{self.n_samples=} is greater than the number of samples in the "
                    f"dataset ({X.shape[0]=})"
                )

            rng = np.random.default_rng(1)  # TODO: possibly make a parameter
            idx_samples = rng.choice(
                range(0, X.shape[0]), size=self.n_samples, replace=False
            )
            self.centers_ = self._X_to_numpy(X)[idx_samples, :]

        elif self.center_type == "fit_params":

            if _centers is None:
                raise ValueError("The center points were not provided in 'fit_params'.")

            try:
                self.centers_ = np.asarray(_centers).astype(float)
            except TypeError:
                raise TypeError(
                    "centers were not passed to fit_params or not array-like."
                )

            if self.centers_.ndim != 2 or self.centers_.shape[1] != X.shape[1]:
                raise ValueError(
                    f"The center points (={self.centers_.shape[1]}) must be a two dimensional "
                    f"array with the same point dimension in 'X' (={X.shape[1]})."
                )
        elif self.center_type == "initial_condition":
            if not isinstance(X, TSCDataFrame):
                raise TypeError("'X' must be of type TSCDataFrame.")
            self.centers_ = X.initial_states().to_numpy()
        else:
            raise RuntimeError(
                "center_type was not checked correctly. Please report bug."
            )

        self._setup_feature_attrs_fit(X)

        return self

    def transform(self, X: TransformType) -> TransformType:
        """Transform data to radial basis functions coefficients.

        Parameters
        ----------
        X: TSCDataFrame, pandas.DataFrame, numpy.ndarray
            Data of shape `(n_samples, n_features)`.

        Returns
        -------
        TSCDataFrame, pandas.DataFrame, numpy.ndarray
            same type as `X` of shape `(n_samples, n_centers)`
        """
        check_is_fitted(self, attributes=["centers_"])
        X = self._validate_datafold_data(X)
        self._validate_feature_input(X, direction="transform")

        X_intern = self._X_to_numpy(X)
        rbf_coeff = self.kernel(self.centers_, X_intern)

        return self._same_type_X(
            X, values=rbf_coeff, feature_names=self.get_feature_names_out()
        )

    def fit_transform(self, X, y=None, **fit_params):
        """Set the data as centers and transform to radial basis coefficients.

        Parameters
        ----------
        X: TSCDataFrame, pandas.DataFrame, numpy.ndarray
            Radial basis center points and data to transform of shape \
            `(n_samples, n_features)`

        y: None
            ignored

        Returns
        -------
        TSCDataFrame, pandas.DataFrame, numpy.ndarray
            same type as `X` of shape `(n_samples, n_centers)`
        """
        self.fit(X, **fit_params)
        X_intern = self._X_to_numpy(X)
        self._validate_center_type(center_type=self.center_type)

        if self.center_type == "all_data":
            # compute pdist distance matrix, which is often more efficient
            rbf_coeff = self.kernel(X)
        else:  # self.center_type in ["initial_condition", "fit_params"]:
            rbf_coeff = self.kernel(self.centers_, X_intern)

        # import matplotlib.pyplot as plt; plt.matshow(rbf_coeff)
        return self._same_type_X(
            X=X, values=rbf_coeff, feature_names=self.get_feature_names_out()
        )

    def inverse_transform(self, X: TransformType):
        """Transform radial basis coefficients back to the original function values.

        Parameters
        ----------
        X: TSCDataFrame, pandas.DataFrame, numpy.ndarray
            Coefficient representation of the radial basis functions of shape \
            `(n_samples, n_center)`.

        Returns
        -------
        TSCDataFrame, pandas.DataFrame, numpy.ndarray
            same type as `X` of shape `(n_samples, n_features)`
        """
        self._validate_feature_input(X, direction="inverse_transform")

        if self._has_feature_names(X):
            rbf_coeff = X.to_numpy()
        else:
            rbf_coeff = X

        if not hasattr(self, "inv_coeff_matrix_"):
            # save inv_coeff_matrix_
            center_kernel = self.kernel(self.centers_)
            self.inv_coeff_matrix_ = np.linalg.lstsq(
                center_kernel, self.centers_, rcond=None
            )[0]

        X_inverse = rbf_coeff @ self.inv_coeff_matrix_
        return self._same_type_X(
            X, values=X_inverse, feature_names=self.feature_names_in_
        )


class TSCPolynomialFeatures(PolynomialFeatures, TSCTransformerMixin):
    """Compute polynomial features from data.

    This is a subclass of ``PolynomialFeatures`` from scikit-learn to generalize the
    input and output of :class:`pandas.DataFrames` and :class:`.TSCDataFrame`.

    This class adds the parameter `include_first_order` to choose whether to include the
    identity states. For all other parameters please visit the super class
    documentation of
    `PolynomialFeatures <https://scikit-learn.org/stable/modules/generated/sklearn.
    preprocessing.PolynomialFeatures.html>`__.
    """

    def __init__(
        self,
        degree: int = 2,
        *,  # keyword-only
        interaction_only: bool = False,
        include_bias: bool = False,
        include_first_order=False,
    ):
        self.include_first_order = include_first_order

        super(TSCPolynomialFeatures, self).__init__(
            degree=degree,
            interaction_only=interaction_only,
            include_bias=include_bias,
            order="C",
        )

    @property
    def powers_(self):
        powers = super(TSCPolynomialFeatures, self).powers_
        if self.include_first_order:
            return powers
        else:
            return powers[powers.sum(axis=1) != 1, :]

    def _more_tags(self):
        return dict(tsc_contains_orig_states=self.include_first_order)

    def _get_poly_feature_names(self, X, input_features=None):
        # Note: get_feature_names function is already provided by super class
        if self._has_feature_names(X):
            feature_names = self.get_feature_names_out(
                input_features=X.columns.astype(np.str_)
            )
        else:
            feature_names = self.get_feature_names()
        return feature_names

    def _non_id_state_mask(self):
        powers = super(TSCPolynomialFeatures, self).powers_
        return powers.sum(axis=1) != 1

    def fit(self, X: TransformType, y=None, **fit_params) -> "TSCPolynomialFeatures":
        """Compute number of output features.

        Parameters
        ----------
        X: TSCDataFrame, pandas.DataFrame, numpy.ndarray
            Data of shape `(n_samples, n_features)`.

        y: None
            ignored

        **fit_params: Dict[str, object]
            None

        Returns
        -------
        TSCPolynomialFeatures
            self
        """
        X = self._validate_datafold_data(X)
        self._read_fit_params(attrs=None, fit_params=fit_params)

        super(TSCPolynomialFeatures, self).fit(X, y=y)
        self._setup_feature_attrs_fit(X)

        return self

    def partial_fit(self, X: TransformType, y=None, **fit_params):
        if not hasattr(self, "feature_names_in_"):
            # is fit already
            return self.fit(X, y=None, **fit_params)
        else:
            return self

    def transform(self, X: TransformType) -> TransformType:
        """Transform data to polynomial features.

        Parameters
        ----------
        X: TSCDataFrame, pandas.DataFrame, numpy.ndarray
            The data of shape `(n_samples, n_features)` to transform.

        Returns
        -------
        TSCDataFrame, pandas.DataFrame, numpy.ndarray
            Transformed data of shape `(n_samples, n_polynomials)` and with same type
            as `X`.
        """
        check_is_fitted(self)
        X = self._validate_datafold_data(X)
        self._validate_feature_input(X, direction="transform")

        poly_data = super(TSCPolynomialFeatures, self).transform(X)

        if not self.include_first_order:
            poly_data = poly_data[:, self._non_id_state_mask()]

        poly_data = self._same_type_X(
            X,
            values=poly_data,
            feature_names=self.get_feature_names_out(
                input_features=self.feature_names_in_
            ),
        )

        return poly_data


class TSCApplyLambdas(BaseEstimator, TSCTransformerMixin):
    """Transform data in an element-by-element fashion with lambda functions.

    Each function is called on every column in the data (i.e. the number of samples
    remains the same).

    Two examples using a Python lambda expression and a NumPy's
    `ufunc <https://numpy.org/devdocs/reference/ufuncs.html>`_:

    .. code-block:: python

        TSCApplyLambdas(lambdas=[lambda x: x**3])
        TSCApplyLambdas(lambdas=[np.sin, np.cos])

    Parameters
    ----------
    lambdas
        List of `lambda` or `ufunc` functions (`ufunc` should not be reducing the data).
        Each column `X_col` is passed to the function and the returned `X_transformed`
        data must be of the same shape as `X_col`, i.e.
        :code:`X_transformed = func(X_col)`
    """

    def __init__(self, lambdas):
        self.lambdas = lambdas

    def _not_implemented_numpy_arrays(self, X):
        if isinstance(X, np.ndarray):
            raise NotImplementedError(
                "Currently not implemented for np.ndarray. If this is required please "
                "open an issue on Gitlab."
            )

    def get_feature_names_out(self, feature_names_in=None):

        if feature_names_in is None:
            feature_names_in = self.feature_names_in_

        return np.array(
            [
                f"{feature_name}_lambda{i}"
                for feature_name in feature_names_in
                for i in range(len(self.lambdas))
            ]
        )

    def fit(self, X: TransformType, y=None, **fit_params) -> "TSCApplyLambdas":
        """Set internal feature information.

        Parameters
        ----------
        X: TSCDataFrame, pandas.DataFrame, numpy.ndarray
            Training data.

        y: None
            ignored

        **fit_params: Dict[str, object]
            None

        Returns
        -------
        TSCApplyLambdas
            self
        """
        self._not_implemented_numpy_arrays(X)
        X = self._validate_datafold_data(X, ensure_tsc=True)
        self._read_fit_params(attrs=None, fit_params=fit_params)

        self._setup_feature_attrs_fit(X)
        return self

    def transform(self, X: TransformType) -> TransformType:
        """Transform data with specified lambda functions.

        Parameters
        ----------
        X: TSCDataFrame, pandas.DataFrame, numpy.ndarray
            Data of shape `(n_samples, n_features)` to transform.

        Returns
        -------
        TSCDataFrame, pandas.DataFrame, numpy.ndarray
            The transformed data of same type as `X` and of shape
            `(n_samples, n_lambdas * n_features)`
        """
        self._not_implemented_numpy_arrays(X)

        check_is_fitted(self)
        X = self._validate_datafold_data(X, ensure_tsc=True)
        self._validate_feature_input(X, direction="transform")

        lambdas_applied = list()

        for i, _lambda in enumerate(self.lambdas):

            lambda_result = X.apply(func=_lambda, axis=0, raw=True)
            lambda_result.columns = pd.Index(
                [f"{feature_name}_lambda{i}" for feature_name in X.columns]
            )

            lambdas_applied.append(lambda_result)

        X_transformed = pd.concat(lambdas_applied, axis=1)
        X_transformed.columns.name = TSCDataFrame.tsc_feature_col_name

        if isinstance(X, TSCDataFrame):
            return TSCDataFrame(X_transformed)
        else:
            return X_transformed


class TSCFiniteDifference(BaseEstimator, TSCTransformerMixin):
    """Compute time derivative with finite difference scheme.

    .. note::
        The class internally uses the Python package findiff, which currently is
        optional in *datafold*. The class raises an `ImportError` if findiff is not
        installed.

    Parameters
    ----------

    spacing: Union[str, float]
        The time difference between samples. If "dt" (str) then the time sampling
        frequency of a :meth:`.TSCDataFrame.delta_time` is used during fit.

    diff_order
        The derivative order.

    accuracy
        The convergence order of the finite difference scheme.

    Attributes
    ----------

    spacing_
        The resolved time difference between samples. Equals the parameter
        input if it was of type :class`float`.

    See Also
    --------
    `findiff documentation <https://findiff.readthedocs.io/en/latest/>`_
    """

    def __init__(
        self,
        *,  # keyword-only
        spacing: Union[str, float] = "dt",
        diff_order: int = 1,
        accuracy: int = 2,
    ):

        self.spacing = spacing
        self.diff_order = diff_order
        self.accuracy = accuracy

    def get_feature_names_out(self, input_features=None):
        if input_features is None:
            input_features = self.feature_names_in_
        return [f"{col}_dot" for col in input_features]

    def fit(self, X: TransformType, y=None, **fit_params) -> "TSCFiniteDifference":
        """Set and validate time spacing between samples.

        Parameters
        ----------
        X: TSCDataFrame, pandas.DataFrame, numpy.ndarray
            Data of shape `(n_samples, n_features)`.

        y: None
            ignored

        **fit_params: Dict[str, object]
            None

        Returns
        -------
        TSCFiniteDifference
            self

        Raises
        ------
        TSCException
            If time series data has not a constant time delta or the input `X` has not
            the same value as specified in `spacing` during initialization.

        """
        X = self._validate_datafold_data(
            X,
            ensure_tsc=True,
            tsc_kwargs=dict(
                ensure_delta_time=self.spacing
                if isinstance(self.spacing, float)
                else None
            ),
        )

        self._read_fit_params(attrs=None, fit_params=fit_params)

        self._setup_feature_attrs_fit(X=X)

        if self.spacing == "dt":
            if not isinstance(X, TSCDataFrame):
                raise TypeError(
                    "For input 'spacing=dt' a time series collections is required."
                )

            self.spacing_ = X.delta_time

            if isinstance(self.spacing_, pd.Series) or np.isnan(self.spacing_):
                raise TSCException.not_const_delta_time(actual_delta_time=self.spacing_)
        else:
            self.spacing_ = self.spacing

            if (
                isinstance(X, TSCDataFrame)
                and np.asarray(self.spacing_ != X.delta_time).all()
            ):
                raise ValueError(
                    f"A spacing of {self.spacing} was specified, but the time series "
                    f"collection has a time delta of {X.delta_time}"
                )

        check_scalar(
            self.spacing_,
            "spacing",
            target_type=(int, np.integer, float, np.floating),
            min_val=0,
            include_boundaries="neither",
        )
        self.spacing_ = float(self.spacing_)

        check_scalar(
            self.diff_order,
            "diff_order",
            target_type=(int, np.integer),
            min_val=1,
        )

        check_scalar(
            self.accuracy,
            name="accuracy",
            target_type=(int, np.integer),
            min_val=1,
        )

        return self

    def partial_fit(self, X: TransformType, y=None, **fit_params) -> TransformType:
        if not hasattr(self, "feature_names_in_"):
            return self.fit(X, y, **fit_params)
        else:
            return self

    def transform(self, X: TransformType) -> TransformType:
        """Compute the finite difference values.

        Parameters
        ----------
        X: TSCDataFrame, pandas.DataFrame, numpy.ndarray
            Data of shape `(n_samples, n_features)`.

        Returns
        -------
        TSCDataFrame, pandas.DataFrame, numpy.ndarray
            Transformed data of same shape and type as `X`.

        Raises
        ------
        TSCException
            If input `X` has a different time delta than data during `fit`.
        """
        check_is_fitted(self)
        X = self._validate_datafold_data(
            X,
            ensure_tsc=True,
            tsc_kwargs=dict(ensure_delta_time=self.spacing_),
        )

        self._validate_feature_input(X=X, direction="transform")

        time_derivative = X.tsc.time_derivative(
            scheme="center",
            diff_order=self.diff_order,
            accuracy=self.accuracy,
            shift_index=True,
        )
        time_derivative = time_derivative.add_suffix(f"_dot{self.diff_order}")
        return time_derivative<|MERGE_RESOLUTION|>--- conflicted
+++ resolved
@@ -1,10 +1,6 @@
 #!/usr/bin/env python3
 
 import itertools
-<<<<<<< HEAD
-from os import replace
-=======
->>>>>>> a86a00a8
 from typing import Union
 
 import numpy as np
@@ -222,7 +218,7 @@
         if (
             not isinstance(self.features, np.ndarray)
             or self.features.ndim != 1
-            or not self.features.dtype.type is np.str_
+            or self.features.dtype.type is not np.str_
         ):
             raise ValueError(
                 "parameter 'features' must be a 1-dim. array with feature names"
@@ -265,12 +261,6 @@
         self.include_const = include_const
         self.rename_features = rename_features
 
-<<<<<<< HEAD
-=======
-    def _more_tags(self):
-        return dict(tsc_contains_orig_states=not self.rename_features)
-
->>>>>>> a86a00a8
     def get_feature_names_out(self, input_features=None):
 
         if input_features is None and hasattr(self, "feature_names_in_"):
@@ -288,6 +278,12 @@
                 features_out = np.append(features_out, ["const"])
 
         return features_out
+
+    def _more_tags(self):
+        if not self.rename_features:
+            return dict(tsc_contains_orig_states=True)
+        else:
+            return dict(tsc_contains_orig_states=False)
 
     def fit(self, X: TransformType, y=None, **fit_params):
         """Passthrough data and set internals for validation.
@@ -711,7 +707,6 @@
         self._setup_feature_attrs_fit(X)
 
         return self
-<<<<<<< HEAD
 
     def partial_fit(
         self, X: TransformType, y=None, **fit_params
@@ -724,20 +719,6 @@
         y
         fit_params
 
-=======
-
-    def partial_fit(
-        self, X: TransformType, y=None, **fit_params
-    ) -> "TSCTakensEmbedding":
-        """# TODO
-
-        Parameters
-        ----------
-        X
-        y
-        fit_params
-
->>>>>>> a86a00a8
         Returns
         -------
 
@@ -1053,11 +1034,7 @@
         delayed until `inverse_transform` is called for the first time.
     """
 
-<<<<<<< HEAD
     _cls_valid_center_types = ["all_data", "random", "fit_params", "initial_condition"]
-=======
-    _cls_valid_center_types = ["all_data", "fit_params", "initial_condition"]
->>>>>>> a86a00a8
     _required_parameters = ["kernel"]
 
     def __init__(
