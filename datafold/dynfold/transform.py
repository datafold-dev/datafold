#!/usr/bin/env python3

import itertools
from typing import Union

import numpy as np
import pandas as pd
from sklearn.base import BaseEstimator, clone
from sklearn.decomposition import PCA
from sklearn.preprocessing import MinMaxScaler, PolynomialFeatures, StandardScaler
from sklearn.utils.validation import check_is_fitted, check_scalar

from datafold.decorators import warn_experimental_class
from datafold.dynfold.base import DataFrameType, TransformType, TSCTransformerMixIn
from datafold.pcfold import MultiquadricKernel, PCManifold, TSCDataFrame
from datafold.pcfold.kernels import PCManifoldKernel
from datafold.pcfold.timeseries.collection import TSCException

try:
    from findiff import FinDiff
except ImportError:
    IMPORTED_FINDIFF = False
else:
    IMPORTED_FINDIFF = True


class TSCFeaturePreprocess(BaseEstimator, TSCTransformerMixIn):
    """Wrapper of a scikit-learn preprocess algorithms to generalize to time series
    collections.

    Often scikit-learn performs "pandas.DataFrame in -> numpy.ndarray out". This wrapper
    generalizes this to "pandas.DataFrame in -> pandas.DataFrame out".

    Parameters
    ----------

    sklearn_transformer
        See `here <https://scikit-learn.org/stable/modules/classes.html#module-sklearn.preprocessing>`_
        for a list of possible preprocessing algorithms.
    """

    _cls_valid_scale_names = ("min-max", "standard")

    def __init__(self, sklearn_transformer):
        self.sklearn_transformer = sklearn_transformer

    @classmethod
    def from_name(cls, name: str) -> "TSCFeaturePreprocess":
        """Select common transform algorithms by name.

        Parameters
        ----------
        name
            - "min-max" - :class:`sklearn.preprocessing.MinMaxScaler`
            - "standard" - :class:`sklearn.preprocessing.StandardScaler`

        Returns
        -------
        TSCFeaturePreprocess
            new instance
        """
        if name == "min-max":
            return cls(MinMaxScaler(feature_range=(0, 1), copy=True))
        elif name == "standard":
            return cls(StandardScaler(copy=True, with_mean=True, with_std=True))
        else:
            raise ValueError(
                f"name='{name}' is not known. Choose from {cls._cls_valid_scale_names}"
            )

    def fit(self, X: TransformType, y=None, **fit_params) -> "TSCFeaturePreprocess":
        """Calls fit of internal transform ``sklearn`` object.

        Parameters
        ----------
        X: TSCDataFrame, pandas.DataFrame, numpy.ndarray
            Training data of shape `(n_samples, n_features)`.

        y: None
            ignored

        Returns
        -------
        TSCFeaturePreprocess
            self
        """

        if not hasattr(self.sklearn_transformer, "transform"):
            raise TypeError("sklearn object has to transform attribute")

        X = self._validate_data(X)
        self._setup_features_fit(X, features_out="like_features_in")

        self.sklearn_transformer_fit_ = clone(
            estimator=self.sklearn_transformer, safe=True
        )

        X_intern = self._X_to_numpy(X)
        self.sklearn_transformer_fit_.fit(X_intern)

        return self

    def transform(self, X: TransformType):
        """Calls transform of internal transform ``sklearn`` object.

        Parameters
        ----------
        X: TSCDataFrame, pandas.DataFrame, numpy.ndarray
            Data to transform of shape `(n_samples, n_features)`.

        Returns
        -------
        TSCDataFrame, pandas.DataFrame, numpy.ndarray
            same type and shape as `X`
        """

        check_is_fitted(self, "sklearn_transformer_fit_")

        X = self._validate_data(X)
        self._validate_feature_input(X, direction="transform")

        X_intern = self._X_to_numpy(X)
        values = self.sklearn_transformer_fit_.transform(X_intern)
        return self._same_type_X(
            X=X, values=values, feature_names=self.features_out_[1]
        )

    def fit_transform(self, X: TransformType, y=None, **fit_params):
        """Calls fit_transform of internal transform ``sklearn`` object..

        Parameters
        ----------
        X: TSCDataFrame, pandas.DataFrame, numpy.ndarray
            Training data to transform of shape `(n_samples, n_features)`.

        y: None
            ignored

        Returns
        -------
        TSCDataFrame, pandas.DataFrame, numpy.ndarray
            same type and shape as `X`
        """

        X = self._validate_data(X)

        self._setup_features_fit(X, features_out="like_features_in")

        self.sklearn_transformer_fit_ = clone(self.sklearn_transformer)
        values = self.sklearn_transformer_fit_.fit_transform(X)

        return self._same_type_X(
            X=X, values=values, feature_names=self.features_out_[1]
        )

    def inverse_transform(self, X: TransformType):
        """Calls inverse_transform of internal transform ``sklearn`` object.

        Parameters
        ----------
        X: TSCDataFrame, pandas.DataFrame, numpy.ndarray
            Data to map back of shape `(n_samples, n_features)`.

        Returns
        -------
        TSCDataFrame, pandas.DataFrame, numpy.ndarray
            same type and shape as `X`
        """

        if not hasattr(self.sklearn_transformer, "inverse_transform"):
            raise TypeError(
                "sklearn object does not provide inverse_transform function"
            )

        X_intern = self._X_to_numpy(X)
        values = self.sklearn_transformer_fit_.inverse_transform(X_intern)
        return self._same_type_X(X=X, values=values, feature_names=self.features_in_[1])


class TSCIdentity(BaseEstimator, TSCTransformerMixIn):
    """Dummy transformer for testing or as a "passthrough" placeholder.

    Attributes
    ----------
    is_fit_ : bool
        True if fit has been called.
    """

    def __init__(self):
        pass

    def fit(self, X: TransformType, y=None, **fit_params):
        """Passthrough data and set internals for validation.

        Parameters
        ----------
        X: TSCDataFrame, pandas.DataFrame, numpy.ndarray
            Data of shape `(n_samples, n_features)`.

        y: None
            ignored

        Returns
        -------
        TSCIdentity
            self
        """
        X = self._validate_data(X)
        self._setup_features_fit(X, features_out="like_features_in")

        # Dummy attribute to indicate that fit was called
        self.is_fit_ = True

        return self

    def transform(self, X: TransformType) -> TransformType:
        """Passthrough data and validate feature.

        Parameters
        ----------
        X: TSCDataFrame, pandas.DataFrame, numpy.ndarray
            Data of shape `(n_samples, n_features)` to passthrough.

        Returns
        -------
        TSCDataFrame, pandas.DataFrame, numpy.ndarray
            same type and shape as `X`
        """
        check_is_fitted(self, "is_fit_")

        X = self._validate_data(X)
        self._validate_feature_input(X, direction="transform")

        return X

    def inverse_transform(self, X: TransformType):
        """Passthrough data and validate features shape.

        Parameters
        ----------
        X: TSCDataFrame, pandas.DataFrame, numpy.ndarray
            Data to passthrough of shape `(n_samples, n_features)`.

        Returns
        -------
        TSCDataFrame, pandas.DataFrame, numpy.ndarray
            same type and shape as `X`
        """
        check_is_fitted(self, "is_fit_")
        X = self._validate_data(X)
        self._validate_feature_input(X, direction="inverse_transform")
        return X


class TSCPrincipalComponent(PCA, TSCTransformerMixIn):
    """Compute principal components from data, including time series collection data.

    This is a subclass of ``PCA`` from scikit-learn to generalize the
<<<<<<< HEAD
    input and output of :class:`pandas.DataFrames` and :class:`.TSCDataFrame`). All input
=======
    input and output of :class:`pandas.DataFrames` and :class:`.TSCDataFrame`. All input
>>>>>>> 0e224514
    parameters remain the same. For documentation please visit:

    * `PCA docu <https://scikit-learn.org/stable/modules/generated/sklearn.decomposition.PCA.html>`_
    * `PCA user guide <https://scikit-learn.org/stable/modules/decomposition.html#pca>`_
    """

    def __init__(
        self,
        n_components=2,
        copy=True,
        whiten=False,
        svd_solver="auto",
        tol=0.0,
        iterated_power="auto",
        random_state=None,
    ):
        super(TSCPrincipalComponent, self).__init__(
            n_components=n_components,
            copy=copy,
            whiten=whiten,
            svd_solver=svd_solver,
            tol=tol,
            iterated_power=iterated_power,
            random_state=random_state,
        )

    def fit(self, X: TransformType, y=None, **fit_params) -> "PCA":
        """Compute the principal components from training data.

        Parameters
        ----------
        X: TSCDataFrame, pandas.DataFrame, numpy.ndarray
            Training data of shape `(n_samples, n_features)`.

        y: None
            ignored

        Returns
        -------
        TSCPrincipalComponent
            self
        """

        X = self._validate_data(X)
        self._setup_features_fit(
            X, features_out=[f"pca{i}" for i in range(self.n_components)]
        )

        # validation happens here:
        super(TSCPrincipalComponent, self).fit(self._X_to_numpy(X), y=y)
        return self

    def transform(self, X: TransformType):
        """Apply dimension reduction by projecting the data on principal components.

        Parameters
        ----------
        X: TSCDataFrame, pandas.DataFrame, numpy.ndarray
            Out-of-sample points of shape `(n_samples, n_features)` to perform dimension
            reduction on.

        Returns
        -------
        TSCDataFrame, pandas.DataFrame, numpy.ndarray
            same type as `X` of shape `(n_samples, n_components_)`
        """

        check_is_fitted(self)
        X = self._validate_data(X)

        self._validate_feature_input(X, direction="transform")
        pca_data = super(TSCPrincipalComponent, self).transform(self._X_to_numpy(X))
        return self._same_type_X(
            X, values=pca_data, feature_names=self.features_out_[1]
        )

    def fit_transform(self, X: TransformType, y=None) -> TransformType:
        """Compute principal components from data and reduce dimension on same data.

        Parameters
        ----------
        X: TSCDataFrame, pandas.DataFrame, numpy.ndarray
            Training data of shape `(n_samples, n_features)`.
            
        y: None
            ignored

        Returns
        -------
        TSCDataFrame, pandas.DataFrame, numpy.ndarray
            same type as `X` of shape `(n_samples, n_components_)`
        """

        X = self._validate_data(X)
        self._setup_features_fit(
            X, features_out=[f"pca{i}" for i in range(self.n_components)]
        )

        pca_values = super(TSCPrincipalComponent, self).fit_transform(
            self._X_to_numpy(X), y=y
        )
        return self._same_type_X(
            X, values=pca_values, feature_names=self.features_out_[1]
        )

    def inverse_transform(self, X: TransformType):
        """Map data from the reduced space back to the original space.

        Parameters
        ----------
        X:
            Out-of-sample points of shape `(n_samples, n_components_)` to map back to
            original space.

        Returns
        -------
        TSCDataFrame, pandas.DataFrame, numpy.ndarray
            same type as `X` of shape `(n_samples, n_features)`
        """

        self._validate_feature_input(X, direction="inverse_transform")

        X_intern = self._X_to_numpy(X)
        data_orig_space = super(TSCPrincipalComponent, self).inverse_transform(X_intern)

        return self._same_type_X(
            X, values=data_orig_space, feature_names=self.features_in_[1]
        )


class TSCTakensEmbedding(BaseEstimator, TSCTransformerMixIn):
    """Perform Takens time delay embedding on time series collection data.

    Parameters
    ----------

    lag
        Number of time steps to lag before embedding past data.

    delays
        Number for delays to embed.

    frequency
        Time step frequency (every time step, every second, ...)

    Attributes
    ----------

    delay_indices_ : numpy.ndarray
        Delay indices (backwards in time) assuming a fixed time delta in the time series.

    min_timesteps_: int
        Minimum required time steps for each time series to have a single embedding
        vector.

    delta_time_fit_
        Time delta during measured during fit. This is primarily used to check that
        `transform` or `inverse_transform` data still have the same time delta for
        consistency.

    References
    ----------

    * Original paper from Takens :cite:`rand_detecting_1981`
    * Takens delay embedding in the context of time series data
      :cite:`champion_discovery_2019` (the time delay embedding can is
      then part of the :py:class:`.EDMD` dictionary).
    """

    def __init__(
        self, lag: int = 0, delays: int = 10, frequency: int = 1,
    ):
        self.lag = lag
        self.delays = delays
        self.frequency = frequency

    def _validate_parameter(self):

        check_scalar(
            self.lag, name="lag", target_type=(np.integer, int), min_val=0, max_val=None
        )

        check_scalar(
            self.delays,
            name="delays",
            target_type=(np.integer, int),
            min_val=1,
            max_val=None,
        )

        check_scalar(
            self.frequency,
            name="delays",
            target_type=(np.integer, int),
            min_val=1,
            max_val=None,
        )

        if self.frequency > 1 and self.delays <= 1:
            raise ValueError(
                f"If frequency (={self.frequency} is larger than 1, "
                f"then number for delays (={self.delays}) has to be larger "
                "than 1)."
            )

    def _setup_delay_indices_array(self):
        # zero delay (original data) is not contained as an index
        # This makes it easier to just delay through the indices (instead of computing
        # the indices during the delay.
        return self.lag + (
            np.arange(1, (self.delays * self.frequency) + 1, self.frequency)
        )

    def _columns_to_type_str(self, X):
        # in case the column in not string it is important to transform it here to
        # string. Otherwise, There are mixed types (e.g. int and str), because the
        # delayed columns are all strings to indicate the delay number.
        X.columns = X.columns.astype(np.str)
        return X

    def _expand_all_delay_columns(self, cols):
        def expand():
            delayed_columns = list()
            for delay_idx in self.delay_indices_:
                _cur_delay_columns = list(
                    map(lambda q: ":d".join([q, str(delay_idx)]), cols.astype(str))
                )
                delayed_columns.append(_cur_delay_columns)
            return delayed_columns

        # the name of the original indices is not changed, therefore append the delay
        # indices to
        columns_names = cols.tolist() + list(itertools.chain(*expand()))

        return pd.Index(
            columns_names,
            dtype=np.str,
            copy=False,
            name=TSCDataFrame.tsc_feature_col_name,
        )

    def fit(self, X: DataFrameType, y=None, **fit_params) -> "TSCTakensEmbedding":
        """Compute delay indices based on settings and check time series would not
        vanish.

        Parameters
        ----------
        X: TSCDataFrame, pandas.DataFrame
            Time series collection to validate for time delay embedding.

        y: None
            ignored

        Returns
        -------
        TSCTakensEmbedding
            self

        Raises
        ------
        TSCException
            Time series collection restrictions in `X`: (1) time delta must be constant
            (2) all time series must have the minimum number of time samples to obtain
            one sample in the time delay embedding.

        """
        self._validate_parameter()

        self.delay_indices_ = self._setup_delay_indices_array()
        self.min_timesteps_ = max(self.delay_indices_) + 1

        X = self._validate_data(
            X,
            validate_tsc_kwargs={
                "ensure_const_delta_time": True,
                "ensure_min_timesteps": self.min_timesteps_,
            },
            ensure_feature_name_type=True,
        )

        X = self._columns_to_type_str(X)

        # save delta time during fit to check that time series collections in
        # transform have the same delta time
        self.delta_time_fit_ = X.delta_time

        features_out = self._expand_all_delay_columns(X.columns)

        self._setup_frame_input_fit(
            features_in=X.columns, features_out=features_out,
        )
        return self

    def transform(self, X: DataFrameType) -> DataFrameType:
        """Perform Takens time delay embedding for each time series in the collection.

        Parameters
        ----------
        X: TSCDataFrame, pandas.DataFrame
            Time series collection.

        Returns
        -------
        TSCDataFrame, pandas.DataFrame
            Each time series is shortend by the number of samples required for the
            delays. The type can fall back to `pandas.DataFrame` if the result is not
            not a valid :class:`.TSCDataFrame` anymore (this is a typical scenario for
            time series initial conditions).

        Raises
        ------
        TSCException
            Time series collection restrictions in `X`: (1) time delta must be constant
            (2) all time series must have the minimum number of time samples to obtain
            one sample in the time delay embedding.
        """

        X = self._validate_data(
            X,
            validate_tsc_kwargs={
                # must be same time delta as during fit
                "ensure_delta_time": self.delta_time_fit_,
                "ensure_min_timesteps": self.min_timesteps_,
            },
            ensure_feature_name_type=True,
        )

        X = self._columns_to_type_str(X)
        self._validate_feature_input(X, direction="transform")

        #################################
        ### Implementation staying in pandas using shift()
        ### This implementation is for many cases similarly fast as the numpy version
        ### below, but has a performance drop for high-dimensions (dim>500)
        # id_groupby = X.groupby(TSCDataFrame.IDX_ID_NAME)
        # concat_dfs = [X]
        #
        # for delay_idx in self.delay_indices_:
        #     shifted_data = id_groupby.shift(delay_idx, fill_value=np.nan)
        #     shifted_data = shifted_data.add_suffix(f":d{delay_idx}")
        #     concat_dfs.append(shifted_data)
        #
        # X = pd.concat(concat_dfs, axis=1)

        # if self.fillin_handle == "remove":
        #     # _TODO: use pandas.dropna()
        #     bool_idx = np.logical_not(np.sum(pd.isnull(X), axis=1).astype(np.bool))
        #     X = X.loc[bool_idx]

        # Implementation using numpy functions.

        # pre-allocate list
        delayed_timeseries = [pd.DataFrame([])] * len(X.ids)

        max_delay = max(self.delay_indices_)

        for idx, (_, df) in enumerate(X.groupby(TSCDataFrame.tsc_id_idx_name)):

            # use time series numpy block
            time_series_numpy = df.to_numpy()

            # max_delay determines the earliest sample that has no fill-in
            original_data = time_series_numpy[max_delay:, :]

            # select the data (row_wise) for each delay block
            # in last iteration "max_delay - delay == 0"
            delayed_data = np.hstack(
                [
                    time_series_numpy[max_delay - delay : -delay, :]
                    for delay in self.delay_indices_
                ]
            )

            # go back to DataFrame, and adapt the index be excluding removed indices
            df = pd.DataFrame(
                np.hstack([original_data, delayed_data]),
                index=df.index[max_delay:],
                columns=self.features_out_[1],
            )

            delayed_timeseries[idx] = df

        X = pd.concat(delayed_timeseries, axis=0)

        try:
            X = TSCDataFrame(X)
        except AttributeError:
            # simply return the pandas DataFrame then
            pass

        return X

    def inverse_transform(self, X: TransformType) -> TransformType:
        """Remove time delayed features of time delay embedded time series collection.

        Parameters
        ----------
        X: TSCDataFrame, pandas.DataFrame
            time delayed data

        Returns
        -------
        TSCDataFrame, pandas.DataFrame
            same type and shape as `X`
        """
        check_is_fitted(self)

        X = self._validate_data(
            X,
            ensure_feature_name_type=True,
            # will only be checked if TSCDataFrame (pandas DataFrame is also legal and
            # won't be checked for delta time)
            validate_tsc_kwargs=dict(ensure_delta_time=self.delta_time_fit_),
        )
        self._validate_feature_input(X, direction="inverse_transform")

        return X.loc[:, self.features_in_[1]]


class TSCRadialBasis(BaseEstimator, TSCTransformerMixIn):
    """Represent data in coefficients of radial basis functions.

    Parameters
    ----------

    kernel
        Radial basis kernel to compute the coefficients with.

    center_type
        Selection of what to take as centers during fit. 

        * `all_data` - all data are centers
        * `initial_condition` - take initial conditions as centers. Note for this
           selection the data `X` during fit must be :class:`.TSCDataFrame`.

    exact_distance
        An inexact distance computation increases the performance at the cost of
        numerical inaccuracies (~1e-7 for Euclidean distance, and ~1 e-14 for squared
        Eucledian distance).
    
    Attributes
    ----------

    centers_: numpy.ndarray
        The center points of the radial basis functions.

    inv_coeff_matrix_: numpy.ndarray
        Matrix to map RBF coefficients to original space. Computation is delayed
        until `inverse_transform` is called for the first time.
    """

    _cls_valid_center_types = ["all_data", "initial_condition"]

    def __init__(
        self,
        kernel: PCManifoldKernel = MultiquadricKernel(epsilon=1.0),
        center_type="all_data",
        exact_distance=True,
    ):
        self.kernel = kernel
        self.center_type = center_type
        self.exact_distance = exact_distance

    def _validate_center_type(self, center_type):
        if center_type not in self._cls_valid_center_types:
            raise ValueError(
                f"center_type={center_type} not valid. Choose from "
                f"{self._cls_valid_center_types} "
            )

    def fit(self, X: TransformType, y=None, **fit_kwargs) -> "TSCRadialBasis":
        """Set the point centers of the radial basis functions.

        Parameters
        ----------
        X: TSCDataFrame, pandas.DataFrame, numpy.ndarray
            Point centers of shape (n_centers, n_features). Must be `TSCDataFrame` if
            center type is `initial_condition`.

        y: None
            ignored

        Returns
        -------
        TSCRadialBasis
            self
        """

        from datafold.pcfold import PCManifold

        X = self._validate_data(X)
        self._validate_center_type(center_type=self.center_type)

        if self.center_type == "all_data":
            self.centers_ = self._X_to_numpy(X)
        else:  # self.center_type == "initial_condition":
            if not isinstance(X, TSCDataFrame):
                raise TypeError("Data 'X' must be TSCDataFrame")
            self.centers_ = X.initial_states().to_numpy()

        self.centers_ = PCManifold(
            self.centers_,
            kernel=self.kernel,
            dist_backend="brute",
            **dict(exact_numeric=self.exact_distance),
        )

        n_centers = self.centers_.shape[0]
        self._setup_features_fit(X, [f"rbf{i}" for i in range(n_centers)])

        return self

    def transform(self, X: TransformType) -> TransformType:
        """Transform data to coefficients of the radial basis functions.

        Parameters
        ----------
        X: TSCDataFrame, pandas.DataFrame, numpy.ndarray
            Data of shape `(n_samples, n_features)`.

        Returns
        -------
        TSCDataFrame, pandas.DataFrame, numpy.ndarray
            same type as `X` of shape `(n_samples, n_centers)`
        """
        check_is_fitted(self, attributes=["centers_"])
        X = self._validate_data(X)
        self._validate_feature_input(X, direction="transform")

        X_intern = self._X_to_numpy(X)
        rbf_coeff = self.centers_.compute_kernel_matrix(Y=X_intern)

        return self._same_type_X(
            X, values=rbf_coeff, feature_names=self.features_out_[1]
        )

    def fit_transform(self, X, y=None, **fit_params):
        """Simultaneuously set the data to transform also to the point centers .

        Parameters
        ----------
        X: TSCDataFrame, pandas.DataFrame, numpy.ndarray
            Radial basis center points and data to transform of shape \
            `(n_samples, n_features)`

        y: None
            ignored

        Returns
        -------
        TSCDataFrame, pandas.DataFrame, numpy.ndarray
            same type as `X` of shape `(n_samples, n_centers)`
        """
        self.fit(X)
        X_intern = self._X_to_numpy(X)
        self._validate_center_type(center_type=self.center_type)

        if self.center_type == "all_data":
            # compute pdist distance matrix, which is often more efficient
            rbf_coeff = self.centers_.compute_kernel_matrix()
        else:  # self.center_type == "initial_condition":
            rbf_coeff = self.centers_.compute_kernel_matrix(Y=X_intern)

        return self._same_type_X(
            X=X, values=rbf_coeff, feature_names=self.features_out_[1]
        )

    def inverse_transform(self, X: TransformType):
        """Transform radial basis coefficients back to the original function values.

        Parameters
        ----------
        X: TSCDataFrame, pandas.DataFrame, numpy.ndarray
            Coefficient representation of the radial basis functions of shape \
            `(n_samples, n_center)`.

        Returns
        -------
        TSCDataFrame, pandas.DataFrame, numpy.ndarray
            same type as `X` of shape `(n_samples, n_features)`
        """
        self._validate_feature_input(X, direction="inverse_transform")

        if self._has_feature_names(X):
            rbf_coeff = X.to_numpy()
        else:
            rbf_coeff = X

        if not hasattr(self, "inv_coeff_matrix_"):
            # save inv_coeff_matrix_
            center_kernel = self.centers_.compute_kernel_matrix()
            self.inv_coeff_matrix_ = np.linalg.lstsq(
                center_kernel, self.centers_, rcond=None
            )[0]

        X_inverse = rbf_coeff @ self.inv_coeff_matrix_
        return self._same_type_X(
            X, values=X_inverse, feature_names=self.features_in_[1]
        )


class TSCPolynomialFeatures(PolynomialFeatures, TSCTransformerMixIn):
<<<<<<< HEAD
=======
    """Compute principal components from data, including time series collection data.

    This is a subclass of ``PolynomialFeatures`` from scikit-learn to generalize the
    input and output of :class:`pandas.DataFrames` and :class:`.TSCDataFrame`.

    This class adds the parameter `include_first_order` to choose whether to include the
    identity states. For all other parameters please visit the super class
    documentation of
    `PolynomialFeatures <https://scikit-learn.org/stable/modules/generated/sklearn.preprocessing.PolynomialFeatures.html>`_.
    """

>>>>>>> 0e224514
    def __init__(
        self,
        degree: int = 2,
        interaction_only: bool = False,
        include_bias: bool = False,
<<<<<<< HEAD
        order: str = "C",
    ):
=======
        include_first_order=False,
    ):
        self.include_first_order = include_first_order

>>>>>>> 0e224514
        super(TSCPolynomialFeatures, self).__init__(
            degree=degree,
            interaction_only=interaction_only,
            include_bias=include_bias,
<<<<<<< HEAD
            order=order,
        )

    def fit(self, X: TransformType, y=None, **fit_params):
        X = self._validate_data(X)
        # TODO: need to remove the ID state powers_ otherwise they are in twice... (or
        #  make as option...)

        super(TSCPolynomialFeatures, self).fit(self._X_to_numpy(X), y=y)

        # Note1: the n_output_features_ is quite similar to TSCTransformerMixIn,
        # but actually is set inside PolynomialFeatures
        # Note3: the n_output_features_ are corrected by X.shape[1] because we can skip
        self._setup_features_fit(
            X, features_out=[f"poly{i}" for i in range(self.n_output_features_)],
        )
        return self

    def transform(self, X: TransformType):
=======
            order="C",
        )

    @property
    def powers_(self):
        powers = super(TSCPolynomialFeatures, self).powers_
        if self.include_first_order:
            return powers
        else:
            return powers[powers.sum(axis=1) != 1, :]

    def _get_poly_feature_names(self, X, input_features=None):
        # Note: get_feature_names function is already provided by super class
        if self._has_feature_names(X):
            feature_names = self.get_feature_names(input_features=X.columns)
        else:
            feature_names = self.get_feature_names()
        return feature_names

    def _non_id_state_mask(self):
        powers = super(TSCPolynomialFeatures, self).powers_
        return powers.sum(axis=1) != 1

    def fit(self, X: TransformType, y=None, **fit_params) -> "TSCPolynomialFeatures":
        """
        Compute number of output features.

        Parameters
        ----------
        X: TSCDataFrame, pandas.DataFrame, numpy.ndarray
            Data of shape `(n_samples, n_features)`.

        Returns
        -------
        """
        X = self._validate_data(X)

        super(TSCPolynomialFeatures, self).fit(X, y=y)

        self._setup_features_fit(
            X, features_out=self._get_poly_feature_names(X),
        )

        return self

    def transform(self, X: TransformType) -> TransformType:
        """Transform data to polynomial features.

        Parameters
        ----------
        X: TSCDataFrame, pandas.DataFrame, numpy.ndarray
            The data of shape `(n_samples, n_features)` to transform.

        Returns
        -------
        TSCDataFrame, pandas.DataFrame, numpy.ndarray
            Transformed data of shape `(n_samples, n_polynomials)` and with same type
            as `X`.
        """
>>>>>>> 0e224514
        check_is_fitted(self)
        X = self._validate_data(X)
        self._validate_feature_input(X, direction="transform")

<<<<<<< HEAD
        poly_data = super(TSCPolynomialFeatures, self).transform(self._X_to_numpy(X))
        return self._same_type_X(
            X, values=poly_data, feature_names=self.features_out_[1]
        )

    def fit_transform(self, X, y=None, **fit_params):
        X = self._validate_data(X)

        pca_values = super(TSCPolynomialFeatures, self).fit_transform(
            self._X_to_numpy(X), y=y
        )

        self._setup_features_fit(
            X, features_out=[f"poly{i}" for i in range(self.n_output_features_)]
        )

        return self._same_type_X(
            X, values=pca_values, feature_names=self.features_out_[1]
        )


class TSCApplyLambdas(BaseEstimator, TSCTransformerMixIn):
    def __init__(self, lambda_list):
        self.lambda_list = lambda_list

    def fit(self, X: TransformType, y=None):

        if isinstance(X, np.ndarray):
            raise NotImplementedError(
                "Currently not implemented for numpy.ndraay. If required please open "
                "a Gitlab issue."
            )

=======
        poly_data = super(TSCPolynomialFeatures, self).transform(X)

        if not self.include_first_order:
            poly_data = poly_data[:, self._non_id_state_mask()]

        poly_data = self._same_type_X(
            X, values=poly_data, feature_names=self._get_poly_feature_names(X)
        )

        return poly_data


class TSCApplyLambdas(BaseEstimator, TSCTransformerMixIn):
    """Transform data in an element-by-element fashion with lambda functions.

    Each function is called on every column in a data frame and transforms the elements
    (i.e. the number of samples remains the same).

    Example of a Python lambda expression and NumPy's
    `ufunc <https://numpy.org/devdocs/reference/ufuncs.html>`_:

    .. code-block:: python

        TSCApplyLambdas(lambdas=[lambda x: x**3])
        TSCApplyLambdas(lambdas=[np.sin, np.cos])

    Parameters
    ----------
    lambdas
        List of lambda functions. Each column `X_col` is passed to the function,
        The returned `X_transformed` data must be of the same shape as `X_col`. 
        :code:`X_transformed = func(X_col)`
    """

    def __init__(self, lambdas):
        self.lambdas = lambdas

    def _not_implemented_numpy_arrays(self, X):
        if isinstance(X, np.ndarray):
            raise NotImplementedError(
                "Currently not implemented for numpy.ndarray. If this is required please "
                "open an issue on Gitlab."
            )

    def fit(self, X: TransformType, y=None, **fit_params) -> "TSCApplyLambdas":
        """Set internal feature information.

        Parameters
        ----------
        X: TSCDataFrame, pandas.DataFrame, numpy.ndarray
            Training data.
        y: None
            ignored

        Returns
        -------
        TSCApplyLambdas
            self
        """
        self._not_implemented_numpy_arrays(X)
>>>>>>> 0e224514
        X = self._validate_data(X, ensure_feature_name_type=True)

        features_out = [
            f"{feature_name}_lambda{i}"
            for feature_name in X.columns
<<<<<<< HEAD
            for i in range(len(self.lambda_list))
=======
            for i in range(len(self.lambdas))
>>>>>>> 0e224514
        ]

        self._setup_features_fit(X, features_out=features_out)
        return self

<<<<<<< HEAD
    def transform(self, X: TransformType):
=======
    def transform(self, X: TransformType) -> TransformType:
        """Transform data with specified lambda functions.

        Parameters
        ----------
        X: TSCDataFrame, pandas.DataFrame, numpy.ndarray
            Data of shape `(n_samples, n_features)` to transform.

        Returns
        -------
        TSCDataFrame, pandas.DataFrame, numpy.ndarray
            The transformed of same type as `X` and of shape
            `(n_samples, n_lambdas * n_features)`
        """
        self._not_implemented_numpy_arrays(X)

>>>>>>> 0e224514
        check_is_fitted(self)
        X = self._validate_data(X, ensure_feature_name_type=True)
        self._validate_feature_input(X, direction="transform")

        lambdas_applied = list()

<<<<<<< HEAD
        for i, _lambda in enumerate(self.lambda_list):
=======
        for i, _lambda in enumerate(self.lambdas):
>>>>>>> 0e224514

            lambda_result = X.apply(func=_lambda, axis=0, raw=True)
            lambda_result.columns = pd.Index(
                [f"{feature_name}_lambda{i}" for feature_name in X.columns]
            )

            lambdas_applied.append(lambda_result)

        X_transformed = pd.concat(lambdas_applied, axis=1)
        X_transformed.columns.name = TSCDataFrame.tsc_feature_col_name

        if isinstance(X, TSCDataFrame):
            return TSCDataFrame(X_transformed)
        else:
            return X_transformed


class TSCFiniteDifference(BaseEstimator, TSCTransformerMixIn):
    """Compute time derivative with finite difference scheme.

    Parameters
    ----------

    spacing: Union[str, float]
        The difference between samples along the dimension where the derivative is
        computed. If `dt` then the time sampling frequency of a :class:`.TSCDataFrame`
        is used during fit.

    diff_order
        The order of derivative.

    accuracy
        Convergence order of the finite difference scheme.

    Attributes
    ----------

    spacing_
        The resolved time difference between samples. Equals the parameter
        input if it was of type :class`float`.

    See Also
    --------

    `findiff documentation <https://findiff.readthedocs.io/en/latest/>`_
    """

    def __init__(
        self, spacing: Union[str, float] = "dt", diff_order: int = 1, accuracy: int = 2
    ):

        if not IMPORTED_FINDIFF:
            # TODO: Currently, findiff is an optional package and listed in the
            #  dev-requirements. If the class is more used internally of datafold,
            #  make it a proper dependency.
            raise ImportError(
                "TSCFiniteDifference requires the Python package "
                "'findiff' installed."
            )

        self.spacing = spacing
        self.diff_order = diff_order
        self.accuracy = accuracy

    def fit(self, X: TransformType, y=None, **fit_params) -> "TSCFiniteDifference":
        """Set and validate time spacing between samples.

        Parameters
        ----------
        X: TSCDataFrame, pandas.DataFrame, numpy.ndarray
            Data of shape `(n_samples, n_features)`.
            
        y: None
            ignored

        Returns
        -------
        TSCFiniteDifference
            self

        Raises
        ------
        TSCException
            If time series data has not a constant time delta or the input `X` has not
            the same value as specified in `spacing` during initialization.

        """
        X = self._validate_data(
            X,
            ensure_feature_name_type=False,
            validate_tsc_kwargs=dict(
                ensure_delta_time=self.spacing
                if isinstance(self.spacing, float)
                else None
            ),
        )

        if self._has_feature_names(X):
            features_out = [f"{col}_dot" for col in X.columns]
        else:
            features_out = [f"dot{i}" for i in np.arange(X.shape[1])]

        self._setup_features_fit(X=X, features_out=features_out)

        if self.spacing == "dt":

            if not isinstance(X, TSCDataFrame):
                raise TypeError(
                    "For input 'spacing=dt' a time series " "collections is required."
                )

            self.spacing_ = X.delta_time

            if isinstance(self.spacing_, pd.Series) or np.isnan(self.spacing_):
                raise TSCException.not_const_delta_time(actual_delta_time=self.spacing_)
        else:
            self.spacing_ = self.spacing

        check_scalar(
            self.spacing_,
            "spacing",
            target_type=(int, float, np.integer, np.floating),
            min_val=np.finfo(np.float64).eps,
            max_val=None,
        )
        self.spacing_ = float(self.spacing_)

        check_scalar(
            self.diff_order,
            "diff_order",
            target_type=(int, np.integer),
            min_val=1,
            max_val=None,
        )

        check_scalar(
            self.accuracy,
            name="accuracy",
            target_type=(int, np.integer),
            min_val=1,
            max_val=None,
        )

        return self

    def transform(self, X: TransformType) -> TransformType:
        """Compute the finite difference values.

        Parameters
        ----------
        X: TSCDataFrame, pandas.DataFrame, numpy.ndarray
            Data of shape `(n_samples, n_features)`.

        Returns
        -------
        TSCDataFrame, pandas.DataFrame, numpy.ndarray
            Transformed data of same shape and type as `X`.

        Raises
        ------
        TSCException
            If input `X` has a different time delta than data during `fit`.
        """
        check_is_fitted(self)
        X = self._validate_data(
            X, validate_tsc_kwargs=dict(ensure_delta_time=self.spacing_)
        )
        self._validate_feature_input(X=X, direction="transform")

        # first parameter is the axis along which to take the derivative
        # second parameter is the grid spacing
        # third parameter the derivative order
        # acc = order of accuracy (defaults to 2)
        dt_func = FinDiff(0, self.spacing_, self.diff_order, acc=self.accuracy)

        if isinstance(X, TSCDataFrame):
            time_derivative = X
            for tsid, time_series in X.itertimeseries():
                time_series_dt = dt_func(time_series.to_numpy())
                time_derivative.loc[tsid, :] = time_series_dt
        else:
            time_derivative = dt_func(np.asarray(X))

        return self._same_type_X(
            X=X, values=time_derivative, feature_names=self.features_out_[1]
        )<|MERGE_RESOLUTION|>--- conflicted
+++ resolved
@@ -256,11 +256,7 @@
     """Compute principal components from data, including time series collection data.
 
     This is a subclass of ``PCA`` from scikit-learn to generalize the
-<<<<<<< HEAD
-    input and output of :class:`pandas.DataFrames` and :class:`.TSCDataFrame`). All input
-=======
     input and output of :class:`pandas.DataFrames` and :class:`.TSCDataFrame`. All input
->>>>>>> 0e224514
     parameters remain the same. For documentation please visit:
 
     * `PCA docu <https://scikit-learn.org/stable/modules/generated/sklearn.decomposition.PCA.html>`_
@@ -863,8 +859,6 @@
 
 
 class TSCPolynomialFeatures(PolynomialFeatures, TSCTransformerMixIn):
-<<<<<<< HEAD
-=======
     """Compute principal components from data, including time series collection data.
 
     This is a subclass of ``PolynomialFeatures`` from scikit-learn to generalize the
@@ -876,46 +870,19 @@
     `PolynomialFeatures <https://scikit-learn.org/stable/modules/generated/sklearn.preprocessing.PolynomialFeatures.html>`_.
     """
 
->>>>>>> 0e224514
     def __init__(
         self,
         degree: int = 2,
         interaction_only: bool = False,
         include_bias: bool = False,
-<<<<<<< HEAD
-        order: str = "C",
-    ):
-=======
         include_first_order=False,
     ):
         self.include_first_order = include_first_order
 
->>>>>>> 0e224514
         super(TSCPolynomialFeatures, self).__init__(
             degree=degree,
             interaction_only=interaction_only,
             include_bias=include_bias,
-<<<<<<< HEAD
-            order=order,
-        )
-
-    def fit(self, X: TransformType, y=None, **fit_params):
-        X = self._validate_data(X)
-        # TODO: need to remove the ID state powers_ otherwise they are in twice... (or
-        #  make as option...)
-
-        super(TSCPolynomialFeatures, self).fit(self._X_to_numpy(X), y=y)
-
-        # Note1: the n_output_features_ is quite similar to TSCTransformerMixIn,
-        # but actually is set inside PolynomialFeatures
-        # Note3: the n_output_features_ are corrected by X.shape[1] because we can skip
-        self._setup_features_fit(
-            X, features_out=[f"poly{i}" for i in range(self.n_output_features_)],
-        )
-        return self
-
-    def transform(self, X: TransformType):
-=======
             order="C",
         )
 
@@ -975,46 +942,10 @@
             Transformed data of shape `(n_samples, n_polynomials)` and with same type
             as `X`.
         """
->>>>>>> 0e224514
         check_is_fitted(self)
         X = self._validate_data(X)
         self._validate_feature_input(X, direction="transform")
 
-<<<<<<< HEAD
-        poly_data = super(TSCPolynomialFeatures, self).transform(self._X_to_numpy(X))
-        return self._same_type_X(
-            X, values=poly_data, feature_names=self.features_out_[1]
-        )
-
-    def fit_transform(self, X, y=None, **fit_params):
-        X = self._validate_data(X)
-
-        pca_values = super(TSCPolynomialFeatures, self).fit_transform(
-            self._X_to_numpy(X), y=y
-        )
-
-        self._setup_features_fit(
-            X, features_out=[f"poly{i}" for i in range(self.n_output_features_)]
-        )
-
-        return self._same_type_X(
-            X, values=pca_values, feature_names=self.features_out_[1]
-        )
-
-
-class TSCApplyLambdas(BaseEstimator, TSCTransformerMixIn):
-    def __init__(self, lambda_list):
-        self.lambda_list = lambda_list
-
-    def fit(self, X: TransformType, y=None):
-
-        if isinstance(X, np.ndarray):
-            raise NotImplementedError(
-                "Currently not implemented for numpy.ndraay. If required please open "
-                "a Gitlab issue."
-            )
-
-=======
         poly_data = super(TSCPolynomialFeatures, self).transform(X)
 
         if not self.include_first_order:
@@ -1045,7 +976,7 @@
     ----------
     lambdas
         List of lambda functions. Each column `X_col` is passed to the function,
-        The returned `X_transformed` data must be of the same shape as `X_col`. 
+        The returned `X_transformed` data must be of the same shape as `X_col`.
         :code:`X_transformed = func(X_col)`
     """
 
@@ -1075,25 +1006,17 @@
             self
         """
         self._not_implemented_numpy_arrays(X)
->>>>>>> 0e224514
         X = self._validate_data(X, ensure_feature_name_type=True)
 
         features_out = [
             f"{feature_name}_lambda{i}"
             for feature_name in X.columns
-<<<<<<< HEAD
-            for i in range(len(self.lambda_list))
-=======
             for i in range(len(self.lambdas))
->>>>>>> 0e224514
         ]
 
         self._setup_features_fit(X, features_out=features_out)
         return self
 
-<<<<<<< HEAD
-    def transform(self, X: TransformType):
-=======
     def transform(self, X: TransformType) -> TransformType:
         """Transform data with specified lambda functions.
 
@@ -1110,18 +1033,13 @@
         """
         self._not_implemented_numpy_arrays(X)
 
->>>>>>> 0e224514
         check_is_fitted(self)
         X = self._validate_data(X, ensure_feature_name_type=True)
         self._validate_feature_input(X, direction="transform")
 
         lambdas_applied = list()
 
-<<<<<<< HEAD
-        for i, _lambda in enumerate(self.lambda_list):
-=======
         for i, _lambda in enumerate(self.lambdas):
->>>>>>> 0e224514
 
             lambda_result = X.apply(func=_lambda, axis=0, raw=True)
             lambda_result.columns = pd.Index(
@@ -1193,7 +1111,7 @@
         ----------
         X: TSCDataFrame, pandas.DataFrame, numpy.ndarray
             Data of shape `(n_samples, n_features)`.
-            
+
         y: None
             ignored
 
