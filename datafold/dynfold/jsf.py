from typing import Dict, List, Optional, Tuple, Union

import numpy as np
import pandas as pd
import scipy.linalg
import scipy.sparse
import scipy.sparse.linalg
from sklearn.base import BaseEstimator
from sklearn.utils.validation import check_is_fitted

from datafold.dynfold.base import TransformType, TSCTransformerMixin
from datafold.pcfold import PCManifold, TSCDataFrame
from datafold.pcfold.eigsolver import compute_kernel_eigenpairs
from datafold.pcfold.kernels import GaussianKernel, PCManifoldKernel
from datafold.utils.general import mat_dot_diagmat


# TODO: replace with datafold.utils.general.sort_eigenpairs
#  -- Note that one sorts abs. values, the other complex values directly
def sort_eigensystem(eigenvalues, eigenvectors):
    idx = np.argsort(np.abs(eigenvalues))[::-1]
    sorted_eigenvalues = eigenvalues[idx]
    if isinstance(eigenvectors, pd.DataFrame):
        sorted_eigenvectors = eigenvectors.iloc[:, idx]
    else:
        sorted_eigenvectors = eigenvectors[:, idx]
    return sorted_eigenvalues, sorted_eigenvectors


# TODO: syntax to (name, kernel, columns) as for ColumnTransformer


class JsfDataset:
    """`JsfDataset` does the slicing of multimodal data. This is needed, as `.fit`,
    `.transform`, and `.fit_transform` of `JointlySmoothFunctions` accept a single
    data array `X`. Thus, the multimodal data is passed in as a single array and is
    then separated inside the methods.

    Parameters
    ----------
    name
        The name of the dataset.

    columns
        The columns that correspond to the dataset.

    kernel
        The (optional) kernel for the dataset.

    result_scaling
        The (optional) result scaling for the parameter optimization.

    dist_kwargs
        Keyword arguments passed to the internal distance matrix computation. See
        :py:meth:`datafold.pcfold.distance.compute_distance_matrix` for parameter
        arguments.
    """

    def __init__(
        self,
        name: Optional[str] = None,
        columns: Optional[slice] = None,
        kernel: Optional[PCManifoldKernel] = None,
        result_scaling: float = 1.0,
        **dist_kwargs,
    ):
        self.name = name
        self.columns = columns
        self.kernel = kernel
        self.result_scaling = result_scaling
        self.dist_kwargs = dist_kwargs

    def extract_from(self, X: TransformType) -> Union[TSCDataFrame, PCManifold]:
        if self.columns:
            # TODO: Second condition can never be True
            if isinstance(X, pd.DataFrame) or isinstance(X, TSCDataFrame):
                data = X.iloc[:, self.columns]
            else:
                data = X[:, self.columns]
        else:
            data = X

        if isinstance(data, TSCDataFrame):
            if self.kernel is None:
                self.kernel = GaussianKernel()
            data = TSCDataFrame(data, kernel=self.kernel, dist_kwargs=self.dist_kwargs)
        elif isinstance(data, (np.ndarray, pd.DataFrame)):
            data = PCManifold(
                data=data, kernel=self.kernel, dist_kwargs=self.dist_kwargs
            )
            if self.kernel is None:
                data.optimize_parameters(
                    inplace=True, result_scaling=self.result_scaling
                )

        return data


class _ColumnSplitter:
    """Uses a `JsfDataset` list to split up a single data array X into a `PCManifold` list.

    Parameters
    ----------
    datasets
        The `JsfDataset`s used to split up the array X.
    """

    def __init__(self, datasets: Optional[List[JsfDataset]] = None):
        self.datasets = datasets

    def split(self, X: TransformType, y=None) -> List[Union[TSCDataFrame, PCManifold]]:
        if not self.datasets:
            dataset = JsfDataset()
            return [dataset.extract_from(X)]

        X_split: List[Union[TSCDataFrame, PCManifold]] = []

        for dataset in self.datasets:
            X_split.append(dataset.extract_from(X))

        return X_split


# TODO: make the other way BaseEstimator, TSCTransformerMixin
# TODO: move JointlySmoothFunctions to dmap.py?
class JointlySmoothFunctions(BaseEstimator, TSCTransformerMixin):
    """Calculate smooth functions on multimodal data/observations.

    Parameters
    ----------
    datasets  # TODO: try to remove the JSFDataset class
        The :py:class:`JsfDataset`s used to split up the multimodal data.

    n_kernel_eigenvectors  # TODO: rename n_eigenvectors
        The number of eigenvectors to compute from the kernel matrices.

    n_jointly_smooth_functions
        The number of jointly smooth functions to compute from the eigenvectors of the
        kernel matrices.

    kernel_eigenvalue_cut_off
        The kernel eigenvectors with a eigenvalue smaller than or equal to
        ``kernel_eigenvalue_cut_off`` will not be included in the calculation of the
        jointly smooth functions.

    eigenvector_tolerance
        The relative accuracy for eigenvalues, i.e. the stopping criterion. A value of
        0 implies machine precision.

    Attributes
    ----------
    observations_: List[PCManifold]
        The :py:class:`PCManifolds` containing the separated observations with the
        specified, corresponding :py:class:`PCManifoldKernel`.

    kernel_matrices_: List[scipy.spars.csr_matrix]
        The computed kernel matrices.

    _cdist_kwargs_: List[Dict] # TODO: remove: private methods are not documented
        The cdist_kwargs returned during the kernel calculation. This is required for the
        out-of-sample extension.

    kernel_eigenvectors_: List[scipy.sparse.csr_matrix]
        The kernel eigenvectors used to calculate the jointly smooth functions.

    kernel_eigenvalues_ List[scipy.sparse.csr_matrix]
        The kernel eigenvalues used to calculate the out-of-sample extension.

    _jointly_smooth_functions_: np.ndarray # TODO: remove: private methods are not documented
        The calculated jointly smooth functions of shape
        `(n_samples, n_jointly_smooth_functions)`.

    _eigenvalues_: np.ndarray # TODO: remove: private methods are not documented
        The eigenvalues of the jointly smooth functions of shape `(n_samples)`

    References
    ----------
    :cite:`TODO enter paper reference`
    """

    def __init__(
        self,
        datasets: Optional[List[JsfDataset]] = None,
        n_kernel_eigenvectors: int = 100,
        n_jointly_smooth_functions: int = 10,
        kernel_eigenvalue_cut_off: float = 0,
        eigenvector_tolerance: float = 1e-6,
    ) -> None:
        self.n_kernel_eigenvectors = n_kernel_eigenvectors
        self.n_jointly_smooth_functions = n_jointly_smooth_functions
        self.datasets = datasets
        self.kernel_eigenvalue_cut_off = kernel_eigenvalue_cut_off
        self.eigenvector_tolerance = eigenvector_tolerance

        self.ending_points_: List[int]
        self.observations_: List[Union[TSCDataFrame, PCManifold]]
        self.kernel_matrices_: List[scipy.sparse.csr_matrix]
        self._cdist_kwargs_: List[Dict]
        self.kernel_eigenvectors_: List[scipy.sparse.csr_matrix]
        self.kernel_eigenvalues_: List[scipy.sparse.csr_matrix]
        self._jointly_smooth_functions_: np.ndarray
        self._eigenvalues_: np.ndarray

    @property  # TODO: rename jointly_smooth_functions_
    def jointly_smooth_functions(self) -> TransformType:
        return self._jointly_smooth_functions_

    @property  # TODO: rename eigenvalues_
    def eigenvalues(self) -> np.ndarray:
        return self._eigenvalues_

    def _calculate_kernel_matrices(self):
        self._cdist_kwargs_ = []
        self.kernel_matrices_ = []
        for observation in self.observations_:
            kernel_output = observation.compute_kernel_matrix()
            kernel_matrix, cdist_kwargs, _ = PCManifoldKernel.read_kernel_output(
                kernel_output
            )
            self._cdist_kwargs_.append(cdist_kwargs)
            sparse_kernel_matrix = scipy.sparse.csr_matrix(
                kernel_matrix, dtype=np.float64
            )
            self.kernel_matrices_.append(sparse_kernel_matrix)

    def _calculate_kernel_eigensystem(self):
        self.kernel_eigenvectors_ = []
        self.kernel_eigenvalues_ = []
        for i, kernel_matrix in enumerate(self.kernel_matrices_):
            is_symmetric = np.alltrue(kernel_matrix.A == kernel_matrix.T.A)
            ones_row = np.ones(kernel_matrix.shape[0])
            ones_col = np.ones(kernel_matrix.shape[1])
            is_stochastic = np.alltrue(kernel_matrix @ ones_col == ones_row)
            kernel_eigenvalues, kernel_eigenvectors = compute_kernel_eigenpairs(
                kernel_matrix,
                n_eigenpairs=self.n_kernel_eigenvectors,
                is_symmetric=is_symmetric,
                is_stochastic=is_stochastic,
            )

            if isinstance(kernel_matrix, TSCDataFrame):
                index_from = kernel_matrix
            elif (
                isinstance(self.observations_[i], TSCDataFrame)
                and kernel_matrix.shape[0] == self.observations_[i].shape[0]
            ):
                index_from = self.observations_[i]
            else:
                index_from = None

            if index_from is not None:
                kernel_eigenvectors = TSCDataFrame.from_same_indices_as(
                    index_from,
                    kernel_eigenvectors,
                    except_columns=[
                        f"kev{i}" for i in range(self.n_kernel_eigenvectors)
                    ],
                )

            kernel_eigenvalues, kernel_eigenvectors = sort_eigensystem(
                kernel_eigenvalues, kernel_eigenvectors
            )
            if isinstance(kernel_eigenvectors, TSCDataFrame):
                kernel_eigenvectors = kernel_eigenvectors.iloc[
                    :, kernel_eigenvalues > self.kernel_eigenvalue_cut_off
                ]
            else:
                kernel_eigenvectors = kernel_eigenvectors[
                    :, kernel_eigenvalues > self.kernel_eigenvalue_cut_off
                ]
            kernel_eigenvalues = kernel_eigenvalues[
                kernel_eigenvalues > self.kernel_eigenvalue_cut_off
            ]
            self.kernel_eigenvectors_.append(kernel_eigenvectors)
            self.kernel_eigenvalues_.append(kernel_eigenvalues)

    def _calculate_jointly_smooth_functions(self) -> Tuple[np.ndarray, np.ndarray]:
        eigenvectors_matrix = scipy.sparse.csr_matrix(
            np.column_stack([eigenvector for eigenvector in self.kernel_eigenvectors_])
        )

        tsc_flag = isinstance(self.kernel_eigenvectors_[0], TSCDataFrame)
        if tsc_flag:
            index_from = self.kernel_eigenvectors_[0]
        else:
            index_from = None

        rng = np.random.default_rng(seed=1)

        # TODO: I don's quite get why this distinction is here...?
        if len(self.kernel_eigenvectors_) == 2:
            ev0 = self.kernel_eigenvectors_[0]
            ev1 = self.kernel_eigenvectors_[1]
            n_jointly_smooth_functions = min(
                [self.n_jointly_smooth_functions, ev0.shape[1] - 1, ev1.shape[1] - 1]
            )
            if tsc_flag:
                evs = ev0.to_numpy().T @ ev1.to_numpy()
            else:
                evs = ev0.T @ ev1
            min_ev_shape = min(evs.shape)

            v0 = rng.normal(loc=0, scale=1 / min_ev_shape, size=min_ev_shape)
            Q, eigenvalues, R_t = scipy.sparse.linalg.svds(
                evs,
                k=n_jointly_smooth_functions,
                which="LM",
                tol=self.eigenvector_tolerance,
                v0=v0,
            )
            center = np.row_stack(
                [np.column_stack([Q, Q]), np.column_stack([R_t.T, -R_t.T])]
            )

            # TODO: matrix @ diag is expensive (use functions from datafold.utils).
            right = np.diag(
                np.power(np.concatenate([1 + eigenvalues, 1 - eigenvalues]), -1 / 2)
            )
            jointly_smooth_functions = (
                1 / np.sqrt(2) * eigenvectors_matrix @ center @ right
            )[:, :n_jointly_smooth_functions]
        else:
            n_jointly_smooth_functions = min(
                [self.n_jointly_smooth_functions, eigenvectors_matrix.shape[1]]
            )
            min_ev_shape = min(eigenvectors_matrix.shape)
            v0 = rng.normal(loc=0, scale=1 / min_ev_shape, size=min_ev_shape)
            jointly_smooth_functions, eigenvalues, _ = scipy.sparse.linalg.svds(
                eigenvectors_matrix,
                k=n_jointly_smooth_functions,
                which="LM",
                tol=self.eigenvector_tolerance,
                v0=v0,
            )

        if index_from is not None:
            jointly_smooth_functions = TSCDataFrame.from_same_indices_as(
                index_from,
                jointly_smooth_functions,
                except_columns=[f"jsf{i}" for i in range(n_jointly_smooth_functions)],
            )

        eigenvalues, jointly_smooth_functions = sort_eigensystem(
            eigenvalues, jointly_smooth_functions
        )

        return jointly_smooth_functions, eigenvalues

    def nystrom(self, new_indexed_observations: Dict[int, TransformType]):
        # TODO: make method private??
        """Embed out-of-sample points with Nyström.

        (see `transform` of :py:meth:`DiffusionMaps` for Nyström documentation)

        Parameters
        ----------
        new_indexed_observations: Dict[int, List[Union[TSCDataFrame, pandas.DataFrame,
        numpy.ndarray]]
             A dict containing out-of-sample points for (not necessarily all)
             observations. The keys are the indexes of the observations. The values are
             the observations of shape `(n_samples, *n_features_of_observation*)`.

        Returns
        -------
        TSCDataFrame, pandas.DataFrame, numpy.ndarray
            same type as the values of shape `(n_samples, n_jointly_smooth_functions)`.
        """
        eigenvectors = []
        alphas = []
        for index, new_observation in new_indexed_observations.items():
            kernel_eigenvectors = self.kernel_eigenvectors_[index]
            if isinstance(kernel_eigenvectors, TSCDataFrame):
                kernel_eigenvectors = kernel_eigenvectors.to_numpy()
            if isinstance(self._jointly_smooth_functions_, TSCDataFrame):
                alpha = (
                    kernel_eigenvectors.T @ self._jointly_smooth_functions_.to_numpy()
                )
            else:
                alpha = kernel_eigenvectors.T @ self._jointly_smooth_functions_
            alphas.append(alpha)
            observation = self.observations_[index]
            kernel_output = observation.compute_kernel_matrix(
                new_observation, **self._cdist_kwargs_[index]
            )
            kernel_matrix, _, _ = PCManifoldKernel.read_kernel_output(
                kernel_output=kernel_output
            )
            approx_eigenvectors = kernel_matrix @ mat_dot_diagmat(
                kernel_eigenvectors,
                np.reciprocal(self.kernel_eigenvalues_[index]),
            )

            if isinstance(kernel_matrix, TSCDataFrame):
                index_from: Optional[TSCDataFrame] = kernel_matrix
            elif (
                isinstance(new_observation, TSCDataFrame)
                and kernel_matrix.shape[0] == new_observation.shape[0]
            ):
                index_from = new_observation
            else:
                index_from = None

            if index_from is not None:
                approx_eigenvectors = TSCDataFrame.from_same_indices_as(
                    index_from,
                    approx_eigenvectors,
                    except_columns=[
                        f"aev{i}"  # TODO: what is aev here?
                        for i in range(self.kernel_eigenvectors_[index].shape[1])
                    ],
                )

            eigenvectors.append(approx_eigenvectors)
        f_m_star = 0.0
        for i in range(len(alphas)):
            f_m_star += eigenvectors[i] @ alphas[i]
        f_m_star /= len(alphas)
        return f_m_star

    def get_feature_names_out(self, input_features=None):
        return np.array([f"jsf{i}" for i in range(self.n_jointly_smooth_functions)])

    def fit(self, X: TransformType, y=None, **fit_params) -> "JointlySmoothFunctions":
        """Compute the jointly smooth functions.  # TODO: compute on training data

        Parameters
        ----------
        X: TSCDataFrame, pandas.Dataframe, numpy.ndarray
            Training data of shape `(n_samples, n_features)`

        y: None
            ignored

        **fit_params: Dict[str, object]
            ignored

        Returns
        -------
        JointlySmoothFunctions
            self
        """
        # TODO: datafold improvement: share parameter such as 'ensure_min_samples'
        #  between tsc_kwargs and array_kwargs
        X = self._validate_datafold_data(
            X=X, ensure_min_samples=max(2, self.n_kernel_eigenvectors + 1)
        )

<<<<<<< HEAD
        # TODO: need parameter validation first!
        self._setup_feature_attrs_fit(
            X=X,
            features_out=[f"jsf{i}" for i in range(self.n_jointly_smooth_functions)],
        )
=======
        self._setup_feature_attrs_fit(X=X)
>>>>>>> 2267568c

        column_splitter = _ColumnSplitter(self.datasets)
        self.observations_ = column_splitter.split(X)

        self._calculate_kernel_matrices()
        self._calculate_kernel_eigensystem()

        (
            self._jointly_smooth_functions_,
            self._eigenvalues_,
        ) = self._calculate_jointly_smooth_functions()

        return self

    def transform(self, X: TransformType) -> TransformType:
        """Embed out-of-sample points with the Nyström extension.

        (see transform of dmap for Nyström documentation)

        Parameters
        ----------
        X: TSCDataFrame, pandas.DataFrame, numpy.ndarray
            Data points of shape `(n_samples, n_features)` to be embedded.

        Returns
        -------
        TSCDataFrame, pandas.DataFrame, numpy.ndarray
            same type as `X` of shape `(n_samples, n_jointly_smooth_functions)`
        """
        check_is_fitted(
            self,
            (
                "observations_",
                "kernel_matrices_",
                "_cdist_kwargs_",
                "kernel_eigenvectors_",
                "kernel_eigenvalues_",
                "_jointly_smooth_functions_",
                "_eigenvalues_",
            ),
        )

        X = self._validate_datafold_data(X=X)

        if X.shape[1] != self.n_features_in_:
            raise ValueError(
                "X must have the same number of features as the data with which fit was "
                "called. If you want to call it with fewer observations, you have to "
                "call Nystrom."
            )

        self._validate_feature_input(X, direction="transform")

        column_splitter = _ColumnSplitter(self.datasets)
        new_observations = column_splitter.split(X)

        indices = list(range(len(self.observations_)))
        indexed_observations = dict(zip(indices, new_observations))
        f_m_star = self.nystrom(indexed_observations)

        return f_m_star

    def fit_transform(self, X: TransformType, y=None, **fit_params) -> TransformType:
        """Compute jointly smooth functions and return them.

        Parameters
        ----------
        X: TSCDataFrame, pandas.DataFrame, numpy.ndarray
            Training data of shape `(n_samples, n_features)`

        y: None
            ignored

        **fit_params: Dict[str, object]
            See `fit` method for additional parameter.

        Returns
        -------
        TSCDataFrame, pandas.DataFrame, numpy.ndarray
            same type as `X` of shape `(n_samples, n_jointly_smooth_functions)`
        """
        X = self._validate_datafold_data(
            X, ensure_min_samples=max(2, self.n_kernel_eigenvectors)
        )
        self.fit(X=X, y=y, **fit_params)

        return self._jointly_smooth_functions_

    def score_(self, X, y):  # TODO: rename score is taken
        """Compute a score for hyperparameter optimization.

        Returns
        -------
        float
            The sum of the truncated energies.
        """
        return self.calculate_truncated_energies().sum()

    def calculate_truncated_energies(self) -> np.ndarray:  # TODO: make private
        """Compute the truncated energy for each kernel eigenvector.

        Returns
        -------
        np.ndarray
            The truncated energies of shape `(n_observations, n_jointly_smooth_functions)`.
        """
        truncated_energies = []
        for kernel_eigenvector in self.kernel_eigenvectors_:
            truncated_energy = (
                np.linalg.norm(
                    kernel_eigenvector.T @ self.jointly_smooth_functions, axis=0
                )
                ** 2
            )
            truncated_energies.append(truncated_energy)
        return np.array(truncated_energies)

    def calculate_E0(self) -> float:  # TODO: what is E0? -> rename / private
        """Compute a threshold for the eigenvalues of the jointly smooth functions.

        Returns
        -------
        float
            The E0 threshold value from :cite:`TODO enter paper reference`
        """
        noisy = self.kernel_eigenvectors_[-1].copy()
        np.random.shuffle(noisy)

        kernel_eigenvectors = self.kernel_eigenvectors_[:-1]
        kernel_eigenvectors.append(noisy)

        eigenvectors_matrix = scipy.sparse.csr_matrix(
            np.column_stack([eigenvector for eigenvector in kernel_eigenvectors])
        )

        if len(kernel_eigenvectors) == 2:
            ev0 = kernel_eigenvectors[0]
            ev1 = kernel_eigenvectors[1]
            _, Gamma, _ = scipy.sparse.linalg.svds(
                ev0.T @ ev1, k=self.n_jointly_smooth_functions, which="LM"
            )
        else:
            _, Gamma, _ = scipy.sparse.linalg.svds(
                eigenvectors_matrix, k=self.n_jointly_smooth_functions, which="LM"
            )

        Gamma.sort()
        gamma2 = Gamma[-2]
        E0 = (1 + gamma2) / 2
        return E0<|MERGE_RESOLUTION|>--- conflicted
+++ resolved
@@ -6,422 +6,345 @@
 import scipy.sparse
 import scipy.sparse.linalg
 from sklearn.base import BaseEstimator
+from sklearn.utils import check_scalar
 from sklearn.utils.validation import check_is_fitted
 
 from datafold.dynfold.base import TransformType, TSCTransformerMixin
-from datafold.pcfold import PCManifold, TSCDataFrame
-from datafold.pcfold.eigsolver import compute_kernel_eigenpairs
-from datafold.pcfold.kernels import GaussianKernel, PCManifoldKernel
+from datafold.pcfold import TSCDataFrame
+from datafold.pcfold.eigsolver import compute_kernel_eigenpairs, compute_kernel_svd
+from datafold.pcfold.kernels import BaseManifoldKernel
 from datafold.utils.general import mat_dot_diagmat
 
 
-# TODO: replace with datafold.utils.general.sort_eigenpairs
-#  -- Note that one sorts abs. values, the other complex values directly
-def sort_eigensystem(eigenvalues, eigenvectors):
-    idx = np.argsort(np.abs(eigenvalues))[::-1]
-    sorted_eigenvalues = eigenvalues[idx]
-    if isinstance(eigenvectors, pd.DataFrame):
-        sorted_eigenvectors = eigenvectors.iloc[:, idx]
-    else:
-        sorted_eigenvectors = eigenvectors[:, idx]
-    return sorted_eigenvalues, sorted_eigenvectors
-
-
-# TODO: syntax to (name, kernel, columns) as for ColumnTransformer
-
-
-class JsfDataset:
-    """`JsfDataset` does the slicing of multimodal data. This is needed, as `.fit`,
-    `.transform`, and `.fit_transform` of `JointlySmoothFunctions` accept a single
-    data array `X`. Thus, the multimodal data is passed in as a single array and is
-    then separated inside the methods.
+class JointlySmoothFunctions(BaseEstimator, TSCTransformerMixin):
+    """Compute jointly smooth functions on multimodal data.
 
     Parameters
     ----------
-    name
-        The name of the dataset.
-
-    columns
-        The columns that correspond to the dataset.
-
-    kernel
-        The (optional) kernel for the dataset.
-
-    result_scaling
-        The (optional) result scaling for the parameter optimization.
-
-    dist_kwargs
-        Keyword arguments passed to the internal distance matrix computation. See
-        :py:meth:`datafold.pcfold.distance.compute_distance_matrix` for parameter
-        arguments.
-    """
+    data_splits:
+        List of tuples with (name: str, kernel: `BaseManifoldKernel`, indices: slice) to
+        describe the splits on the multimodal data in `X`. For each split the specified kernel
+        is computed.
+
+    n_kernel_eigenvectors
+        The number of eigenvectors to compute from each kernel per split.
+
+    n_jointly_smooth_functions
+        The number of jointly smooth functions to compute with a singular value decomposition.
+
+    kernel_eigenvalue_cut_off
+        The kernel eigenvectors with a eigenvalue smaller than or equal to
+        the cut-off will not be included in the computation of the jointly smooth functions.
+
+    eigenvector_tolerance
+        The relative accuracy for eigenvalues, i.e. the stopping criterion. A value of
+        zero implies machine precision.
+
+    svd_solver_kwargs
+        Keyword arguments passed to the scipy `SVD solver <https://docs.scipy.org/doc/scipy/reference/generated/scipy.sparse.linalg.svds.html>`__.
+
+    Attributes
+    ----------
+    X_fit_
+        The data `X` passed during `fit`. The data is required to extend the
+        ``jointly_smooth_vectors_`` with Nyström for new samples in `transform`.
+
+    kernel_content_: Dict
+        The computed kernel matrix and data required for the Nyström embedding. The key of
+        the dictionary corresponds to the name given in parameter ``data_splits``. (Note that
+        the kernel matrix is only stored of ``store_kernel_matrix=True`` during fit).
+
+    kernel_eigenvectors_: Dict
+        The kernel eigenvectors for each split. The key of the dictionary corresponds to
+        the name given in parameter ``data_splits``. The eigenvectors are used to compute
+        and extend the jointly smooth functions.
+
+    kernel_eigenvalues_: Dict
+        The kernel eigenvalues for each split. The key of the dictionary corresponds to
+        the name given in parameter ``data_splits``. The eigenvalues are used to compute
+        and extend the jointly smooth functions.
+
+    jointly_smooth_vectors_: Union[np.ndarray, TSCDataFrame]
+        The jointly smooth functions evaluated at the training data `X` during `fit`.
+        Shape `(n_samples, n_jointly_smooth_functions)`.
+
+    eigenvalues_: np.ndarray
+        The eigenvalues of the jointly smooth functions.
+
+    References
+    ----------
+
+    :cite:t:`dietrich-2022`
+
+    """  # noqa: E501
+
+    _required_parameters = ["data_splits"]
 
     def __init__(
         self,
-        name: Optional[str] = None,
-        columns: Optional[slice] = None,
-        kernel: Optional[PCManifoldKernel] = None,
-        result_scaling: float = 1.0,
-        **dist_kwargs,
-    ):
-        self.name = name
-        self.columns = columns
-        self.kernel = kernel
-        self.result_scaling = result_scaling
-        self.dist_kwargs = dist_kwargs
-
-    def extract_from(self, X: TransformType) -> Union[TSCDataFrame, PCManifold]:
-        if self.columns:
-            # TODO: Second condition can never be True
-            if isinstance(X, pd.DataFrame) or isinstance(X, TSCDataFrame):
-                data = X.iloc[:, self.columns]
-            else:
-                data = X[:, self.columns]
-        else:
-            data = X
-
-        if isinstance(data, TSCDataFrame):
-            if self.kernel is None:
-                self.kernel = GaussianKernel()
-            data = TSCDataFrame(data, kernel=self.kernel, dist_kwargs=self.dist_kwargs)
-        elif isinstance(data, (np.ndarray, pd.DataFrame)):
-            data = PCManifold(
-                data=data, kernel=self.kernel, dist_kwargs=self.dist_kwargs
-            )
-            if self.kernel is None:
-                data.optimize_parameters(
-                    inplace=True, result_scaling=self.result_scaling
-                )
-
-        return data
-
-
-class _ColumnSplitter:
-    """Uses a `JsfDataset` list to split up a single data array X into a `PCManifold` list.
-
-    Parameters
-    ----------
-    datasets
-        The `JsfDataset`s used to split up the array X.
-    """
-
-    def __init__(self, datasets: Optional[List[JsfDataset]] = None):
-        self.datasets = datasets
-
-    def split(self, X: TransformType, y=None) -> List[Union[TSCDataFrame, PCManifold]]:
-        if not self.datasets:
-            dataset = JsfDataset()
-            return [dataset.extract_from(X)]
-
-        X_split: List[Union[TSCDataFrame, PCManifold]] = []
-
-        for dataset in self.datasets:
-            X_split.append(dataset.extract_from(X))
-
-        return X_split
-
-
-# TODO: make the other way BaseEstimator, TSCTransformerMixin
-# TODO: move JointlySmoothFunctions to dmap.py?
-class JointlySmoothFunctions(BaseEstimator, TSCTransformerMixin):
-    """Calculate smooth functions on multimodal data/observations.
-
-    Parameters
-    ----------
-    datasets  # TODO: try to remove the JSFDataset class
-        The :py:class:`JsfDataset`s used to split up the multimodal data.
-
-    n_kernel_eigenvectors  # TODO: rename n_eigenvectors
-        The number of eigenvectors to compute from the kernel matrices.
-
-    n_jointly_smooth_functions
-        The number of jointly smooth functions to compute from the eigenvectors of the
-        kernel matrices.
-
-    kernel_eigenvalue_cut_off
-        The kernel eigenvectors with a eigenvalue smaller than or equal to
-        ``kernel_eigenvalue_cut_off`` will not be included in the calculation of the
-        jointly smooth functions.
-
-    eigenvector_tolerance
-        The relative accuracy for eigenvalues, i.e. the stopping criterion. A value of
-        0 implies machine precision.
-
-    Attributes
-    ----------
-    observations_: List[PCManifold]
-        The :py:class:`PCManifolds` containing the separated observations with the
-        specified, corresponding :py:class:`PCManifoldKernel`.
-
-    kernel_matrices_: List[scipy.spars.csr_matrix]
-        The computed kernel matrices.
-
-    _cdist_kwargs_: List[Dict] # TODO: remove: private methods are not documented
-        The cdist_kwargs returned during the kernel calculation. This is required for the
-        out-of-sample extension.
-
-    kernel_eigenvectors_: List[scipy.sparse.csr_matrix]
-        The kernel eigenvectors used to calculate the jointly smooth functions.
-
-    kernel_eigenvalues_ List[scipy.sparse.csr_matrix]
-        The kernel eigenvalues used to calculate the out-of-sample extension.
-
-    _jointly_smooth_functions_: np.ndarray # TODO: remove: private methods are not documented
-        The calculated jointly smooth functions of shape
-        `(n_samples, n_jointly_smooth_functions)`.
-
-    _eigenvalues_: np.ndarray # TODO: remove: private methods are not documented
-        The eigenvalues of the jointly smooth functions of shape `(n_samples)`
-
-    References
-    ----------
-    :cite:`TODO enter paper reference`
-    """
-
-    def __init__(
-        self,
-        datasets: Optional[List[JsfDataset]] = None,
+        data_splits: List[Tuple],
+        *,
         n_kernel_eigenvectors: int = 100,
         n_jointly_smooth_functions: int = 10,
         kernel_eigenvalue_cut_off: float = 0,
         eigenvector_tolerance: float = 1e-6,
+        svd_solver_kwargs: Optional[Dict] = None,
     ) -> None:
+        self.data_splits = data_splits
         self.n_kernel_eigenvectors = n_kernel_eigenvectors
         self.n_jointly_smooth_functions = n_jointly_smooth_functions
-        self.datasets = datasets
         self.kernel_eigenvalue_cut_off = kernel_eigenvalue_cut_off
         self.eigenvector_tolerance = eigenvector_tolerance
-
-        self.ending_points_: List[int]
-        self.observations_: List[Union[TSCDataFrame, PCManifold]]
-        self.kernel_matrices_: List[scipy.sparse.csr_matrix]
-        self._cdist_kwargs_: List[Dict]
-        self.kernel_eigenvectors_: List[scipy.sparse.csr_matrix]
-        self.kernel_eigenvalues_: List[scipy.sparse.csr_matrix]
-        self._jointly_smooth_functions_: np.ndarray
-        self._eigenvalues_: np.ndarray
-
-    @property  # TODO: rename jointly_smooth_functions_
-    def jointly_smooth_functions(self) -> TransformType:
-        return self._jointly_smooth_functions_
-
-    @property  # TODO: rename eigenvalues_
-    def eigenvalues(self) -> np.ndarray:
-        return self._eigenvalues_
-
-    def _calculate_kernel_matrices(self):
-        self._cdist_kwargs_ = []
-        self.kernel_matrices_ = []
-        for observation in self.observations_:
-            kernel_output = observation.compute_kernel_matrix()
-            kernel_matrix, cdist_kwargs, _ = PCManifoldKernel.read_kernel_output(
-                kernel_output
-            )
-            self._cdist_kwargs_.append(cdist_kwargs)
-            sparse_kernel_matrix = scipy.sparse.csr_matrix(
-                kernel_matrix, dtype=np.float64
-            )
-            self.kernel_matrices_.append(sparse_kernel_matrix)
-
-    def _calculate_kernel_eigensystem(self):
-        self.kernel_eigenvectors_ = []
-        self.kernel_eigenvalues_ = []
-        for i, kernel_matrix in enumerate(self.kernel_matrices_):
-            is_symmetric = np.alltrue(kernel_matrix.A == kernel_matrix.T.A)
-            ones_row = np.ones(kernel_matrix.shape[0])
-            ones_col = np.ones(kernel_matrix.shape[1])
-            is_stochastic = np.alltrue(kernel_matrix @ ones_col == ones_row)
+        self.svd_solver_kwargs = svd_solver_kwargs
+
+        self.X_fit_: Union[TSCDataFrame, pd.DataFrame, np.ndarray]
+        self.kernel_content_: Dict
+        self.kernel_eigenvectors_: Dict
+        self.kernel_eigenvalues_: Dict
+        self.jointly_smooth_vectors_: np.ndarray
+        self.eigenvalues_: np.ndarray
+
+    def _validate_input(self):
+
+        if (
+            not isinstance(self.data_splits, list)
+            or not np.array([isinstance(a, Tuple) for a in self.data_splits]).all()
+        ):
+            raise TypeError("parameter 'data_splits' must be a list of tuples")
+
+        if len(self.data_splits) <= 1:
+            raise ValueError("parameter 'data_splits' must at least contain two splits")
+
+        if len(set([n[0] for n in self.data_splits])) != len(self.data_splits):
+            raise ValueError("the names in 'data_splits' must be unique")
+
+        for a in self.data_splits:
+            if (
+                len(a) != 3
+                or not isinstance(a[0], str)
+                or not isinstance(a[1], BaseManifoldKernel)
+                or not isinstance(a[2], (slice, np.ndarray, list))
+            ):
+                raise TypeError(
+                    f"Each tuple must contain three elements with name (type str), "
+                    f"kernel (BaseManifoldKernel) and indices (slice or np.ndarray). Got {a}"
+                )
+
+        check_scalar(
+            self.n_kernel_eigenvectors,
+            "n_kernel_eigenvectors",
+            target_type=int,
+            min_val=1,
+        )
+
+        check_scalar(
+            self.n_jointly_smooth_functions,
+            "n_kernel_eigenvectors",
+            target_type=int,
+            min_val=1,
+        )
+
+        check_scalar(
+            self.kernel_eigenvalue_cut_off,
+            "kernel_eigenvalue_cut_off",
+            target_type=(int, float),
+            min_val=0,
+        )
+
+    def _compute_kernel_eigenpairs(self, X, kernel_content):
+        ret_eigenvectors = dict()
+        ret_eigenvalues = dict()
+
+        for name in kernel_content:
+            kernel_matrix = kernel_content[name]["kernel_matrix"]
+
             kernel_eigenvalues, kernel_eigenvectors = compute_kernel_eigenpairs(
                 kernel_matrix,
                 n_eigenpairs=self.n_kernel_eigenvectors,
-                is_symmetric=is_symmetric,
-                is_stochastic=is_stochastic,
-            )
-
-            if isinstance(kernel_matrix, TSCDataFrame):
-                index_from = kernel_matrix
-            elif (
-                isinstance(self.observations_[i], TSCDataFrame)
-                and kernel_matrix.shape[0] == self.observations_[i].shape[0]
-            ):
-                index_from = self.observations_[i]
-            else:
-                index_from = None
-
-            if index_from is not None:
+                is_symmetric=True,
+                is_stochastic=False,
+            )
+
+            if isinstance(X, pd.DataFrame) and kernel_matrix.shape[0] == X.shape[0]:
                 kernel_eigenvectors = TSCDataFrame.from_same_indices_as(
-                    index_from,
-                    kernel_eigenvectors,
+                    indices_from=X,
+                    values=kernel_eigenvectors,
                     except_columns=[
-                        f"kev{i}" for i in range(self.n_kernel_eigenvectors)
+                        f"ev{i}" for i in range(self.n_kernel_eigenvectors)
                     ],
                 )
 
-            kernel_eigenvalues, kernel_eigenvectors = sort_eigensystem(
-                kernel_eigenvalues, kernel_eigenvectors
-            )
+            bool_evals_cutoff = kernel_eigenvalues > self.kernel_eigenvalue_cut_off
+            ret_eigenvalues[name] = kernel_eigenvalues[bool_evals_cutoff]
+
             if isinstance(kernel_eigenvectors, TSCDataFrame):
-                kernel_eigenvectors = kernel_eigenvectors.iloc[
-                    :, kernel_eigenvalues > self.kernel_eigenvalue_cut_off
-                ]
+                ret_eigenvectors[name] = kernel_eigenvectors.iloc[:, bool_evals_cutoff]
             else:
-                kernel_eigenvectors = kernel_eigenvectors[
-                    :, kernel_eigenvalues > self.kernel_eigenvalue_cut_off
-                ]
-            kernel_eigenvalues = kernel_eigenvalues[
-                kernel_eigenvalues > self.kernel_eigenvalue_cut_off
-            ]
-            self.kernel_eigenvectors_.append(kernel_eigenvectors)
-            self.kernel_eigenvalues_.append(kernel_eigenvalues)
-
-    def _calculate_jointly_smooth_functions(self) -> Tuple[np.ndarray, np.ndarray]:
-        eigenvectors_matrix = scipy.sparse.csr_matrix(
-            np.column_stack([eigenvector for eigenvector in self.kernel_eigenvectors_])
-        )
-
-        tsc_flag = isinstance(self.kernel_eigenvectors_[0], TSCDataFrame)
-        if tsc_flag:
-            index_from = self.kernel_eigenvectors_[0]
-        else:
-            index_from = None
-
-        rng = np.random.default_rng(seed=1)
-
-        # TODO: I don's quite get why this distinction is here...?
+                ret_eigenvectors[name] = kernel_eigenvectors[:, bool_evals_cutoff]
+
+        return ret_eigenvalues, ret_eigenvectors
+
+    def _compute_jointly_smooth_vectors(
+        self, X, kernel_eigenvectors
+    ) -> Tuple[np.ndarray, np.ndarray]:
+
+        stacked_eigenvectors = np.column_stack(list(kernel_eigenvectors.values()))
+
         if len(self.kernel_eigenvectors_) == 2:
-            ev0 = self.kernel_eigenvectors_[0]
-            ev1 = self.kernel_eigenvectors_[1]
+            # cf. Algorithm 4.1 in https://arxiv.org/pdf/2004.04386.pdf
+            ev0, ev1 = list(kernel_eigenvectors.values())
+
             n_jointly_smooth_functions = min(
                 [self.n_jointly_smooth_functions, ev0.shape[1] - 1, ev1.shape[1] - 1]
             )
-            if tsc_flag:
+            if isinstance(X, pd.DataFrame):
                 evs = ev0.to_numpy().T @ ev1.to_numpy()
             else:
                 evs = ev0.T @ ev1
-            min_ev_shape = min(evs.shape)
-
-            v0 = rng.normal(loc=0, scale=1 / min_ev_shape, size=min_ev_shape)
-            Q, eigenvalues, R_t = scipy.sparse.linalg.svds(
+
+            Q, eigvals, R_t = compute_kernel_svd(
                 evs,
-                k=n_jointly_smooth_functions,
-                which="LM",
-                tol=self.eigenvector_tolerance,
-                v0=v0,
-            )
+                n_svdtriplet=n_jointly_smooth_functions,
+                **(self.svd_solver_kwargs or {}),
+            )
+
             center = np.row_stack(
                 [np.column_stack([Q, Q]), np.column_stack([R_t.T, -R_t.T])]
             )
 
-            # TODO: matrix @ diag is expensive (use functions from datafold.utils).
-            right = np.diag(
-                np.power(np.concatenate([1 + eigenvalues, 1 - eigenvalues]), -1 / 2)
-            )
+            right = np.power(np.concatenate([1 + eigvals, 1 - eigvals]), -1 / 2)
             jointly_smooth_functions = (
-                1 / np.sqrt(2) * eigenvectors_matrix @ center @ right
+                1 / np.sqrt(2) * stacked_eigenvectors @ mat_dot_diagmat(center, right)
             )[:, :n_jointly_smooth_functions]
+
         else:
+            # cf. Algorithm 4.2 in https://arxiv.org/pdf/2004.04386.pdf
             n_jointly_smooth_functions = min(
-                [self.n_jointly_smooth_functions, eigenvectors_matrix.shape[1]]
-            )
-            min_ev_shape = min(eigenvectors_matrix.shape)
-            v0 = rng.normal(loc=0, scale=1 / min_ev_shape, size=min_ev_shape)
-            jointly_smooth_functions, eigenvalues, _ = scipy.sparse.linalg.svds(
-                eigenvectors_matrix,
-                k=n_jointly_smooth_functions,
-                which="LM",
-                tol=self.eigenvector_tolerance,
-                v0=v0,
-            )
-
-        if index_from is not None:
+                [self.n_jointly_smooth_functions, stacked_eigenvectors.shape[1]]
+            )
+
+            jointly_smooth_functions, eigvals, _ = compute_kernel_svd(
+                stacked_eigenvectors,
+                n_svdtriplet=n_jointly_smooth_functions,
+                **(self.svd_solver_kwargs or {}),
+            )
+
+        if isinstance(X, TSCDataFrame):
             jointly_smooth_functions = TSCDataFrame.from_same_indices_as(
-                index_from,
+                X,
                 jointly_smooth_functions,
-                except_columns=[f"jsf{i}" for i in range(n_jointly_smooth_functions)],
-            )
-
-        eigenvalues, jointly_smooth_functions = sort_eigensystem(
-            eigenvalues, jointly_smooth_functions
-        )
-
-        return jointly_smooth_functions, eigenvalues
-
-    def nystrom(self, new_indexed_observations: Dict[int, TransformType]):
-        # TODO: make method private??
-        """Embed out-of-sample points with Nyström.
-
-        (see `transform` of :py:meth:`DiffusionMaps` for Nyström documentation)
+                except_columns=self.get_feature_names_out(),
+            )
+
+        return eigvals, jointly_smooth_functions
+
+    def _nystrom(self, X):
+        """Embed out-of-sample points with Nyström extension.
 
         Parameters
         ----------
-        new_indexed_observations: Dict[int, List[Union[TSCDataFrame, pandas.DataFrame,
-        numpy.ndarray]]
-             A dict containing out-of-sample points for (not necessarily all)
-             observations. The keys are the indexes of the observations. The values are
-             the observations of shape `(n_samples, *n_features_of_observation*)`.
+        X: Union[TSCDataFrame, pandas.DataFrame]
+             The out-of-sample data with shape `(n_samples, n_features_in_)`.
 
         Returns
         -------
         TSCDataFrame, pandas.DataFrame, numpy.ndarray
-            same type as the values of shape `(n_samples, n_jointly_smooth_functions)`.
-        """
-        eigenvectors = []
-        alphas = []
-        for index, new_observation in new_indexed_observations.items():
-            kernel_eigenvectors = self.kernel_eigenvectors_[index]
-            if isinstance(kernel_eigenvectors, TSCDataFrame):
-                kernel_eigenvectors = kernel_eigenvectors.to_numpy()
-            if isinstance(self._jointly_smooth_functions_, TSCDataFrame):
-                alpha = (
-                    kernel_eigenvectors.T @ self._jointly_smooth_functions_.to_numpy()
+            same type as `X` of shape `(n_samples, n_jointly_smooth_functions)`
+        """
+
+        kernel_matrices: dict = self._kernel_content_transform(X)
+        eigenvectors = dict()
+        alphas = dict()
+
+        for name in kernel_matrices:
+            kernel_evec = self.kernel_eigenvectors_[name]
+
+            if isinstance(kernel_evec, TSCDataFrame):
+                kernel_evec = kernel_evec.to_numpy()
+
+            if isinstance(self.jointly_smooth_vectors_, TSCDataFrame):
+                alpha = kernel_evec.T @ self.jointly_smooth_vectors_.to_numpy()
+            else:
+                alpha = kernel_evec.T @ self.jointly_smooth_vectors_
+
+            alphas[name] = alpha
+
+            eigenvectors[name] = kernel_matrices[name] @ mat_dot_diagmat(
+                kernel_evec,
+                np.reciprocal(self.kernel_eigenvalues_[name]),
+            )
+
+        _dtype_probe = list(alphas.values())[0].dtype
+        f_m_star = np.zeros(
+            [X.shape[0], self.n_jointly_smooth_functions], dtype=_dtype_probe
+        )
+        tmp = np.zeros_like(f_m_star)
+
+        for name in eigenvectors:
+            f_m_star += np.dot(eigenvectors[name], alphas[name], out=tmp)
+
+        f_m_star /= len(self.data_splits)  # divide by number of splits
+
+        if isinstance(X, TSCDataFrame) and hasattr(self, "feature_names_in_"):
+            f_m_star = TSCDataFrame.from_same_indices_as(
+                X, f_m_star, except_columns=self.get_feature_names_out()
+            )
+
+        return f_m_star
+
+    def _kernel_content_fit(self, X: TransformType):
+        return_content: Dict[str, dict] = dict()
+
+        for i, split in enumerate(self.data_splits):
+            name, kernel, indices = split
+
+            if isinstance(X, pd.DataFrame):
+                output = kernel(X.iloc[:, indices])
+            else:
+                output = kernel(X[:, indices])
+
+            (
+                kernel_matrix,
+                cdist_kwargs,
+                extra_kwargs,
+            ) = BaseManifoldKernel.read_kernel_output(output)
+
+            return_content[name]: Dict[str, Union[np.ndarray, pd.DataFrame]] = dict()
+            return_content[name]["kernel_matrix"] = kernel_matrix
+            return_content[name]["cdist_kwargs"] = cdist_kwargs
+            return_content[name]["extra_kwargs"] = extra_kwargs
+
+        return return_content
+
+    def _kernel_content_transform(self, X):
+        return_content = dict()
+
+        for i, split in enumerate(self.data_splits):
+            name, kernel, indices = split
+
+            if isinstance(X, pd.DataFrame):
+                output = kernel(
+                    self.X_fit_.iloc[:, indices],
+                    X.iloc[:, indices],
+                    **self.kernel_content_[name]["cdist_kwargs"],
                 )
             else:
-                alpha = kernel_eigenvectors.T @ self._jointly_smooth_functions_
-            alphas.append(alpha)
-            observation = self.observations_[index]
-            kernel_output = observation.compute_kernel_matrix(
-                new_observation, **self._cdist_kwargs_[index]
-            )
-            kernel_matrix, _, _ = PCManifoldKernel.read_kernel_output(
-                kernel_output=kernel_output
-            )
-            approx_eigenvectors = kernel_matrix @ mat_dot_diagmat(
-                kernel_eigenvectors,
-                np.reciprocal(self.kernel_eigenvalues_[index]),
-            )
-
-            if isinstance(kernel_matrix, TSCDataFrame):
-                index_from: Optional[TSCDataFrame] = kernel_matrix
-            elif (
-                isinstance(new_observation, TSCDataFrame)
-                and kernel_matrix.shape[0] == new_observation.shape[0]
-            ):
-                index_from = new_observation
-            else:
-                index_from = None
-
-            if index_from is not None:
-                approx_eigenvectors = TSCDataFrame.from_same_indices_as(
-                    index_from,
-                    approx_eigenvectors,
-                    except_columns=[
-                        f"aev{i}"  # TODO: what is aev here?
-                        for i in range(self.kernel_eigenvectors_[index].shape[1])
-                    ],
+                output = kernel(
+                    self.X_fit_[:, indices],
+                    X[:, indices],
+                    **self.kernel_content_[name]["cdist_kwargs"],
                 )
 
-            eigenvectors.append(approx_eigenvectors)
-        f_m_star = 0.0
-        for i in range(len(alphas)):
-            f_m_star += eigenvectors[i] @ alphas[i]
-        f_m_star /= len(alphas)
-        return f_m_star
+            kernel_matrix, _, _ = BaseManifoldKernel.read_kernel_output(output)
+            return_content[name] = kernel_matrix
+
+        return return_content
 
     def get_feature_names_out(self, input_features=None):
         return np.array([f"jsf{i}" for i in range(self.n_jointly_smooth_functions)])
 
     def fit(self, X: TransformType, y=None, **fit_params) -> "JointlySmoothFunctions":
-        """Compute the jointly smooth functions.  # TODO: compute on training data
+        """Compute the jointly smooth functions on training data `X`.
 
         Parameters
         ----------
@@ -439,44 +362,43 @@
         JointlySmoothFunctions
             self
         """
-        # TODO: datafold improvement: share parameter such as 'ensure_min_samples'
-        #  between tsc_kwargs and array_kwargs
-        X = self._validate_datafold_data(
+        self.X_fit_ = self._validate_datafold_data(
             X=X, ensure_min_samples=max(2, self.n_kernel_eigenvectors + 1)
         )
 
-<<<<<<< HEAD
-        # TODO: need parameter validation first!
-        self._setup_feature_attrs_fit(
-            X=X,
-            features_out=[f"jsf{i}" for i in range(self.n_jointly_smooth_functions)],
-        )
-=======
+        self._validate_input()
+
+        store_kernel_matrix = self._read_fit_params(
+            attrs=[("store_kernel_matrix", False)],
+            fit_params=fit_params,
+        )
+
         self._setup_feature_attrs_fit(X=X)
->>>>>>> 2267568c
-
-        column_splitter = _ColumnSplitter(self.datasets)
-        self.observations_ = column_splitter.split(X)
-
-        self._calculate_kernel_matrices()
-        self._calculate_kernel_eigensystem()
-
+        self.kernel_content_ = self._kernel_content_fit(self.X_fit_)
         (
-            self._jointly_smooth_functions_,
-            self._eigenvalues_,
-        ) = self._calculate_jointly_smooth_functions()
+            self.kernel_eigenvalues_,
+            self.kernel_eigenvectors_,
+        ) = self._compute_kernel_eigenpairs(X, self.kernel_content_)
+
+        if not store_kernel_matrix:
+            # release storage by deleting kernel matrix
+            for name in self.kernel_content_:
+                del self.kernel_content_[name]["kernel_matrix"]
+
+        (
+            self.eigenvalues_,
+            self.jointly_smooth_vectors_,
+        ) = self._compute_jointly_smooth_vectors(X, self.kernel_eigenvectors_)
 
         return self
 
     def transform(self, X: TransformType) -> TransformType:
-        """Embed out-of-sample points with the Nyström extension.
-
-        (see transform of dmap for Nyström documentation)
+        """Evaluate jointly smooth functions for out-of-sample data with Nyström extension.
 
         Parameters
         ----------
         X: TSCDataFrame, pandas.DataFrame, numpy.ndarray
-            Data points of shape `(n_samples, n_features)` to be embedded.
+            Data points of shape `(n_samples, n_features)` to be mapped.
 
         Returns
         -------
@@ -486,38 +408,23 @@
         check_is_fitted(
             self,
             (
-                "observations_",
-                "kernel_matrices_",
-                "_cdist_kwargs_",
+                "kernel_content_",
                 "kernel_eigenvectors_",
                 "kernel_eigenvalues_",
-                "_jointly_smooth_functions_",
-                "_eigenvalues_",
+                "jointly_smooth_vectors_",
+                "eigenvalues_",
             ),
         )
 
         X = self._validate_datafold_data(X=X)
-
-        if X.shape[1] != self.n_features_in_:
-            raise ValueError(
-                "X must have the same number of features as the data with which fit was "
-                "called. If you want to call it with fewer observations, you have to "
-                "call Nystrom."
-            )
-
         self._validate_feature_input(X, direction="transform")
 
-        column_splitter = _ColumnSplitter(self.datasets)
-        new_observations = column_splitter.split(X)
-
-        indices = list(range(len(self.observations_)))
-        indexed_observations = dict(zip(indices, new_observations))
-        f_m_star = self.nystrom(indexed_observations)
+        f_m_star = self._nystrom(X)
 
         return f_m_star
 
     def fit_transform(self, X: TransformType, y=None, **fit_params) -> TransformType:
-        """Compute jointly smooth functions and return them.
+        """Compute and return jointly smooth functions evaluated at training data `X`.
 
         Parameters
         ----------
@@ -540,9 +447,9 @@
         )
         self.fit(X=X, y=y, **fit_params)
 
-        return self._jointly_smooth_functions_
-
-    def score_(self, X, y):  # TODO: rename score is taken
+        return self.jointly_smooth_vectors_
+
+    def score_(self, X, y):
         """Compute a score for hyperparameter optimization.
 
         Returns
@@ -550,9 +457,9 @@
         float
             The sum of the truncated energies.
         """
-        return self.calculate_truncated_energies().sum()
-
-    def calculate_truncated_energies(self) -> np.ndarray:  # TODO: make private
+        return self._compute_truncated_energies().sum()
+
+    def _compute_truncated_energies(self) -> np.ndarray:
         """Compute the truncated energy for each kernel eigenvector.
 
         Returns
@@ -560,47 +467,54 @@
         np.ndarray
             The truncated energies of shape `(n_observations, n_jointly_smooth_functions)`.
         """
-        truncated_energies = []
-        for kernel_eigenvector in self.kernel_eigenvectors_:
-            truncated_energy = (
-                np.linalg.norm(
-                    kernel_eigenvector.T @ self.jointly_smooth_functions, axis=0
-                )
-                ** 2
-            )
-            truncated_energies.append(truncated_energy)
-        return np.array(truncated_energies)
-
-    def calculate_E0(self) -> float:  # TODO: what is E0? -> rename / private
+        truncated_energies = dict()
+        for name in self.kernel_eigenvectors_:
+            truncated_energy = np.linalg.norm(
+                np.asarray(self.kernel_eigenvectors_[name]).T
+                @ self.jointly_smooth_vectors_,
+                axis=0,
+            )
+            truncated_energies[name] = truncated_energy**2
+
+        return np.array(truncated_energies.values())
+
+    def compute_E0(self) -> float:
         """Compute a threshold for the eigenvalues of the jointly smooth functions.
 
         Returns
         -------
         float
-            The E0 threshold value from :cite:`TODO enter paper reference`
-        """
-        noisy = self.kernel_eigenvectors_[-1].copy()
+            The E0 threshold value from :cite:t:`dietrich-2022`.
+        """
+
+        kernel_evecs = list(self.kernel_eigenvectors_.values())
+
+        noisy = kernel_evecs[-1].copy()
         np.random.shuffle(noisy)
 
-        kernel_eigenvectors = self.kernel_eigenvectors_[:-1]
+        kernel_eigenvectors = kernel_evecs[:-1]
         kernel_eigenvectors.append(noisy)
 
-        eigenvectors_matrix = scipy.sparse.csr_matrix(
-            np.column_stack([eigenvector for eigenvector in kernel_eigenvectors])
-        )
+        eigenvectors_matrix = np.column_stack(kernel_evecs)
 
         if len(kernel_eigenvectors) == 2:
             ev0 = kernel_eigenvectors[0]
             ev1 = kernel_eigenvectors[1]
-            _, Gamma, _ = scipy.sparse.linalg.svds(
-                ev0.T @ ev1, k=self.n_jointly_smooth_functions, which="LM"
+
+            gamma = scipy.sparse.linalg.svds(
+                ev0.T @ ev1,
+                k=self.n_jointly_smooth_functions,
+                which="LM",
+                return_singular_vectors=False,
             )
         else:
-            _, Gamma, _ = scipy.sparse.linalg.svds(
-                eigenvectors_matrix, k=self.n_jointly_smooth_functions, which="LM"
-            )
-
-        Gamma.sort()
-        gamma2 = Gamma[-2]
-        E0 = (1 + gamma2) / 2
+            gamma = scipy.sparse.linalg.svds(
+                eigenvectors_matrix,
+                k=self.n_jointly_smooth_functions,
+                which="LM",
+                return_singular_vectors=False,
+            )
+
+        gamma = np.sort(gamma)[::-1]
+        E0 = (1 + gamma[2]) / 2  # page 6 in https://arxiv.org/pdf/2004.04386.pdf
         return E0