--- conflicted
+++ resolved
@@ -111,8 +111,6 @@
         nptest.assert_equal(data, data_wo_const)
         nptest.assert_equal(data_plus_const, np.column_stack([data, np.ones(5)]))
 
-<<<<<<< HEAD
-=======
     def test_identity3(self):
         data = TSCDataFrame(self.simple_df)
 
@@ -130,7 +128,6 @@
         data["const"] = 1
         pdtest.assert_index_equal(data.columns, data_with_const.columns)
 
->>>>>>> 369e1be4
     def test_scale_min_max(self):
         tsc_df = TSCDataFrame(self.simple_df)
 
