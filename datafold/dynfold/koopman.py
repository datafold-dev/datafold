--- conflicted
+++ resolved
@@ -25,7 +25,7 @@
         self.koopman_matrix_ = None  # TODO: maybe no need to save the koopman matrix?
         self.eigenvalues_ = None
         self.eigenvectors_right_ = None
-        self.eigenvectors_right_ = None
+        self.eigenvectors_left_ = None
 
     def _set_X_info(self, X):
 
@@ -268,12 +268,8 @@
     return np.zeros([nr_initial_condition, nr_timesteps, nr_qoi])
 
 
-<<<<<<< HEAD
-def evolve_linear_system(ic, time_samples, edmd, dynmatrix=None, qoi_columns=None):
-    """
-=======
 def evolve_linear_system(ic, time_samples, edmd, dynmatrix=None, time_invariant=True, qoi_columns=None):
->>>>>>> 5390045a
+    """
 
     :param ic: initial condition - IMPORTANT: the initial conditions are columns-wise.
     :param time_samples:
@@ -306,9 +302,6 @@
     elif qoi_columns is None and dynmatrix is not None:
         qoi_columns = np.arange(nr_qoi)
 
-<<<<<<< HEAD
-    assert len(qoi_columns) == nr_qoi
-=======
     if len(qoi_columns) != nr_qoi:
         raise ValueError(f"len(qoi_columns)={qoi_columns} != nr_qoi={nr_qoi}")
 
@@ -318,20 +311,14 @@
 
     if time_invariant:
         norm_time_samples = norm_time_samples - norm_time_samples.min()
->>>>>>> 5390045a
 
     norm_time_samples = time_samples - edmd._normalize_shift  # process starts always at time=0
 
     if ic.ndim == 1:
         ic = ic[:, np.newaxis]
 
-<<<<<<< HEAD
-    omegas = np.log(edmd.eigenvalues_) / edmd.dt_  # divide by edmd.dt_
+    omegas = np.log(edmd.eigenvalues_.astype(np.complex)) / edmd.dt_  # divide by edmd.dt_
     time_series_tensor = _create_time_series_tensor(nr_initial_condition=ic.shape[1],
-=======
-    omegas = np.log(edmd.eigenvalues_.astype(np.complex)) / edmd.dt_  # divide by edmd.dt_
-    time_series_tensor = _create_time_series_tensor(nr_initial_condition=ic.shape[0],
->>>>>>> 5390045a
                                                     nr_timesteps=time_samples.shape[0],
                                                     nr_qoi=nr_qoi)
 
