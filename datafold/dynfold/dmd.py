import abc
import copy
import warnings
from typing import List, Optional, Union

import numpy as np
import pandas as pd
import scipy.linalg
from sklearn.base import BaseEstimator
from sklearn.utils.validation import check_is_fitted, check_scalar

from datafold.dynfold.base import InitialConditionType, TimePredictType, TSCPredictMixin
from datafold.dynfold.dynsystem import LinearDynamicalSystem
from datafold.pcfold import InitialCondition, TSCDataFrame
from datafold.utils.general import (
    diagmat_dot_mat,
    if1dim_colvec,
    mat_dot_diagmat,
    sort_eigenpairs,
)

try:
    import pydmd
except ImportError:
    pydmd = None
    IS_IMPORTED_PYDMD = False
else:
    IS_IMPORTED_PYDMD = True


def compute_spectal_components(system_matrix, is_diagonalize):
    eigenvalues, eigenvectors_right = sort_eigenpairs(*np.linalg.eig(system_matrix))
    eigenvectors_right /= np.linalg.norm(eigenvectors_right, axis=0)

<<<<<<< HEAD
    if is_diagonalize:
        # Compute left eigenvectors such that
        #     system_matrix = eigenvectors_right_ @ diag(eigenvalues) @ eigenvectors_left_
        #
        #  NOTE:
        #     The left eigenvectors are
        #          * not normed
        #          * row-wise in returned matrix
        eigenvectors_left_ = np.linalg.solve(
            mat_dot_diagmat(eigenvectors_right, eigenvalues), system_matrix
=======
    def __init__(self, sys_type: str, sys_mode: str, time_invariant: bool = True):
        self.sys_type = sys_type
        self.sys_mode = sys_mode
        self.time_invariant = time_invariant

        self._check_system_type()
        self._check_system_mode()

    def _check_system_type(self) -> None:
        if self.sys_type not in self._cls_valid_sys_type:
            raise ValueError(
                f"system_type={self.sys_type} is invalid. "
                f"Choose from {self._cls_valid_sys_type}"
            )

    def _check_system_mode(self) -> None:
        if self.sys_mode not in self._cls_valid_sys_mode:
            raise ValueError(
                f"'sys_mode={self.sys_mode}' is invalid."
                f"Choose from {self._cls_valid_sys_mode}"
            )

    def _check_matrix(self, matrix):
        if not isinstance(matrix, np.ndarray) or matrix.ndim != 2:
            raise ValueError("Any matrix must be 2-dim. and of type np.ndarray")

    @abc.abstractmethod
    def _check_sys_matrix(self, sys_matrix: Optional[np.ndarray]):
        pass

    def _check_initial_condition(
        self, initial_condition: np.ndarray, state_length: int
    ) -> np.ndarray:
        try:
            if is_scalar(initial_condition):
                initial_condition = [initial_condition]
            initial_condition = np.asarray(initial_condition)
        except:
            raise TypeError(
                "Parameter ic must be be an array like object. "
                f"Got type(ic)={type(initial_condition)}"
            )

        if initial_condition.ndim == 1:
            initial_condition = if1dim_colvec(initial_condition)

        if initial_condition.ndim != 2:
            raise ValueError(  # in case ndim > 2
                f"Initial conditions 'ic' must have 2 dimensions. "
                f"Got ic.ndim={initial_condition.ndim}."
            )

        if initial_condition.shape[0] != state_length:
            raise ValueError(
                f"Mismatch in dimensions between initial condition and system matrix. "
                f"ic.shape[0]={initial_condition.shape[0]} is not "
                f"dynmatrix.shape[1]={state_length}."
            )
        return initial_condition

    def _check_time_values(self, time_values: np.ndarray):
        try:
            if is_scalar(time_values):
                time_values = [time_values]
            time_values = np.asarray(time_values)
        except:
            raise TypeError(
                "The parameter 'time_values' must be an array-like object. "
                f"Got type(time_values)={time_values}"
            )

        # see https://numpy.org/doc/stable/reference/generated/numpy.dtype.kind.html
        if time_values.ndim != 1 and time_values.dtype.kind in "buif":
            raise ValueError(
                "The array must be 1-dim. and only contain real-valued numeric data."
            )

        if is_timedelta64_dtype(time_values) or is_datetime64_dtype(time_values):
            time_values = time_values.astype(np.int64)

        return time_values

    def _check_time_delta(self, time_delta: Optional[Union[float, int]]):
        if self.is_differential_system():
            # for a differential system there is no time_delta -- all input is ignored
            time_delta = None
        elif time_delta is None or not is_scalar(time_delta):
            raise TypeError(
                "In a 'flowmap' system the parameter 'time_delta' must be provided "
                f"and a scalar value. Got type(time_delta)={type(time_delta)}"
            )
        else:
            assert time_delta is not None  # mypy
            # cast to built-in Python value
            if np.asarray(time_delta).dtype.kind in "mli":
                time_delta = int(time_delta)
            else:
                time_delta = float(time_delta)
            if time_delta <= 0:
                raise ValueError(f"time_delta={time_delta} must be positive.")
        return time_delta

    def _check_and_set_system_params(
        self,
        sys_matrix: Optional[np.ndarray],
        initial_condition: np.ndarray,
        time_values: np.ndarray,
        time_delta: Optional[Union[float, int]],
        time_series_ids,
        feature_names_out,
    ):
        # SYSTEM MATRIX
        sys_matrix = self._check_sys_matrix(sys_matrix)
        n_features, state_length = sys_matrix.shape

        # INITIAL CONDITION
        initial_condition = self._check_initial_condition(
            initial_condition, state_length
        )

        # TIME VALUES
        time_values = self._check_time_values(time_values)

        # TIME DELTA
        time_delta = self._check_time_delta(time_delta)

        # TIME SERIES IDS and FEATURE COLUMNS
        # Note: all the other checks are made during TSCDataFrame allocation.
        if time_series_ids is None:
            time_series_ids = np.arange(initial_condition.shape[1])

        if feature_names_out is None:
            feature_names_out = np.arange(state_length)

        if len(feature_names_out) != n_features:
            raise ValueError(
                f"len(feature_columns)={len(feature_names_out)} != state_length={state_length}"
            )

        return (
            sys_matrix,
            initial_condition,
            time_values,
            time_delta,
            n_features,
            state_length,
            time_series_ids,
            feature_names_out,
        )

    def is_matrix_mode(self) -> bool:
        r"""Whether the set up linear system is in "matrix" mode.

        The system uses either matrix :math:`A` for flowmap or :math:`\mathcal{A}`
        for differential.

        Returns
        -------

        """
        self._check_system_mode()
        return self.sys_mode == "matrix"

    def is_spectral_mode(self) -> bool:
        r"""Whether the set up linear system is in "spectral" mode.

        The system uses the spectral components of either matrix :math:`A` for flowmap or
        :math:`\mathcal{A}` for differential.

        Returns
        -------

        """
        self._check_system_mode()
        return self.sys_mode == "spectral"

    def is_differential_system(self) -> bool:
        r"""Whether the set up linear system is of "differential" type.

        The system uses either the matrix :math:`\mathcal{A}` directly or its spectral
        components to evolve the system.

        Returns
        -------

        """
        self._check_system_type()
        return self.sys_type == "differential"

    def is_flowmap_system(self) -> bool:
        r"""Whether the set up linear system is of "flowmap" type.

        The system uses either the matrix :math:`A` directly or its spectral
        components to evolve the system.

        Returns
        -------

        """
        self._check_system_type()
        return self.sys_type == "flowmap"

    def is_linear_system_setup(self, raise_error_if_not_setup: bool = False) -> bool:
        """Whether the set up linear system is set up.

        Returns
        -------

        """

        if self.is_matrix_mode():
            is_setup = hasattr(self, "sys_matrix_")
        else:  # self.is_spectrum_mode():
            is_setup = hasattr(self, "eigenvectors_right_") and hasattr(
                self, "eigenvalues_"
            )

        if not is_setup and raise_error_if_not_setup:
            raise RuntimeError("Linear system has not been setup.")
        else:
            return is_setup


class LinearDynamicalSystem(DynamicalSystemBase):
    r"""Evolve linear dynamical system forward in time.

    A mathematical description of a linear dynamical system is

    - differential
        .. math::
            \frac{d}{dt} x(t) = \mathcal{A} \cdot x(t),
            \mathcal{A} \in \mathbb{R}^{[m \times m]}

    This continuous system representation can also be written in terms of a
    discrete-time system

    - flowmap
        .. math::
            x_{n+1} = A \cdot x_{n}

    and :math:`A = \exp(\mathcal{A} \Delta t)`, a constant matrix, which describes the
    linear evolution of the systems' states :math:`x` with state length :math:`m`.

    Parameters
    ----------

    sys_type
        Type of linear system:

        * "differential"
        * "flowmap"

    sys_mode
        Whether the system is evaluted with

        * "matrix" (i.e. :math:`A` or :math:`\mathcal{A}` are given)
        * "spectral" (i.e. eigenpairs of :math:`A` or :math:`\mathcal{A}` are given)

    time_invariant
        If True, the system internally always starts with `time=0`. \
        This is irrespective of the time given in the time values. If the initial
        time is larger than zero, the internal times are corrected to the requested time.

    References
    ----------
    :cite:`kutz-2016` (pages 3 ff.)
    """

    def __init__(self, *args, **kwargs):
        super().__init__(*args, **kwargs)

    def _check_sys_matrix(self, sys_matrix: Optional[np.ndarray]):
        if sys_matrix is None:
            # The system matrix can be overwritten from outside
            # (if sys_matrix is not None).
            # This is particularily useful when A is the system matrix,
            # but there is a post-map, e.g. D @ A.
            if self.is_spectral_mode():
                sys_matrix = self.eigenvectors_right_
            else:  # self.is_matrix_mode()
                sys_matrix = self.sys_matrix_
        self._check_matrix(sys_matrix)

        return sys_matrix

    def _evolve_system_states(
        self,
        time_series_tensor: np.ndarray,
        sys_matrix: np.ndarray,
        initial_conditions: np.ndarray,
        time_values: np.ndarray,
        time_delta: Optional[Union[float]],
    ) -> np.ndarray:

        if self.is_spectral_mode():
            # NOTE: The code can be optimized, but the current version is better readable
            # and so far no computational problems were encountered.
            if self.is_differential_system():
                for idx, time in enumerate(time_values):
                    time_series_tensor[:, idx, :] = np.real(
                        sys_matrix
                        @ diagmat_dot_mat(
                            np.exp(self.eigenvalues_ * time), initial_conditions
                        )
                    ).T

            elif self.is_flowmap_system():  # self.system_type == "flowmap":
                # Usually, for a differential system the eigenvalues are written as:
                # omegas = np.log(eigenvalues.astype(complex)) / time_delta
                # --> evolve system with
                #               exp(omegas * t)
                # because this matches the notation of the differential system.

                # An disadvantage is, that it requires the complex logarithm, which for
                # complex (eigen-)values can happen to be not well-defined.

                # A numerical more stable way is:
                # exp(omegas * t)
                # exp(log(ev) / time_delta * t)
                # exp(log(ev^(t/time_delta)))  -- logarithm rules
                # --> evolve system with, using `float_power`
                #               ev^(t / time_delta)

                _eigenvalues = self.eigenvalues_.astype(complex)

                for idx, time in enumerate(time_values):
                    time_series_tensor[:, idx, :] = np.real(
                        sys_matrix
                        @ diagmat_dot_mat(
                            np.float_power(_eigenvalues, time / time_delta),
                            initial_conditions,
                        )
                    ).T
            else:
                self._check_system_type()

        elif self.is_matrix_mode():
            # TODO: computational aspects:
            #  - treat equidistant sampling differently? Then the system can be
            #    iterated more efficiently, bc. scipy.linalg.expm(sys_matrix *
            #    time_delta) has to be only computed once, and can be iterated given
            #    the previous solution.
            #  - how is the fractional_matrix_power implemented? It computes internally
            #    singular values, so it'd be better to avoid calling it too often, if
            #    possible
            #    see: https://github.com/scipy/scipy/blob/c1372d8aa90a73d8a52f135529293ff4edb98fc8/scipy/linalg/_matfuncs_inv_ssq.py # noqa

            if self.is_differential_system():
                for idx, time in enumerate(time_values):
                    time_series_tensor[:, idx, :] = np.real(
                        scipy.linalg.expm(sys_matrix * time) @ initial_conditions
                    ).T

            elif self.is_flowmap_system():
                for idx, time in enumerate(time_values):
                    # TODO: this is really expensive -- can also store intermediate
                    #  results and only add the incremental fraction?
                    time_series_tensor[:, idx, :] = np.real(
                        scipy.linalg.fractional_matrix_power(
                            sys_matrix, time / time_delta
                        )
                        @ initial_conditions
                    ).T
            else:
                # Something is really wrong
                self._check_system_type()

        else:
            self._check_system_mode()

        return time_series_tensor

    def compute_spectral_system_states(self, states) -> np.ndarray:
        r"""Compute the spectral states of the system.

        If the linear system is written in its spectral form:

        .. math::
            \Psi_r \Lambda^n \Psi_l x_0 &= x_n \\
            \Psi_r \Lambda^n b_0 &= x_n \\

        then `b_0` is the spectral state, which is computed in this function. It does
        not necessarily need to be an initial state but instead can be arbitrary states.

        In the context of dynamic mode decomposition, the spectral state is also often
        referred to as "amplitudes". E.g., see :cite:t:`kutz-2016`, page 8. In
        the context of `EDMD`, where the DMD model acts on a dictionary space, then the
        spectral states are the evaluation of the Koopman eigenfunctions. See e.g.,
        :cite:t:`williams-2015` Eq. 3 or 6.

        There are two alternatives in how to compute the states.

        1. By using the right eigenvectors and solving in a least square sense

            .. math::
                \Psi_r b_0 = x_0

        2. , or by using the left eigenvectors and computing the matrix-vector
          product

            .. math::
                \Psi_l x_0 = b_0

        If the left eigenvectors where set during :py:meth:`.setup_sys_spectral`,
        then alternative 2 is used always and otherwise alternative 1.

        Parameters
        ----------
        states
            The states of original data space in column-orientation.

        Returns
        -------
        numpy.ndarray
            Transformed states.
        """

        if not self.is_spectral_mode():
            raise AttributeError(
                f"To compute the spectral system states sys_mode='spectral' is required. "
                f"Got self.sys_mode={self.sys_mode}"
            )

        # Choose between two alternatives:
        if hasattr(self, "eigenvectors_left_") and (
            self.eigenvectors_left_ is not None and self.eigenvectors_right_ is not None
        ):
            # uses both eigenvectors (left and right).
            # this is Eq. 18 in :cite:`williams-2015` (note that in the
            # paper the Koopman matrix is transposed, therefore here left and right
            # eigenvectors are exchanged.
            states = self.eigenvectors_left_ @ states
        elif (
            hasattr(self, "eigenvectors_right_")
            and self.eigenvectors_right_ is not None
        ):
            # represent the initial condition in terms of right eigenvectors (by solving a
            # least-squares problem)
            # -- in this case only the right eigenvectors are required
            states = np.linalg.lstsq(self.eigenvectors_right_, states, rcond=None)[0]
        else:
            raise ValueError(
                "Attribute 'eigenvectors_right_ is None'. Please report bug."
            )

        return states

    def setup_spectral_system(
        self, eigenvectors_right, eigenvalues, eigenvectors_left=None
    ) -> "LinearDynamicalSystem":
        r"""Set up linear system with spectral components of system matrix.

        If the left eigenvectors (attribute :code:`eigenvectors_left_`) are available the
        initial condition always solves with the second case for :math:`b_0` in note of
        :py:meth:`.evolve_linear_system` because this is more efficient.

        Parameters
        ----------
        eigenvectors_right
            The right eigenvectors :math:`\Psi_r` of system matrix.

        eigenvalues
            The eigenvalues :math:`\Lambda` of system matrix.

        eigenvectors_left
            The left eigenvectors :math:`\Psi_l` of system matrix.

        Returns
        -------
        LinearDynamicalSystem
            self
        """

        if not self.is_spectral_mode():
            raise RuntimeError(
                f"The 'sys_mode' was set to {self.sys_mode}. Cannot setup "
                f"system with spectral."
            )

        if self.is_linear_system_setup():
            raise RuntimeError("Linear system is already setup.")

        self.eigenvectors_right_ = eigenvectors_right
        self.eigenvalues_ = eigenvalues
        self.eigenvectors_left_ = eigenvectors_left
        return self

    def setup_matrix_system(self, system_matrix):
        r"""Set up linear system with system matrix.

        Parameters
        ----------
        system_matrix
            The system matrix (either :math:`A` for flowmap or :math:`\mathcal{A}` for
            differential type).

        Returns
        -------
        LinearDynamicalSystem
            self
        """
        if self.is_linear_system_setup():
            raise RuntimeError("Linear system is already setup.")

        self.sys_matrix_ = system_matrix
        return self

    def evolve_system(
        self,
        initial_conditions: np.ndarray,
        time_values: np.ndarray,
        overwrite_sys_matrix: Optional[np.ndarray] = None,
        time_delta: Optional[float] = None,
        time_series_ids: Optional[np.ndarray] = None,
        feature_names_out: Optional[Union[pd.Index, list]] = None,
    ):
        r"""Evolve specified linear dynamical system.

        The system evolves depending on the system mode (matrix or spectral) and
        depending on the system type (differential or flowmap). In all cases the time
        values can be positive real values :math:`t \in \mathbb{R}^+`.

        * **matrix** -- Using the system matrix directly.

          - differential
            The system is evaluated with the analytical solution of a linear dynamical
            system by using the matrix exponential

            .. math::
                x(t) = \exp(\mathcal{A \cdot t}) x(0)

          - flowmap
            The system is evaluated with `matix_fractional_power`

            .. math::
                x(t) = A^{t / \delta t} \cdot x_0

        * **spectral** -- Using the eigenvalues in the diagonal matrix :math:`\Lambda`
          and (right) eigenvectors :math:`\Psi_r` of the constant matrix
          :math:`\mathcal{A}` in the differential case or :math:`A` in the flowmap case
          (see definitions in class description).

          - differential
                The system is evaluated with the analytical solution of a linear dynamical
                system by using the exponential of eigenvalues

                .. math::
                    x(t) = \Psi \cdot \exp(\Lambda \cdot t) \cdot b(0)

          - flowmap
                Non-integer values are interpolated with ``float_power``. For this case
                the parameter `time_delta` must be provided.

                .. math::
                    x(t) = \Psi \cdot \Lambda^{t / \delta t}) \cdot b_0

          where :math:`b(0)` and :math:`b_{0}` are the initial conditions of the
          respective system.

          .. note::
              Contrasting to the `matrix` case, the initial condition states
              :math:`x_0` of the original system need to be aligned to the right
              eigenvectors beforehand. See :py:meth:`.compute_spectral_system_states`

        Parameters
        ----------
        initial_conditions
            Single initial condition of shape `(n_features,)` or multiple initial
            conditions of shape `(n_features, n_initial_conditions)`.

        time_values
           Time values to evaluate the linear system at :math:`t \in \mathbb{R}^{+}`

        overwrite_sys_matrix
            Primarily for performance reasons the a system matrix :math:`A` can also be
            overwritten. An example is to include perform a projection matrix :math:`P`
            to only return some quantities of interest :math:`A^{*} = P \cdot A`

        time_delta
            Time delta :math:`\delta t` for reference. This is a required parameter in a
            "flowmap" system.

        time_series_ids
           Unique integer time series IDs of shape `(n_initial_conditions,)` for each \
           respective initial condition. Defaults to `(0, 1, 2, ...)`.

        feature_names_out
            Unique feature columns names of shape `(n_features,)`.
            Defaults to `(0, 1, 2, ...)`.

        Returns
        -------
        TSCDataFrame
            Collection with a time series for each initial condition with \
            shape `(n_time_values, n_features)`.
        """

        (
            sys_matrix,
            initial_conditions,
            time_values,
            time_delta,
            n_features,
            state_length,
            time_series_ids,
            feature_names_out,
        ) = self._check_and_set_system_params(
            sys_matrix=overwrite_sys_matrix,
            initial_condition=initial_conditions,
            time_values=time_values,
            time_delta=time_delta,
            time_series_ids=time_series_ids,
            feature_names_out=feature_names_out,
        )

        time_series_tensor = allocate_time_series_tensor(
            n_time_series=initial_conditions.shape[1],
            n_timesteps=time_values.shape[0],
            n_feature=n_features,
        )

        time_series_tensor = self._evolve_system_states(
            time_series_tensor=time_series_tensor,
            sys_matrix=sys_matrix,
            initial_conditions=initial_conditions,
            time_values=time_values,
            time_delta=time_delta,
>>>>>>> a86a00a8
        )
    else:
        eigenvectors_left_ = None

    return eigenvectors_right, eigenvalues, eigenvectors_left_


class DMDBase(
    BaseEstimator, LinearDynamicalSystem, TSCPredictMixin, metaclass=abc.ABCMeta
):
    r"""Abstract base class for Dynamic Mode Decomposition (DMD) models.

    A DMD model decomposes time series data linearly into spatial-temporal components.
    The decomposition defines a linear dynamical system. Due to it's strong connection to
    non-linear dynamical systems with Koopman spectral theory
    (see e.g. introduction in :cite:t:`tu-2014`), the DMD variants (subclasses)
    are framed in the context of this theory.

    A DMD model approximates the Koopman operator with a matrix :math:`K`, which defines a
    linear dynamical system

    .. math:: K^n x_0 &= x_n

    with :math:`x_n` being the (column) state vectors of the system at timestep :math:`n`.
    Note, that the state vectors :math:`x`, when used in conjunction with the
    :py:meth:`EDMD` model are not the original observations of a system, but states from a
    functional coordinate basis that seeks to linearize the dynamics (see reference for
    details).

    A subclass can either provide :math:`K`, the spectrum of :math:`K` or the generator
    :math:`U` of :math:`K`

    .. math::
        U = \frac{K-I}{\Delta t}

    The spectrum of the Koopman matrix (or equivalently its generator) \
    (:math:`\Psi_r` right eigenvectors, and :math:`\Lambda` matrix with eigenvalues on
    diagonal)

    .. math:: K \Psi_r = \Psi_r \Lambda

    enables further analysis (e.g. stability) about the system and inexpensive
    evaluation of the Koopman system (matrix power of diagonal matrix :math:`\Lambda`
    instead of :math:`K`):

    .. math::
        x_n &= K^n x_0 \\
        &= K^n \Psi_r b_0  \\
        &= \Psi_r \Lambda^n b_0

    The vector :math:`b_0` contains the initial state (adapted from :math:`x_0` to the
    spectral system state). In the Koopman analysis this corresponds to the initial
    Koopman eigenfunctions, whereas in a 'pure' DMD setting this is often referred to the
    initial amplitudes.

    The DMD modes :math:`\Psi_r` remain constant.

    All subclasses of ``DMDBase`` are also subclasses of
    :py:class:`.LinearDynamicalSystem` and must therefore set up and specify the system
    (see :py:meth:`setup_sys_spectral` and :py:meth:`setup_sys_matrix`).

    References
    ----------
    :cite:t:`schmid-2010` - DMD method in the original sense
    :cite:t:`rowley-2009` - connects the DMD method to Koopman operator theory
    :cite:t:`tu-2014` - generalizes the DMD to temporal snapshot pairs
    :cite:t:`williams-2015` - generalizes the approximation to a lifted space
    :cite:t:`kutz-2016` - an introductory book for DMD and its connection to Koopman
    theory

    See Also
    --------

    :py:class:`.LinearDynamicalSystem`

    """

    @property
    def dmd_modes(self):
        if not self.is_spectral_mode:
            raise AttributeError(
                "The DMD modes are not available because the system is "
                "not set up in spectral mode."
            )
        if self.is_linear_system_setup(raise_error_if_not_setup=True):
            return self.eigenvectors_right_

        raise NotImplementedError("Please report bug.")  # should not get here

    def _read_predict_params(self, predict_params):

        # user defined post_map
        post_map = predict_params.pop("post_map", None)
        user_set_modes = predict_params.pop("modes", None)
        feature_columns = predict_params.pop("feature_columns", None)

        if len(predict_params.keys()) > 0:
            raise KeyError(f"predict_params keys are invalid: {predict_params.keys()}")

        if post_map is not None and user_set_modes is not None:
            raise ValueError("Can only provide 'post_map' or 'modes' in **kwargs")
        elif post_map is not None or user_set_modes is not None:
            if feature_columns is None:
                raise ValueError(
                    "If 'post_map' or 'modes' are provided it is necessary "
                    "to set 'feature_columns' in **kwargs"
                )

        if self.is_matrix_mode and (post_map is not None or user_set_modes is not None):
            raise ValueError("post_map can only be provided with 'sys_type=spectral'")

        return post_map, user_set_modes, feature_columns

    @abc.abstractmethod
    def fit(
        self, X: TimePredictType, *, U: Optional[TSCDataFrame], y=None, **fit_params
    ) -> "DMDBase":
        """Abstract method to train DMD model.

        Parameters
        ----------
        X
            Training data

        U
            Control data (set to None as a default if the subclass does not support control
            input)

        y
            ignored (Hint for future dev.: This parameter is reserved to specify an extra map,
            e.g. to specific features in `X` or a separate system feature)

        """
        raise NotImplementedError("base class")

    def _read_user_sys_matrix(self, post_map, user_set_modes):
        assert not (post_map is not None and user_set_modes is not None)

        if post_map is not None:
            post_map = post_map.astype(float)
            modes = post_map @ self.eigenvectors_right_
        elif user_set_modes is not None:
            modes = user_set_modes
        else:
            modes = None

        return modes

    def _evolve_dmd_system(
        self,
        X_ic: TSCDataFrame,
        overwrite_sys_matrix: Optional[np.ndarray],
        control_input: Optional[TSCDataFrame],
        time_values: np.ndarray,
        feature_columns=None,
    ):
        self.is_linear_system_setup(raise_error_if_not_setup=True)

        if feature_columns is None:
            feature_columns = self.feature_names_in_

        # initial condition is numpy-only, from now on, and column-oriented
        initial_states_origspace = X_ic.to_numpy().T

        if control_input is not None:
            # 3-dim tensor for the control input over the predicted time horizon
            control_input = control_input.to_numpy().reshape(
                len(control_input.ids), -1, len(control_input.columns)
            )

        time_series_ids = X_ic.index.get_level_values(
            TSCDataFrame.tsc_id_idx_name
        ).to_numpy()

        if len(np.unique(time_series_ids)) != len(time_series_ids):
            # check if duplicate ids are present
            raise ValueError("time series ids have to be unique")

        if self.is_matrix_mode:
            # no adaptation required
            initial_states_dmd = initial_states_origspace
        else:  # self.is_spectral_mode()
            initial_states_dmd = self.compute_spectral_system_states(
                states=initial_states_origspace
            )

        if self.time_invariant:
            shift = np.min(time_values)
        else:
            # If the dmd time is shifted during data (e.g. the minimum processed data
            # starts with time=5, some positive value) then normalize the time_samples
            # with this shift. The linear system handles the shifted time start as time
            # zero.
            # shift = self.time_interval_[0]
            raise NotImplementedError(
                "'time_invariant = False' is currently not supported"
            )

        norm_time_samples = time_values - shift

        tsc_df = self.evolve_system(
            initial_conditions=initial_states_dmd,
            time_values=norm_time_samples,
            control_input=control_input,
            overwrite_sys_matrix=overwrite_sys_matrix,
            time_delta=self.dt_,
            time_series_ids=time_series_ids,
            feature_names_out=feature_columns,
        )

        # correct the time shift again according to the training data
        # (not necessarily normed time steps [0, 1, 2, ...])
        # One way is to shift the time again, i.e.
        #
        #    tsc_df.tsc.shift_time(shift_t=shift)
        #
        # However, this can sometimes introduce numerical noise (forward/backwards
        # shifting). Therefore, the user-requested `time_values` are set directly into the
        # index. This way the time values are exactly the same accross for all time
        # series.
        #
        # Because hard-setting the time indices can be problematic, the following
        # assert makes sure that both ways match (up to numerical differences).

        if time_values.dtype == float:
            assert (
                tsc_df.tsc.shift_time_by_delta(shift_t=shift).time_values()
                - time_values
                < 1e-14
            ).all()
        elif time_values.dtype == int:
            assert (
                tsc_df.tsc.shift_time_by_delta(shift_t=shift).time_values()
                - time_values
                == 0
            ).all()

        # Set time_values from user input
        tsc_df.index = tsc_df.index.set_levels(
            time_values, level=1
        ).remove_unused_levels()

        return tsc_df

    def get_feature_names_out(self, input_features=None):
        if input_features is None and hasattr(self, "feature_names_in_"):
            return self.feature_names_in_
        else:
            return input_features

    def predict(
        self,
        X: InitialConditionType,
        *,
        U: Optional[TSCDataFrame] = None,
        time_values: Optional[np.ndarray] = None,
        **predict_params,
    ) -> TSCDataFrame:
        """Predict time series data for each initial condition and time values.

        Parameters
        ----------
        X: TSCDataFrame, numpy.ndarray
            Initial conditions of shape `(n_initial_condition, n_features)`.

        time_values
            Time values to evaluate the model at. If not provided, then the time at the
            initial condition plus ``dt_`` is set (i.e. predict a single step).

        Keyword Args
        ------------

        post_map: Union[numpy.ndarray, scipy.sparse.spmatrix]
            A matrix that is combined with the right eigenvectors. \
            :code:`post_map @ eigenvectors_right_`. If set, then also the input
            `feature_columns` is required. It cannot be set with 'modes' at the same
            time and requires "sys_type=spectral".

        modes: Union[numpy.ndarray]
            A matrix that sets the DMD modes directly. This must not be given at the
            same time with ``post_map``. If set, then also the input ``feature_columns``
            is required. It cannot be set with 'modes' at the same time and requires
            "sys_type=spectral".

        feature_columns: pandas.Index
            If ``post_map`` is given with a changed state length, then new feature names
            must be provided.

        Returns
        -------
        TSCDataFrame
            The computed time series predictions, where each time series has shape
            `(n_time_values, n_features)`.
        """

        check_is_fitted(self)

        time_values = self._validate_and_set_time_values_predict(
            time_values=time_values, X=X, U=U
        )

        if isinstance(X, np.ndarray):
            # work internally only with DataFrames
            X = InitialCondition.from_array(
                X,
                time_value=time_values[0],
                feature_names=self.feature_names_in_,
                ts_ids=U.ids if isinstance(U, TSCDataFrame) else None,
            )
        else:
            # for DMD the number of samples per initial condition is always 1
            InitialCondition.validate(X, n_samples_ic=1)

        self._validate_datafold_data(X)

        if U is not None:
            if isinstance(U, np.ndarray):
                if X.n_timeseries > 1:
                    raise NotImplementedError(
                        "If U is a numpy array, then only a prediction with "
                        "a single initial condition is allowed. "
                        f"Got {X.n_timeseries}"
                    )

                U = InitialCondition.from_array_control(
                    U,
                    control_names=self.control_names_in_,
                    dt=self.dt_,
                    time_values=time_values,
                    ts_id=int(X.ids[0]) if isinstance(X, TSCDataFrame) else None,
                )
                # TODO: include pd.DataFrame type (turn to TSCDataFrame)

            self._validate_datafold_data(
                U, ensure_tsc=True, tsc_kwargs=dict(ensure_same_time_values=True)
            )

            InitialCondition.validate_control(X_ic=X, U=U)

        X, U, time_values = self._validate_features_and_time_values(
            X=X, U=U, time_values=time_values
        )

        post_map, user_set_modes, feature_columns = self._read_predict_params(
            predict_params=predict_params
        )

        overwrite_sys_matrix = self._read_user_sys_matrix(
            post_map=post_map, user_set_modes=user_set_modes
        )

        return self._evolve_dmd_system(
            X_ic=X,
            overwrite_sys_matrix=overwrite_sys_matrix,
            control_input=U,
            time_values=time_values,
            feature_columns=feature_columns,
        )

    def reconstruct(
        self,
        X: TSCDataFrame,
        *,
        U: Optional[TSCDataFrame] = None,
        qois: Optional[Union[np.ndarray, pd.Index, List[str]]] = None,
    ) -> TSCDataFrame:
        """Reconstruct time series collection.

        Extract the same initial states from the time series in the collection and
        predict the other states with the model at the same time values.

        Parameters
        ----------
        X
            Time series to reconstruct.

        qois
            A list of feature names of interest to be include in the returned
            predictions. Passed to :py:meth:`.predict`.

        Returns
        -------
        TSCDataFrame
            same shape as input `X`
        """

        check_is_fitted(self)
        X = self._validate_datafold_data(
            X,
            ensure_tsc=True,
            tsc_kwargs=dict(ensure_const_delta_time=True),
        )
        self._validate_feature_names(X)

        # TODO: qois flag is currently not supported in DMD, bc. predict does not
        #  support it gitlab issue #125
        # self._validate_qois(qois=qois, valid_feature_names=self.feature_names_in_)

        X_reconstruct_ts = []

        for X_ic, time_values in InitialCondition.iter_reconstruct_ic(
            X, n_samples_ic=1
        ):
            if U is not None:
                U_ic = U.loc[pd.IndexSlice[X_ic.ids, :], :]
            else:
                U_ic = None

            # use time_values from U_ic if available, else set time_values
            X_ts = self.predict(
                X=X_ic, U=U_ic, time_values=time_values if U is None else None
            )
            X_reconstruct_ts.append(X_ts)

        return pd.concat(X_reconstruct_ts, axis=0)

    def fit_predict(
        self, X: TSCDataFrame, *, U: Optional[TSCDataFrame] = None, y=None, **fit_params
    ) -> TSCDataFrame:
        """Fit model and reconstruct the time series data.

        Parameters
        ----------
        X
            Training time series data.
        y
            ignored

        Returns
        -------
        TSCDataFrame
            same shape as input `X`
        """
        return self.fit(X, U=U, **fit_params).reconstruct(X, U=U)

    def score(
        self,
        X: TSCDataFrame,
        *,
        U: Optional[TSCDataFrame] = None,
        y=None,
        sample_weight=None,
    ) -> float:
        """Score model by reconstructing time series data.

        The default metric (see :class:`.TSCMetric` used is mode="feature", "metric=rmse"
        and "min-max" scaling.

        Parameters
        ----------
        X
            Time series data to reconstruct with `(n_samples, n_features)`.

        U
            Time series with control states (only necessary if the model was fit with control
            input).

        y: None
            ignored

        sample_weight
            passed to :py:meth:`TSCScoring.__call__`.

        Returns
        -------
        float
            score
        """
        self._check_attributes_set_up(check_attributes=["_score_eval"])

        X_est_ts = self.reconstruct(X, U=U)  # does all the validation checks
        return self._score_eval(X, X_est_ts, sample_weight)


class DMDFull(DMDBase):
    r"""Full dynamic mode decomposition of time series collection data.

    The model computes a Koopman matrix :math:`K` with

    .. math::
        K X &= X^{+} \\
        K &= X^{+} X^{\dagger},

    where :math:`X` is the data with column oriented snapshots, :math:`\dagger`
    the Moore–Penrose inverse and :math:`+` the future time shifted data.

    The actual decomposition contains the spectral elements of the matrix :math:`K`.

    ...

    Parameters
    ----------

    sys_mode
       Select a mode to evolve the linear system with

       * "spectral" to use spectral components of the system matrix. The evaluation of
         the linear system is cheap and it provides valuable information about the
         underlying process. On the downside this mode has numerical issues if the
         system matrix is badly conditioned.
       * "matrix" to use system matrix directly. The evaluation of the system is more
         robust, but the system evaluation is computationally more expensive.

    is_diagonalize
        If True, also the left eigenvectors are computed to diagonalize the system matrix.
<<<<<<< HEAD
        This affects of how initial conditions are adapted for the spectral system
        representation (instead of a least squares :math:`\Psi_r^\dagger x_0` with right
        eigenvectors it performs :math:`\Psi_l x_0`). The parameter is ignored if
=======
        This afftects of how initial conditions are adapted for the spectral system
        representation (instead of a least squares :math:`\Psi_r^\dagger x_0` with right
        eigenvectors it performs :math:`\Psi_l x_0`). Tthe parameter is ignored if
>>>>>>> a86a00a8
        ``sys_mode=matrix``.

    approx_generator
        If True, approximate the generator of the system

        * `mode=spectral` compute (complex) eigenvalues of the
          Koopman generator :math:`log(\lambda) / \Delta t`, with eigenvalues `\lambda`
          of the Koopman matrix. Note, that the left and right eigenvectors remain the
          same.
        * `mode=matrix` compute generator matrix with
          :math:`logm(K) / \Delta t`, where :math:`logm` is the matrix logarithm.

        .. warning::

            This operation can fail if the eigenvalues of the matrix :math:`K` are too
            close to zero or the matrix logarithm is ill-defined because of
            non-uniqueness. For details see :cite:t:`dietrich-2020` (Eq.
            3.2. and 3.3. and discussion). Currently, there are no counter measurements
            implemented to increase numerical robustness (work is needed). Consider
            also :py:class:`.gDMDFull`, which provides an alternative way to
            approximate the Koopman generator by using finite differences.

    rcond: Optional[float]
        Cut-off ratio for small singular values
        Passed to `rcond` of py:method:`numpy.linalg.lstsq`.

    Attributes
    ----------

    eigenvalues_ : numpy.ndarray
        Eigenvalues of Koopman matrix.

    eigenvectors_right_ : numpy.ndarray
        All right eigenvectors of Koopman matrix; ordered column-wise.

    eigenvectors_left_ : numpy.ndarray
        All left eigenvectors of Koopman matrix with ordered row-wise.
        Only accessible if ``is_diagonalize=True``.

    koopman_matrix_ : numpy.ndarray
        Koopman matrix obtained from least squares. Only available if
        ``store_system_matrix=True`` during fit.

    generator_matrix_ : numpy.ndarray
        Koopman generator matrix obtained from Koopman matrix via matrix-logarithm.
        Only available if ``store_system_matrix=True`` during fit.

    References
    ----------

    * :cite:t:`schmid-2010` - DMD method in the original sense
    * :cite:t:`rowley-2009` - connects the DMD method to Koopman operator theory
    * :cite:t:`tu-2014` - generalizes the DMD to temporal snapshot pairs
    * :cite:t:`williams-2015` - generalizes the approximation to a lifted space
    * :cite:t:`kutz-2016` - an introductory book for DMD and Koopman connection
    """

    def __init__(
        self,
        *,  # keyword-only
        sys_mode: str = "spectral",
        is_diagonalize: bool = False,
        approx_generator: bool = False,
        rcond: Optional[float] = None,
    ):
        self.is_diagonalize = is_diagonalize
        self.approx_generator = approx_generator
        self.rcond = rcond

        self._setup_default_tsc_metric_and_score()

        super(DMDFull, self).__init__(
            sys_type="differential" if self.approx_generator else "flowmap",
            sys_mode=sys_mode,
            time_invariant=True,
        )

    def _compute_koopman_matrix(self, X: TSCDataFrame):

        # It is more suitable to get the shift_start and shift_end in row orientation as
        # this is closer to the normal least squares parameter definition
        shift_start_transposed, shift_end_transposed = X.tsc.shift_matrices(
            snapshot_orientation="row"
        )

        # The easier to read version is:
        # koopman_matrix shift_start_transposed = shift_end_transposed
        # koopman_matrix.T = np.linalg.lstsq(shift_start_transposed,
        # shift_end_transposed, rcond=1E-14)[0]
        #
        # However, it is much more efficient to multiply shift_start from right
        # K^T (shift_start^T * shift_start) = (shift_end^T * shift_start)
        # K^T G = G'
        # This is because (shift_start^T * shift_start) is a smaller matrix and faster
        # to solve. For further info, see Williams et al. Extended DMD and DMD book,
        # Kutz et al. (book page 168).

        if shift_start_transposed.shape[1] > shift_start_transposed.shape[0]:
            warnings.warn(
                "There are more observables than snapshots. The current implementation "
                "favors more snapshots than obserables. This may result in a bad "
                "computational performance."
            )

        # see Eq. (13 a) and (13 b) in `williams_datadriven_2015`
        G = shift_start_transposed.T @ shift_start_transposed
        G = np.multiply(1 / X.shape[0], G, out=G)

        G_dash = shift_start_transposed.T @ shift_end_transposed
        G_dash = np.multiply(1 / X.shape[0], G_dash, out=G_dash)

        # If the matrix is square and of full rank, then 'koopman_matrix' is the exact
        # solution of the linear equation system.
        koopman_matrix, residual, rank, _ = np.linalg.lstsq(G, G_dash, rcond=self.rcond)
        if rank != G.shape[1]:
            warnings.warn(
                f"Shift matrix ({G.shape=}) has not full rank ({rank=}), falling "
                f"back to least squares solution. The sum of residuals is: "
                f"{np.sum(residual)=}"
            )

        # # TODO: START Experimental (test other solvers, with more functionality)
        # #  ridge_regression, and sparisty promoting least squares solutions could be
        #    included here
        # # TODO: clarify if the ridge regression should be done better on lstsq with
        #     shift matrices (instead of the G, G_dash)

        # TODO: fit_intercept option useful to integrate?
        # https://scikit-learn.org/stable/modules/generated/sklearn.linear_model.RidgeCV.
        # html#sklearn.linear_model.RidgeCV
        # from sklearn.linear_model import LinearRegression, Ridge, ridge_regression
        # from sklearn.linear_model import RidgeCV
        #
        # ridge = RidgeCV(alphas=[0.0001, 0.001, 0.01, 0.05, 1],
        # normalize=False, fit_intercept=False)
        # ridge.fit(X=shift_start_transposed, y=shift_end_transposed)
        # koopman_matrix = ridge.coef_.T
        #
        # print(f"best alpha value {ridge.alpha_}")

        # koopman_matrix = ridge_regression(
        #     G, G_dash, alpha=self.alpha, verbose=0, return_intercept=False
        # )
        # koopman_matrix = koopman_matrix.T
        # # TODO: END Experimental

        # koopman_matrix = (
        #     LinearRegression(fit_intercept=False, normalize=False).fit(G, G_dash).coef_
        # )

        # The reason why it is transposed:
        # K * G_k = G_{k+1}
        # (G_k)^T * K^T = G_{k+1}^T  (therefore the row snapshot orientation at the
        #                             beginning)

        koopman_matrix = koopman_matrix.conj().T
        return koopman_matrix

    def fit(self, X: TimePredictType, *, U=None, y=None, **fit_params) -> "DMDFull":
        """Compute Koopman matrix and if applicable the spectral components.

        Parameters
        ----------
        X
            Training time series data.

        y: None
            ignored

        U: None
            ignored (the method does not support control input)

        **fit_params

         - store_system_matrix
            If True, the model stores the system matrix -- either Koopman
            matrix or Koopman generator matrix -- in attribute ``koopman_matrix_`` or
            ``generator_matrix_`` respectively. The parameter is ignored if
            ``sys_mode=="matrix"`` (the system matrix is then in attribute
            ``sys_matrix_``).

        Returns
        -------
        DMDFull
            self
        """

        self._validate_datafold_data(
            X=X,
            ensure_tsc=True,
            tsc_kwargs=dict(ensure_const_delta_time=True),
        )
        self._validate_and_setup_fit_attrs(X=X)

        store_system_matrix = self._read_fit_params(
            attrs=[("store_system_matrix", False)], fit_params=fit_params
        )

        koopman_matrix_ = self._compute_koopman_matrix(X)

        if self.is_spectral_mode:
            (
                eigenvectors_right_,
                eigenvalues_,
                eigenvectors_left_,
            ) = compute_spectal_components(
                koopman_matrix_, is_diagonalize=self.is_diagonalize
            )

            if self.approx_generator:
                # see e.g.https://arxiv.org/pdf/1907.10807.pdf pdfp. 10
                # Eq. 3.2 and 3.3.
                eigenvalues_ = np.log(eigenvalues_.astype(complex)) / self.dt_

            self.setup_spectral_system(
                eigenvectors_right=eigenvectors_right_,
                eigenvalues=eigenvalues_,
                eigenvectors_left=eigenvectors_left_,
            )

            if store_system_matrix:
                if self.approx_generator:
                    self.generator_matrix_ = (
                        scipy.linalg.logm(koopman_matrix_) / self.dt_
                    )
                else:
                    self.koopman_matrix_ = koopman_matrix_
        else:  # self.is_matrix_mode()
            if self.approx_generator:
                generator_matrix_ = scipy.linalg.logm(koopman_matrix_) / self.dt_
                self.setup_matrix_system(system_matrix=generator_matrix_)
            else:
                self.setup_matrix_system(system_matrix=koopman_matrix_)

        return self


class gDMDFull(DMDBase):
    r"""Full Dynamic Mode Decomposition of time series data to approximate the Koopman
    generator.

    The model computes the Koopman generator matrix :math:`L` with

    .. math::
        L X &= \dot{X} \\
        L &= \dot{X} X^{\dagger},

    where :math:`X` is the data with column oriented snapshots, :math:`\dagger`
    the Moore–Penrose inverse, and :math:`\dot{X}` contains the time derivative.

    .. warning::
        The time derivative is currently computed with finite differences (using the
        `findiff <https://github.com/maroba/findiff>`__ package). For some systems the
        time derivatives is also available in analytical form (or can be computed with
        automatic differentiation). These cases are currently not supported and require
        further implementation.

    ...

    Parameters
    ----------
    sys_mode
        Select a mode to evolve the linear system with

       * "spectral" to use spectral components of the system matrix. The
         evaluation of the linear system is cheap and it provides valuable information
         about the underlying process. On the downside this mode has numerical issues
         if the system matrix is badly conditioned.
       * "matrix" to use system matrix directly. The evaluation of the system is more
         robust. The evaluation of the system is computationally more expensive.

    is_diagonalize
        If True, also the left eigenvectors are computed. This is more efficient to
        solve for initial conditions, because there is no least
        squares computation required for evaluating the linear dynamical
        system (see :class:`LinearDynamicalSystem`).

    rcond
        Parameter passed to :class:`numpy.linalg.lstsq`.

    kwargs_fd
        Keyword arguments, divergent to the default settings, passed to
        :py:meth:`.TSCAccessor.time_derivative`. Note that ``diff_order`` must be 1 and
        should not be included in the kwargs.

    Attributes
    ----------

    eigenvalues_ : numpy.ndarray
        Eigenvalues of Koopman generator matrix.

    eigenvectors_right_ : numpy.ndarray
        All right eigenvectors of Koopman generator matrix; ordered column-wise.

    eigenvectors_left_ : numpy.ndarray
        All left eigenvectors of Koopman generator matrix with ordered row-wise.
        Only accessible if ``is_diagonalize=True``.

    generator_matrix_ : numpy.ndarray
        Koopman generator matrix obtained from least squares. Only available if
        `store_generator_matrix=True` during fit.

    References
    ----------

    :cite:`klus-2020`

    """

    def __init__(
        self,
        *,  # keyword-only
        sys_mode: str = "spectral",
        is_diagonalize: bool = False,
        rcond: Optional[float] = None,
        kwargs_fd: Optional[dict] = None,
    ):
        self._setup_default_tsc_metric_and_score()
        self.is_diagonalize = is_diagonalize
        self.rcond = rcond
        self.kwargs_fd = kwargs_fd

        super(gDMDFull, self).__init__(
            sys_type="differential", sys_mode=sys_mode, time_invariant=True
        )

    def _compute_koopman_generator(self, X: TSCDataFrame, X_grad: TSCDataFrame):
        # X and X_grad are both in row-wise orientation
        X_numpy = X.to_numpy()
        X_grad_numpy = X_grad.to_numpy()

        # the maths behind it:  (X -- row-wise)
        # L X^T = \dot{X}^T         -- rearrange to standard lstsq problem
        # X L^T = \dot{X}           -- normal equations
        # X^T X L^T = X^T \dot{X}   -- solve for L^T

        data_sq = X_numpy.T @ X_numpy
        data_deriv = X_numpy.T @ X_grad_numpy

        generator = np.linalg.lstsq(data_sq, data_deriv, rcond=self.rcond)[0]

        # transpose to get L (in standard lstsq problem setting we solve for L^T)
        return generator.conj().T

    def _compute_spectral_components(self, generator_matrix_):
        eigenvalues_, eigenvectors_right_ = sort_eigenpairs(
            *np.linalg.eig(generator_matrix_)
        )

        eigenvectors_left_ = None
        if self.is_diagonalize:
            eigenvectors_left_ = self._compute_left_eigenvectors(
                system_matrix=generator_matrix_,
                eigenvalues=eigenvalues_,
                eigenvectors_right=eigenvectors_right_,
            )
        return eigenvectors_right_, eigenvalues_, eigenvectors_left_

    def _generate_fd_kwargs(self):

        ret_kwargs = copy.deepcopy(self.kwargs_fd) or {}

        if "diff_order" in ret_kwargs.keys():
            if self.kwargs_fd["diff_order"] != 1:
                raise ValueError(
                    f"'diff_order' must be 1 in kwargs_fd. "
                    f"Got diff_order={self.kwargs_fd['diff_order']}"
                )

        ret_kwargs.setdefault("diff_order", 1)
        ret_kwargs.setdefault("accuracy", 2)
        ret_kwargs.setdefault("shift_index", False)

        return ret_kwargs

    def fit(self, X: TimePredictType, *, U=None, y=None, **fit_params) -> "gDMDFull":
        """Compute Koopman generator matrix and spectral components.

        Parameters
        ----------
        X
            Training time series data.

        U: None
            ignored (the method does not support control input)

        y: None
            ignored

        **fit_params

            - store_generator_matrix
                If provided and True, then store the generator matrix separately in
                attribute `generator_matrix_`. The parameter is ignored if system mode
                is `matrix` (in this case the system matrix is available in
                ``sys_matrix_``).
        Returns
        -------
        gDMDFull
            self
        """

        self._validate_datafold_data(
            X=X,
            ensure_tsc=True,
            tsc_kwargs=dict(ensure_const_delta_time=True),
        )
        self._validate_and_setup_fit_attrs(X=X)

        store_generator_matrix = self._read_fit_params(
            attrs=[("store_generator_matrix", False)], fit_params=fit_params
        )

        kwargs_fd = self._generate_fd_kwargs()

        X_grad = X.tsc.time_derivative(**kwargs_fd)
        X = X.loc[X_grad.index, :]

        generator_matrix_ = self._compute_koopman_generator(X, X_grad)

        if self.is_spectral_mode:

            (
                eigenvectors_right_,
                eigenvalues_,
                eigenvectors_left_,
            ) = compute_spectal_components(
                system_matrix=generator_matrix_, is_diagonalize=self.is_diagonalize
            )

            self.setup_spectral_system(
                eigenvectors_right=eigenvectors_right_,
                eigenvalues=eigenvalues_,
                eigenvectors_left=eigenvectors_left_,
            )

            if store_generator_matrix:
                # store separately -- only for information
                # i.e. it is not used to solve the linear dynamical system.
                self.generator_matrix_ = generator_matrix_

        else:  # self.is_matrix_mode()
            self.setup_matrix_system(system_matrix=generator_matrix_)

        return self


class DMDEco(DMDBase):
    r"""Dynamic Mode Decomposition of time series data with prior singular value
    decomposition.

    The singular value decomposition (SVD) reduces the data and the Koopman operator is
    computed in this reduced space. This DMD model is particularly interesting for high
    dimensional data (large number of features), for example, solutions of partial
    differential equations (PDEs) with a fine grid.

    The procedure of ``DMDEco`` is as follows:

    1. Compute the singular value decomposition of the data and use the leading `k`
    singular values and corresponding vectors in :math:`U` and :math:`V`.

      .. math::
          X \approx U \Sigma V^*

    2. Compute the Koopman matrix in the SVD coordinates:

      .. math::
          K = U^T X' V \Sigma^{-1}

    3. Compute all eigenpairs of Koopman matrix:

      .. math::
          K W_r = W_r \Omega

    4. Reconstruct the (exact) eigendecomposition of :math:`K`

      .. math::
          \Psi_r = X' V \Sigma^{-1} W

      Alternatively, the eigenvectors can also be reconstructed with

      .. math::
          \Psi_r = U W ,

      which refers to the 'projected' version (see parameter).

    ...

    Parameters
    ----------
    svd_rank : int
        Number of eigenpairs to keep (largest eigenvalues in magnitude).

    reconstruct_mode : str
        Either 'exact' (default) or 'projected'.

    Attributes
    ----------

    eigenvalues_ : numpy.ndarray
        All eigenvalues of shape `(svd_rank,)` of the (reduced) Koopman matrix .

    eigenvectors_right_ : numpy.ndarray
        All right eigenvectors of shape `(svd_rank, svd_rank)` of the reduced Koopman
        matrix.

    References
    ----------

    :cite:`kutz-2016,tu-2014`
    """

    def __init__(self, svd_rank=10, *, reconstruct_mode: str = "exact"):
        self._setup_default_tsc_metric_and_score()
        self.svd_rank = svd_rank

        if reconstruct_mode not in ["exact", "projected"]:
            raise ValueError(
                f"reconstruct_mode={reconstruct_mode} must be in {['exact', 'projected']}"
            )
        self.reconstruct_mode = reconstruct_mode

        super(DMDEco, self).__init__(
            sys_type="flowmap", sys_mode="spectral", time_invariant=True
        )

    def _compute_internals(self, X: TSCDataFrame):
        # TODO: different orientations are good for different cases:
        #  1 more snapshots than quantities
        #  2 more quantities than snapshots
        #  Currently it is optimized for the case 2.

        shift_start, shift_end = X.tsc.shift_matrices(snapshot_orientation="col")
        U, S, Vh = np.linalg.svd(shift_start, full_matrices=False)  # (1.18)

        U = U[:, : self.svd_rank]
        S = S[: self.svd_rank]
        S_inverse = np.reciprocal(S, out=S)

        V = Vh.conj().T
        V = V[:, : self.svd_rank]

        koopman_matrix_low_rank = (
            U.T @ shift_end @ mat_dot_diagmat(V, S_inverse)
        )  # (1.20)

        eigenvalues_, eigenvectors_low_rank = np.linalg.eig(
            koopman_matrix_low_rank
        )  # (1.22)

        # As noted in the resource, there is also an alternative way
        # self.eigenvectors = U @ W

        if self.reconstruct_mode == "exact":
            eigenvectors_right_ = (
                shift_end @ V @ diagmat_dot_mat(S_inverse, eigenvectors_low_rank)
            )  # (1.23)
        else:  # self.reconstruct_mode == "projected"
            eigenvectors_right_ = U @ eigenvectors_low_rank

        return eigenvectors_right_, eigenvalues_, koopman_matrix_low_rank

    def fit(self, X: TimePredictType, *, U=None, y=None, **fit_params) -> "DMDEco":
        """Compute spectral components of Koopman matrix in low dimensional singular
        value coordinates.

        Parameters
        ----------
        X
            Training time series data.

        U: None
            ignored (the method does not support control input)

        y
            ignored

        **fit_params: Dict[str, object]
            None

        Returns
        -------
        DMDEco
            self
        """
        self._validate_datafold_data(
            X,
            ensure_tsc=True,
            tsc_kwargs=dict(ensure_const_delta_time=True),
        )
        self._validate_and_setup_fit_attrs(X)
        self._read_fit_params(attrs=None, fit_params=fit_params)

        eigenvectors_right_, eigenvalues_, koopman_matrix = self._compute_internals(X)

        self.setup_spectral_system(
            eigenvectors_right=eigenvectors_right_, eigenvalues=eigenvalues_
        )

        return self


class DMDControl(DMDBase):
    r"""Dynamic Mode Decomposition of time series data with control input to
    approximate the Koopman operator.

    The model computes the system and control matrices :math:`A` and :math:`B` from data
    (corresponding to mode ``matrix``)

    .. math::
        \mathbf{x}_{k+1} &= A \mathbf{x}_{k} + B \mathbf{u}_k

    where :math:`\mathbf{x}` are the system states and :math:`\mathbf{u}` the control input.

    if the system matrix is further decomposed into spectral terms
    (:math:`A \Psi = \Psi \Lambda`), then the system is described with

    .. math::
        \mathbf{x}_{k+1} &= \Psi \Lambda \mathbf{z}_{k} + B \mathbf{u}_k

    where :math:`\mathbf{z}_k` are the spectrally aligned system states
    (see :py:meth:`datafold.dynfold.dynsystem.LinearDynamicalSystem.compute_spectral_system_states`).

    ...

    Parameters
    ----------

    sys_mode
       Select the mode of how to evolve the linear system:

       * "spectral" to decompose the system matrix (`A`) into spectral components. The
         evaluation of the linear system is cheap and it provides valuable information about
         the identified system. If the system matrix is badly conditioned this can lead to
         numerical issues.
       * "matrix" to use system matrix (`A`) directly. The evaluation of the system is more
         robust, but the system evaluation is computationally more expensive.

    rcond
        Cut-off ratio for small singular values.
        Passed to `rcond` of py:method:`numpy.linalg.lstsq`.

    Attributes
    -------
    sys_matrix : np.ndarray
        Koopman approximation of the state matrix

    control_matrix : np.ndarray
        Koopman approximation of the control matrix

    References
    ----------

    :cite:`kutz-2016` (Chapter 6)
    :cite:`korda-2018`
    """  # noqa

    _requires_last_control_state = False

    def __init__(
        self,
        *,  # keyword-only
        sys_mode: str = "matrix",
        rcond: Optional[float] = None,
        **kwargs,
    ):
        self.rcond = rcond
        super().__init__(
            sys_type="flowmap",
            sys_mode=sys_mode,
            is_controlled=True,
            time_invariant=True,
        )

    def _compute_koopman_and_control_matrix(
        self,
        X: TSCDataFrame,
        U: TSCDataFrame,
    ):
        Xm, Xp = X.tsc.shift_matrices(snapshot_orientation="row")
        Um = U.to_numpy()  # there is no need to apply the shift matrix

        if Xm.shape[1] > Xm.shape[0]:
            warnings.warn(
                "There are more observables than snapshots. The current implementation "
                "favors more snapshots than observables. This may result in a bad "
                "computational performance."
            )

        XU = np.vstack([Xm.T, Um.T])

        # from :cite:`korda-2018` - Eq. 22
        G = XU @ XU.T
        np.multiply(1 / X.shape[0], G, out=G)  # improve condition?
        V = Xp.T @ XU.T
        np.multiply(1 / X.shape[0], V, out=V)  # improve condition?

        # V = Mu @ G => V.T = G.T @ Mu.T
        MuT, residual, rank, _ = np.linalg.lstsq(G.T, V.T, rcond=self.rcond)
        if rank != G.shape[1]:
            warnings.warn(
                f"Shift matrix (shape={G.shape}) has not full rank (={rank}), falling "
                f"back to least squares solution. The sum of residuals is: "
                f"{np.sum(residual)}"
            )
        state_cols = Xm.shape[1]
        sys_matrix = MuT.conj().T[:, :state_cols]

        control_matrix = MuT.conj().T[:, state_cols:]

        return sys_matrix, control_matrix

    def fit(self, X: TSCDataFrame, *, U: TSCDataFrame, y=None, **fit_params) -> "DMDControl":  # type: ignore[override] # noqa
        """Fit model to compute a system and control matrix.

        Parameters
        ----------
        X : TSCDataFrame
            System state time series

        U: TSCDataFrame
            Control input. Each control input must have a matching system state in ``X``
            (same ID and time value) for all but the last state (i.e. all time series have one
            timestep less than the time series in ``X``).

        y: None
            ignored

        Returns
        -------
        DMDControl
            fitted model
        """

        self._validate_datafold_data(
            X=X,
            ensure_tsc=True,
            tsc_kwargs={"ensure_const_delta_time": True},
        )

        self._validate_datafold_data(
            X=U,
            # need same dtype in time axis in U as in X
            tsc_kwargs=dict(
                ensure_dtype_time=X.index.get_level_values(
                    TSCDataFrame.tsc_time_idx_name
                ).dtype
            ),
            ensure_tsc=True,
        )

        self._validate_and_setup_fit_attrs(X=X, U=U)
        self._read_fit_params(None, fit_params=fit_params)

        sys_matrix, control_matrix = self._compute_koopman_and_control_matrix(X, U)

        if self.sys_mode == "spectral":
            (
                eigenvectors_right_,
                eigenvalues_,
                eigenvectors_left_,
            ) = compute_spectal_components(sys_matrix, is_diagonalize=True)

            self.setup_spectral_system(
                eigenvectors_right=eigenvectors_right_,
                eigenvalues=eigenvalues_,
                eigenvectors_left=eigenvectors_left_,
                control_matrix=control_matrix,
            )
        else:
            self.setup_matrix_system(sys_matrix, control_matrix=control_matrix)

        return self


class gDMDAffine(DMDBase):
    r"""Dynamic mode decomposition of time series data with control input to
    approximate the Koopman generator for an input affine system.

    The model computes the system matrix :math:`A` and control tensor :math:`B` with

    .. math::
        X &= [x^{(1)} \ldots x^{(n)}] \\
        B &= [B_{e_1} \ldots B_{e_q}] \\
        \Psi &= \begin{bmatrix}
                x^{(1)}                & \ldots & x^{(n)} \\
                u^{(1)} \otimes x^{(1)}& \ldots & u^{(n)} \otimes x^{(n)} \\
                \end{bmatrix} \\
        \Psi &= [\dot{x}^{(1)} \ldots \dot{x}^{(n)}] \\
        [A,B] &= \dot{\Psi} (\Psi)^{\dagger},

    where :math:`X` is the data with :math:`n` column oriented snapshots,
    :math:`\dagger` is the Moore–Penrose inverse and
    :math:`\otimes` is the Kronecker product.

    The derivative :math:`\dot{x}` is computed via a finite-difference scheme as determined by
    the model arguments and passed to
    :py:meth:`datafold.pcfold.timeseries.accessor.TSCAccessor.time_derivative`. Samples are
    dropped for which no derivative are available.

    ...

    Parameters
    ----------
    diff_scheme
        The finite difference scheme 'backward', 'center' or 'forward'.
        Default is center.

    diff_accuracy
        The accuracy (even positive integer) of the derivative scheme.
        Default is 2. Passed to `accuracy` of
        :py:meth:`datafold.pcfold.timeseries.accessor.TSCAccessor.time_derivative`

    rcond
        Cut-off ratio for small singular values
        Passed to `rcond` of py:method:`numpy.linalg.lstsq`.

    Attributes
    -------
    sys_matrix_ : np.ndarray
        Approximation of the Koopman operator as the state matrix.

    control_matrix_ : np.ndarray
        Computed control matrix (as a tensor)

    References
    ----------

    :cite:`peitz-2020`
    """

    _requires_last_control_state = True

    def __init__(
        self,
        *,  # keyword-only
        diff_scheme: str = "center",
        diff_accuracy: int = 2,
        rcond: Optional[float] = None,
    ):
        self.diff_scheme = diff_scheme
        self.diff_accuracy = diff_accuracy
        self.rcond = rcond
        super(gDMDAffine, self).__init__(
            sys_type="differential",
            sys_mode="matrix",
            is_controlled=True,
            is_control_affine=True,
        )

    def _compute_koopman_and_control_matrix(
        self,
        state: TSCDataFrame,
        control_inp: TSCDataFrame,
    ):
        Xdot_tsc = state.tsc.time_derivative(
            scheme=self.diff_scheme, accuracy=self.diff_accuracy
        )
        # trim samples where derivative is unknown
        # TODO: improve this by using pandas' indexing state and control_inp
        X = state.select_time_values(Xdot_tsc.time_values()).to_numpy()
        U = control_inp.select_time_values(Xdot_tsc.time_values()).to_numpy()
        Xdot = Xdot_tsc.to_numpy()

        n_snapshots = X.shape[0]
        state_cols = X.shape[1]
        control_cols = U.shape[1]
        if state_cols > n_snapshots:
            warnings.warn(
                "There are more observables than snapshots. The current implementation "
                "favors more snapshots than obserables. This may result in a bad "
                "computational performance."
            )

        # column-wise kronecker product
        u_x_cwise_kron = np.einsum("ij,ik->ijk", U, X).reshape(
            n_snapshots, control_cols * state_cols
        )

        # match naming convention from cite:`peitz-2020`
        Psi_XU = np.vstack([X.T, u_x_cwise_kron.T])
        Psidot_XU = Xdot.T

        # Solve via normal equations
        G = Psi_XU @ Psi_XU.T
        np.multiply(1 / n_snapshots, G, out=G)  # improve condition?
        V = Psidot_XU @ Psi_XU.T
        np.multiply(1 / n_snapshots, V, out=V)  # improve condition?

        # V = Mu @ G => V.T = G.T @ Mu.T
        MuT, residual, rank, _ = np.linalg.lstsq(G.T, V.T, rcond=self.rcond)

        if rank != G.shape[1]:
            warnings.warn(
                f"Shift matrix ({G.shape=}) has not full rank (={rank=}), falling "
                f"back to least squares solution. The sum of residuals is: "
                f"{np.sum(residual)=}"
            )

        sys_matrix = MuT.conj().T[:, :state_cols]
        control_matrix = MuT.conj().T[:, state_cols:]

        # reshape the matrix to a tensor
        control_tensor = control_matrix.reshape(
            state_cols, control_cols, state_cols
        ).swapaxes(1, 2)

        return sys_matrix, control_tensor

    # re-use function from DMDControl (but there is no inheritance relation)
    fit = DMDControl.fit  # type: ignore


class PyDMDWrapper(DMDBase):
    """A wrapper for dynamic mode decompositions models of Python package *PyDMD*.

    For further details of the underlying models please go to
    `PyDMD documentation <https://mathlab.github.io/PyDMD/>`__

    .. warning::

        The models provided by *PyDMD* can only deal with single time series. See also
        `github issue #86 <https://github.com/mathLab/PyDMD/issues/86>`__. This means that the
        input `X` in `fit` can only consist of one time series.

    .. warning::

        A main purpose of this wrapper is to use it for cross testing. The wrapper itself is
        not properly tested.

    Parameters
    ----------

    method
        Choose a method by string.

        - "dmd" - standard DMD
        - "hodmd" - higher order DMD
        - "fbdmd" - forwards backwards DMD
        - "mrdmd" - multi resolution DMD
        - "cdmd" - compressed DMD
        - "dmdc" - DMD with control

    svd_rank
        The rank of the singular value decomposition.
            - If `-1`: no truncation is performed (NOTE: the SVD is still performed)
            - If `0`: compute optimal rank.
            - A positive integer defines the actual rank.
            - A float between 0 and 1 defines the 'energy' of biggest singular value.

    tlsq_rank
        The rank of the total least squares. If 0, then no total least squares is applied.

    exact
        If True, perform the 'exact DMD', else a 'projected DMD'.

    opt
        If True, compute optimal amplitudes.

    init_params
        All further keyword arguments will be passed to the underlying model.

    References
    ----------

    :cite:`demo-2018`

    """

    def __init__(
        self,
        method: str,
        *,
        svd_rank: Union[int, float] = 0,
        tlsq_rank=0,
        exact: bool = False,
        opt: bool = False,
        **init_params,
    ):

        if not IS_IMPORTED_PYDMD:
            raise ImportError(
                "The optional Python package 'pydmd' (https://github.com/mathLab/PyDMD) "
                "could not be imported. Please check your installation or install "
                "with 'python -m pip install pydmd'."
            )
        else:
            assert pydmd is not None  # mypy

        self._setup_default_tsc_metric_and_score()
        self.method = method
        self.svd_rank = svd_rank
        self.tlsq_rank = tlsq_rank
        self.exact = exact
        self.opt = opt
        self.init_params = init_params

        # TODO: pydmd also provides the Koopman operator --> sys_mode="matrix" is also
        #  possible but requires implementation.
        super().__init__(sys_type="flowmap", sys_mode="spectral", time_invariant=True)

    def _setup_pydmd_model(self):

        # TODO: support HankelDMD, SpDMD, ParametricDMD ?

        if self.method == "dmd":
            self.dmd_ = pydmd.DMD(
                svd_rank=self.svd_rank,
                tlsq_rank=self.tlsq_rank,
                exact=self.exact,
                opt=self.opt,
            )
        elif self.method == "hodmd":
            self.dmd_ = pydmd.HODMD(
                svd_rank=self.svd_rank,
                tlsq_rank=self.tlsq_rank,
                exact=self.exact,
                opt=self.opt,
                **self.init_params,
            )

        elif self.method == "fbdmd":
            self.dmd_ = pydmd.FbDMD(
                svd_rank=self.svd_rank,
                tlsq_rank=self.tlsq_rank,
                exact=self.exact,
                opt=self.opt,
            )
        elif self.method == "mrdmd":
            self.dmd_ = pydmd.MrDMD(**self.init_params)
        elif self.method == "cdmd":
            self.dmd_ = pydmd.CDMD(
                svd_rank=self.svd_rank,
                tlsq_rank=self.tlsq_rank,
                opt=self.opt,
                **self.init_params,
            )

        elif self.method == "dmdc":
            self.dmd_ = pydmd.DMDc(
                svd_rank=self.svd_rank,
                tlsq_rank=self.tlsq_rank,
                opt=self.opt,
                **self.init_params,
            )
        else:
            raise ValueError(f"method={self.method} not known")

    def fit(
        self,
        X: TimePredictType,
        *,
        U: Optional[TSCDataFrame] = None,
        y=None,
        **fit_params,
    ) -> "PyDMDWrapper":
        """Compute Dynamic Mode Decomposition from data.

        Parameters
        ----------
        X
            Training time series data.

        U
            Control input time series. Only available for models that support control.

        y: None
            ignored

        **fit_params: Dict[str, object]
            None

        Returns
        -------
        PyDMDWrapper
            self
        """

        self._validate_datafold_data(
            X,
            ensure_tsc=True,
            tsc_kwargs=dict(ensure_const_delta_time=True),
        )
        self._validate_and_setup_fit_attrs(X=X)
        self._read_fit_params(attrs=None, fit_params=fit_params)

        self._setup_pydmd_model()

        if len(X.ids) > 1:
            raise ValueError(
                "The PyDMD package only works for single coherent time series. See \n "
                "https://github.com/mathLab/PyDMD/issues/86"
            )

        # data is column major
        if self.method == "dmdc":
            assert isinstance(self.dmd_, pydmd.dmdc.DMDc)
            assert U is not None
            self.dmd_.fit(X=X.to_numpy().T, I=U.to_numpy()[1:, :].T)
            # Pydmd does not support a .predict() method for controlled systems

        else:
            self.dmd_.fit(X=X.to_numpy().T)
            self.setup_spectral_system(
                eigenvectors_right=self.dmd_.modes,
                eigenvalues=self.dmd_.eigs,
            )

        return self


class StreamingDMD(DMDBase):
    r"""Dynamic mode decomposition on streaming data.

    Parameters
    ----------
    max_rank
        The maximal rank of the system matrix. If set to `None`, then there is no limit.

    ngram
        Number of Gram-Schmidt iterations.

    incr_basis_tol
        Tolerance of when to expand the basis,
        :math:`\vert\vert e \vert\vert / \vert \vert x \vert \vert`, where :math:`e` is the
        error from the Gram-Schmidt iterations and :math:`x` the new sample for the update.

    Attributes
    ----------
    A
        system matrix

    References
    ----------
    :cite:`hemati-2014`

    This implementation is adapted and extended from
    `dmdtools <https://github.com/cwrowley/dmdtools>`__ (for the compatible license see the
    `LICENSE_bundeled <https://gitlab.com/datafold-dev/datafold/-/blob/master/LICENSES_bundled>`__
    in datafold).
    """  # noqa E501

    # TODO: there is also an adaptation for total least squares (only Matlab):
    #   https://github.com/cwrowley/dmdtools/blob/master/matlab/StreamingTDMD.m

    # TODO: IncrementalPCA has the attribute self.n_samples_seen_ -- can use here too
    # TODO: IncrementalPCA has a parameter check_input=True in "predict_fit" -- this should
    #  also be used here
    def __init__(self, max_rank=None, ngram=5, incr_basis_tol=1.0e-10):
        self.max_rank = max_rank
        self.ngram = ngram
        self.incr_basis_tol = incr_basis_tol
        super(StreamingDMD, self).__init__(sys_type="flowmap", sys_mode="spectral")

    def _gram_schmidt(self, xm, xp):
        # TODO: can the Gram-Schmidt be replaced? Usually GS has numerical troubles

        # classical Gram-Schmidt re-orthonormalization
        rx = self._Qx.shape[1]
        ry = self._Qy.shape[1]
        xtilde = np.zeros([rx])
        ytilde = np.zeros([ry])

        em = xm.copy()
        ep = xp.copy()

        for i in range(self.ngram):
            dx = self._Qx.T @ em
            dy = self._Qy.T @ ep

            xtilde += dx
            ytilde += dy
            em -= self._Qx @ dx
            ep -= self._Qy @ dy

        return em, ep

    def _validate_parameter(self):
        if self.max_rank is not None:
            check_scalar(self.max_rank, name="max_rank", target_type=int, min_val=1)

        check_scalar(self.ngram, name="ngram", target_type=int, min_val=1)

        check_scalar(
            self.incr_basis_tol, "incr_basis_tol", target_type=float, min_val=0
        )

    def _increase_basis(self, em, norm_m, ep, norm_p):

        # ---- Algorithm step 2 ----
        # check basis for x and expand, if necessary
        if np.linalg.norm(em) / norm_m > self.incr_basis_tol:
            rx = self._Qx.shape[1]
            # update basis for x
            self._Qx = np.column_stack([self._Qx, em / np.linalg.norm(em)])
            # increase size of Gx and A (by zero-padding)
            self._Gx = np.block(
                [[self._Gx, np.zeros([rx, 1])], [np.zeros([1, rx + 1])]]
            )
            self.A = np.block([self.A, np.zeros([self.A.shape[0], 1])])

        # check basis for y and expand if necessary
        if np.linalg.norm(ep) / norm_p > self.incr_basis_tol:
            ry = self._Qy.shape[1]
            # update basis for y
            self._Qy = np.column_stack([self._Qy, ep / np.linalg.norm(ep)])
            # increase size of Gy and A (by zero-padding)
            self._Gy = np.block(
                [[self._Gy, np.zeros([ry, 1])], [np.zeros([1, ry + 1])]]
            )
            self.A = np.block([[self.A], [np.zeros([1, self.A.shape[1]])]])

    def _pod_compression(self):
        n_qx = self._Qx.shape[1]
        n_qy = self._Qy.shape[1]

        # check if compression is needed
        if self.max_rank is not None:
            if n_qx > self.max_rank:
                evals, evecs = np.linalg.eig(self._Gx)
                idx = np.argsort(evals)

                # indices of largest eigenvalues
                idx = idx[: self.max_rank]

                self._Qx = self._Qx @ evecs[:, idx]
                self.A = self.A @ evecs[:, idx]
                self._Gx = np.diag(evals[idx])
            if n_qy > self.max_rank:
                evals, evecs = np.linalg.eig(self._Gy)
                idx = np.argsort(evals)

                # indices of largest eigenvalues
                idx = idx[: self.max_rank]

                self._Qy = self._Qy @ evecs[:, idx]
                self.A = evecs[:, idx].T @ self.A
                self._Gy = np.diag(evals[idx])

    def _update_sys_matrix(self, Xm, Xp):
        # ---- Algorithm step 4 ----
        xtilde = self._Qx.T @ Xm
        ytilde = self._Qy.T @ Xp

        # update A and Gx
        self.A += np.outer(ytilde, xtilde)
        self._Gx += np.outer(xtilde, xtilde)
        self._Gy += np.outer(ytilde, ytilde)

    def _update(self, Xm, Xp, norm_m, norm_p):
        em, ep = self._gram_schmidt(Xm, Xp)
        self._increase_basis(em, norm_m, ep, norm_p)
        self._pod_compression()
        self._update_sys_matrix(Xm, Xp)

    def fit(self, X: TimePredictType, y=None, **fit_params) -> "DMDBase":
        """Initial fit of the model (used within :py:meth`partial_fit`).

        .. note::
            This function is not intended to be used directly. Use only py:meth:`partial_fit`
            for the initial fit and model updates
        """

        self._validate_datafold_data(
            X, ensure_tsc=True, tsc_kwargs=dict(ensure_n_timeseries=1)
        )

        if X.n_timesteps != 2:
            raise ValueError(
                "Only a single time series with two samples is permitted for the initial fit."
            )

        self._validate_and_setup_fit_attrs(X)

        s1, s2 = X.iloc[0, :].to_numpy(), X.iloc[1, :].to_numpy()

        norm_s1 = np.linalg.norm(s1)
        norm_s2 = np.linalg.norm(s2)

        self._Qx = if1dim_colvec(s1 / norm_s1)
        self._Qy = if1dim_colvec(s2 / norm_s2)

        # copy operations included to allocate new memory
        self._Gx = np.atleast_2d(np.square(norm_s1)).copy()
        self._Gy = np.atleast_2d(np.square(norm_s2)).copy()
        self.A = np.atleast_2d(norm_s1 * norm_s2).copy()

        return self

    def _separate_init_pairs(self, X: TSCDataFrame):

        X_init_fit, X_other = X.iloc[0:2, :], X.iloc[2:, :]
        X_init_fit.tsc.check_tsc(ensure_n_timeseries=1)

        if X.has_degenerate():
            raise ValueError(
                "The time series must contain time series with at least two "
                "samples per time series. Note that the very first time series (to "
                "fit the model initially) should contain either exactly two or "
                "more than three time samples."
            )

        return X_init_fit, X_other

    def _compute_koopman_matrix(self):
        # original: self.Qx.T @ self.Qy @ self.A @ np.linalg.pinv(self.Gx)
        # here I write it specifically as a linear regression
        # return self.Qx.T @ self.Qy @ self.A @ np.linalg.pinv(self.Gx)
        return np.linalg.lstsq(self._Gx.T, (self._Qx.T @ self._Qy @ self.A).T, rcond=0)[
            0
        ].T

    def _compute_spectral_components(self):
        Ktilde = self._compute_koopman_matrix()

        evals, right_evec = np.linalg.eig(Ktilde)
        evals, right_evec = sort_eigenpairs(evals, right_eigenvectors=right_evec)

        right_evec = self._Qx @ right_evec
        return right_evec, evals

    def partial_fit(self, X: TSCDataFrame, y=None, **fit_params) -> "StreamingDMD":
        """Perform a single epoch of updates on the system matrices on a given time series
        collection.

        Parameters
        ----------
        X
            Initial or new time series collection data.

        y
            ignored

        **fit_params
            None

        Returns
        -------
        StreamingDMD
            updated model
        """
        self._validate_parameter()
        self._read_fit_params(attrs=None, fit_params=fit_params)

        if not hasattr(self, "dt_"):  # initial fit
            X_init_fit, X = self._separate_init_pairs(X)
            self.fit(X_init_fit)

            if X.empty:
                return self
        else:
            self._validate_feature_names(X)
            self._validate_delta_time(X.delta_time)

        self._validate_datafold_data(X, ensure_tsc=True, ensure_min_samples=2)

        (
            Xm,
            Xp,
        ) = X.tsc.shift_matrices(snapshot_orientation="row")

        norm_m = np.linalg.norm(Xm, axis=1)
        norm_p = np.linalg.norm(Xp, axis=1)

        for i in range(Xm.shape[0]):
            self._update(Xm[i, :], Xp[i, :], norm_m[i], norm_p[i])

        # required to perform predictions
        (
            eigenvectors_right,
            eigenvalues,
        ) = self._compute_spectral_components()

        self.setup_spectral_system(
            eigenvectors_right=eigenvectors_right, eigenvalues=eigenvalues
        )

        return self

    def predict(
        self,
        X: TimePredictType,
        *,
        U=None,
        time_values=None,
        **predict_params,
    ):
        """Predict time series data for each initial condition and time values.

        Parameters
        ----------
        X: TSCDataFrame, numpy.ndarray
            Initial conditions of shape `(n_initial_condition, n_features)`.

        time_values
            Time values to evaluate the model at. If not provided, then predict a single step
            from initial condition plus time in ``dt_``.

        Returns
        -------
        TSCDataFrame
            The computed time series predictions, where each time series has shape
            `(n_time_values, n_features)`.
        """

        check_is_fitted(self)
        X, _, time_values = self._validate_features_and_time_values(
            X, U=None, time_values=time_values
        )

        post_map, user_set_modes, feature_columns = self._read_predict_params(
            predict_params=predict_params
        )

        user_sys_matrix = self._read_user_sys_matrix(
            post_map=post_map, user_set_modes=user_set_modes
        )

        if user_sys_matrix is None:
            system_matrix = self.eigenvectors_right_
            _feat_names = self.feature_names_in_
        else:
            system_matrix = user_sys_matrix
            _feat_names = feature_columns

        X_predict = self._evolve_dmd_system(
            X_ic=X,
            overwrite_sys_matrix=system_matrix,
            control_input=None,
            time_values=time_values,
            feature_columns=_feat_names,
        )

        return X_predict


class OnlineDMD(DMDBase):
    r"""Online dynamic mode decomposition on time-varying system data.

    The system attributes become only available after a warm up phase with two times the
    number (see also ``ready_`` attribute).

    Parameters
    ----------

    weighting
        Exponential weighing factor in (0, 1] for adaptive learning rates. Smaller values
        allow for more adpative learning but can also result in instabilities as the model
        relies only on limited recent snapshots). Defaults to 1.0.

    is_diagonalize
        If True, also the left eigenvectors are computed to diagonalize the system matrix.
        This afftects of how initial conditions are adapted for the spectral system
        representation (instead of a least squares :math:`\Psi_r^\dagger x_0` with right
        eigenvectors it performs :math:`\Psi_l x_0`).

    Attributes
    ----------

    timestep_: int
        Counts the number of samples that have been processed.

    eigenvalues_ : numpy.ndarray
        Most recent eigenvalues of system matrix.

    eigenvectors_right_ : numpy.ndarray
        Most recent right eigenvectors of system matrix; ordered column-wise.

    eigenvectors_left_ : numpy.ndarray
        All left eigenvectors of Koopman matrix; ordered row-wise.
        Only available if ``is_diagonalize=True``.

    A: numpy.ndarray
        Most recent system matrix.

    References
    ----------
    :cite:`zhang-2019`

    This implementation is adapted and extended from
    `odmd <https://github.com/haozhg/odmd>`__ (for the compatible license see the
    `LICENSE_bundeled <https://gitlab.com/datafold-dev/datafold/-/blob/master/LICENSES_bundled>`__
    in datafold).
    """  # noqa E501

    # TODO for an implementation with control see
    #        https://github.com/VArdulov/online_dmd/blob/master/online_dmd/control.py

    # TODO: IncrementalPCA has the attribute self.n_samples_seen_ -- can use here too
    # TODO: IncrementalPCA has a parameter check_input=True in "predict_fit" -- this should
    #  also be used here
    def __init__(
        self, weighting: float = 1.0, is_diagonalize: bool = False, with_warm_up=True
    ) -> None:
        self.weighting = weighting
        self.is_diagonalize = is_diagonalize
        self.with_warm_up = with_warm_up
        super(OnlineDMD, self).__init__(sys_type="flowmap", sys_mode="spectral")

    def _validate_parameters(self):
        check_scalar(
            self.weighting,
            name="weighing",
            target_type=(float, int),
            min_val=0,
            max_val=1,
            include_boundaries="right",
        )

    def _compute_spectral_components(self):
        """Compute spectral components based on the current system matrix."""
        if not self.ready_:
            raise ValueError(
                f"Model has not seen enough data. Requires at least {2 * self.n_features_in_} "
                f"samples (currently {self.timestep_})."
            )

        evals, right_evec = np.linalg.eig(self.A)

        if self.is_diagonalize:
            left_evec = self._compute_left_eigenvectors(
                system_matrix=self.A,
                eigenvalues=evals,
                eigenvectors_right=right_evec,
            )
            return sort_eigenpairs(
                evals, right_eigenvectors=right_evec, left_eigenvectors=left_evec
            )
        else:
            evals, right_evec = sort_eigenpairs(evals, right_evec)
            return evals, right_evec, None

    def _basic_initialize(self, X) -> None:
        """Initialize online DMD with epsilon small (1e-15) ghost snapshot pairs before t=0"""
        self._validate_parameters()
        self._validate_and_setup_fit_attrs(X)
        n_states = X.shape[1]

        epsilon = 1e-15
        alpha = 1.0 / epsilon

        # TODO: maybe provide random_state in __init__?
        self.A = np.random.default_rng(1).normal(size=(n_states, n_states))
        self._P = alpha * np.identity(n_states)
        self.timestep_ = 0

    @property
    def ready_(self) -> bool:
        """Indicates if enough samples have been processed to perform predictions and
        access the spectral system components. Returns always True if ``with_warm_up=False``.
        """
        if self.with_warm_up:
            return self.timestep_ >= 2 * self.n_features_in_
        else:
            return True

    def fit(self, X, y=None, **fit_params):
        """Initialize the model with the first time series data in a batch.

        .. note::

            This function is not intended to be used directly. Use py:meth:`partial_fit` from
            the start (also initial fit).
        """

        self._validate_and_setup_fit_attrs(X)
        self._validate_parameters()
        X = self._validate_datafold_data(X, ensure_tsc=True)

        Xm, Xp = X.tsc.shift_matrices(snapshot_orientation="row")

        # necessary condition for over-constrained initialization
        p = Xp.shape[0]

        if self.weighting < 1:
            weights = np.power(np.sqrt(self.weighting), np.arange(p)[::-1])
            weights = if1dim_colvec(weights)
            Xmhat, Xphat = weights * Xm, weights * Xp
        else:
            Xmhat, Xphat = Xm, Xp

        # TODO: cannot find a way to not use pinv (lstsq leads to more unstable solutions)
        self.A = (np.linalg.pinv(Xmhat) @ Xphat).T

        # original np.linalg.inv(Xmhat @ Xmhat.T) / self.weighting
        self._P = (
            np.linalg.lstsq(Xmhat.T @ Xmhat, np.identity(X.shape[1]), rcond=0)[0]
            / self.weighting
        )

        self.timestep_ = p

        if self.ready_:
            (
                self.eigenvalues_,
                self.eigenvectors_right_,
                self.eigenvectors_left_,
            ) = self._compute_spectral_components()

        return self

    def partial_fit(self, X, y=None, **fit_params):
        """Perform a single epoch of updates on data to update the the system matrix and its
        spectral components.

        Parameters
        ----------
        X
            Initial or new time series collection data.

        y
            ignored

        **fit_params
            batch_fit: bool
                If True then the entire initial batch is used to initialize the system matrix.
                Parameter is ignored if the model has been fitted once already.

        Returns
        -------
        OnlineDMD
            updated model
        """

        # TODO: all the checks etc. cost quite a lot of computational resources, if iterating
        #  on partial_fit sample-by-sample. Maybe this can be relaxed (disable validation with
        #  parameter) or also allow processing NumPy data directly (the user then needs to
        #  tell in which format the snapshots are -- i) single time series or ii) snapshot
        #  pairs       --- this is improved when needed
        # TODO: Another performance issue is, that every partial_fit the spectral components
        #  are computed. This may not be necessary however (they could be re-computed lazily if
        #  predict is called or if the attributes (eigenvalues eigenvectors) are accessed).
        #  Again, this may be integrated if needed.

        batch_fit = self._read_fit_params(
            attrs=[("batch_fit", False)], fit_params=fit_params
        )
        is_fitted = hasattr(self, "A")

        if batch_fit and not is_fitted:
            return self.fit(X)
        elif not is_fitted:
            self._basic_initialize(X)

        self._validate_datafold_data(
            X,
            ensure_tsc=True,
            ensure_min_samples=2,
            tsc_kwargs=dict(ensure_no_degenerate_ts=True),
        )
        self._validate_delta_time(X.delta_time)
        self._validate_feature_names(X)

        Xm, Xp = X.tsc.shift_matrices(validate=False)
        n_states, n_pairs = Xm.shape

        for i in range(n_pairs):
            xm, xp = Xm[:, i], Xp[:, i]

            # compute P*xm matrix vector product beforehand
            Pxm = self._P @ xm

            # compute gamma
            gamma = np.reciprocal(1 + xm.T @ Pxm)

            # update A
            self.A += np.outer(gamma * (xp - self.A @ xm), Pxm)

            # update P, group Pxm*Pxm' to ensure positive definite
            self._P -= gamma * np.outer(Pxm, Pxm)
            self._P /= self.weighting

            # ensure P is SPD by taking its symmetric part
            # TODO: there is a function in datafold that performs this -- can it be avoided
            #  or only performed after the loop?
            self._P += self._P.T
            self._P /= 2

            # time step + 1
            self.timestep_ += 1

        if self.ready_:
            (
                eigenvalues,
                eigenvectors_right,
                eigenvectors_left,
            ) = self._compute_spectral_components()

            self.setup_spectral_system(
                eigenvectors_right=eigenvectors_right,
                eigenvalues=eigenvalues,
                eigenvectors_left=eigenvectors_left,
            )

        return self


class StreamingDMD(DMDBase, TSCPredictMixin):
    r"""Dynamic mode decomposition on streaming data.

    Parameters
    ----------
    max_rank
        The maximal rank of the system matrix. If set to `None`, then there is no limit.

    ngram
        Number of Gram-Schmidt iterations.

    incr_basis_tol
        Tolerance of when to expand the basis,
        :math:`\vert\vert e \vert\vert / \vert \vert x \vert \vert`, where :math:`e` is the
        error from the Gram-Schmidt iterations and :math:`x` the new sample for the update.

    Attributes
    ----------
    A
        system matrix

    References
    ----------
    :cite:`hemati-2014`

    This implementation is adapted and extended from
    `dmdtools <https://github.com/cwrowley/dmdtools>`__ (for the compatible license see the
    `LICENSE_bundeled <https://gitlab.com/datafold-dev/datafold/-/blob/master/LICENSES_bundled>`__
    in datafold).
    """  # noqa E501

    # TODO: there is also an adaptation for total least squares (only Matlab):
    #   https://github.com/cwrowley/dmdtools/blob/master/matlab/StreamingTDMD.m

    def __init__(self, max_rank=None, ngram=5, incr_basis_tol=1.0e-10):
        self.max_rank = max_rank
        self.ngram = ngram
        self.incr_basis_tol = incr_basis_tol
        super(StreamingDMD, self).__init__(sys_type="flowmap", sys_mode="spectral")

    def _gram_schmidt(self, xm, xp):
        # TODO: can the Gram-Schmidt be replaced? Usually GS has numerical troubles

        # classical Gram-Schmidt re-orthonormalization
        rx = self._Qx.shape[1]
        ry = self._Qy.shape[1]
        xtilde = np.zeros([rx])
        ytilde = np.zeros([ry])

        em = xm.copy()
        ep = xp.copy()

        for i in range(self.ngram):
            dx = self._Qx.T @ em
            dy = self._Qy.T @ ep

            xtilde += dx
            ytilde += dy
            em -= self._Qx @ dx
            ep -= self._Qy @ dy

        return em, ep

    def _validate_parameter(self):
        if self.max_rank is not None:
            check_scalar(self.max_rank, name="max_rank", target_type=int, min_val=1)

        check_scalar(self.ngram, name="ngram", target_type=int, min_val=1)

        check_scalar(
            self.incr_basis_tol, "incr_basis_tol", target_type=float, min_val=0
        )

    def _increase_basis(self, em, norm_m, ep, norm_p):

        # ---- Algorithm step 2 ----
        # check basis for x and expand, if necessary
        if np.linalg.norm(em) / norm_m > self.incr_basis_tol:
            rx = self._Qx.shape[1]
            # update basis for x
            self._Qx = np.column_stack([self._Qx, em / np.linalg.norm(em)])
            # increase size of Gx and A (by zero-padding)
            self._Gx = np.block(
                [[self._Gx, np.zeros([rx, 1])], [np.zeros([1, rx + 1])]]
            )
            self.A = np.block([self.A, np.zeros([self.A.shape[0], 1])])

        # check basis for y and expand if necessary
        if np.linalg.norm(ep) / norm_p > self.incr_basis_tol:
            ry = self._Qy.shape[1]
            # update basis for y
            self._Qy = np.column_stack([self._Qy, ep / np.linalg.norm(ep)])
            # increase size of Gy and A (by zero-padding)
            self._Gy = np.block(
                [[self._Gy, np.zeros([ry, 1])], [np.zeros([1, ry + 1])]]
            )
            self.A = np.block([[self.A], [np.zeros([1, self.A.shape[1]])]])

    def _pod_compression(self):
        n_qx = self._Qx.shape[1]
        n_qy = self._Qy.shape[1]

        # check if compression is needed
        if self.max_rank is not None:
            if n_qx > self.max_rank:
                evals, evecs = np.linalg.eig(self._Gx)
                idx = np.argsort(evals)

                # indices of largest eigenvalues
                idx = idx[: self.max_rank]

                self._Qx = self._Qx @ evecs[:, idx]
                self.A = self.A @ evecs[:, idx]
                self._Gx = np.diag(evals[idx])
            if n_qy > self.max_rank:
                evals, evecs = np.linalg.eig(self._Gy)
                idx = np.argsort(evals)

                # indices of largest eigenvalues
                idx = idx[: self.max_rank]

                self._Qy = self._Qy @ evecs[:, idx]
                self.A = evecs[:, idx].T @ self.A
                self._Gy = np.diag(evals[idx])

    def _update_sys_matrix(self, Xm, Xp):
        # ---- Algorithm step 4 ----
        xtilde = self._Qx.T @ Xm
        ytilde = self._Qy.T @ Xp

        # update A and Gx
        self.A += np.outer(ytilde, xtilde)
        self._Gx += np.outer(xtilde, xtilde)
        self._Gy += np.outer(ytilde, ytilde)

    def _update(self, Xm, Xp, norm_m, norm_p):
        em, ep = self._gram_schmidt(Xm, Xp)
        self._increase_basis(em, norm_m, ep, norm_p)
        self._pod_compression()
        self._update_sys_matrix(Xm, Xp)

    def fit(self, X: TimePredictType, y=None, **fit_params) -> "DMDBase":
        """Initial fit of the model (used within :py:meth`partial_fit`).

        .. note::
            This function is not intended to be used directly. Use only py:meth:`partial_fit`
            for the initial fit and model updates
        """

        self._validate_datafold_data(
            X, ensure_tsc=True, tsc_kwargs=dict(ensure_n_timeseries=1)
        )

        if X.n_timesteps != 2:
            raise ValueError(
                "Only a single time series with two samples is permitted for the initial fit."
            )

        self._setup_features_and_time_attrs_fit(X)

        s1, s2 = X.iloc[0, :].to_numpy(), X.iloc[1, :].to_numpy()

        norm_s1 = np.linalg.norm(s1)
        norm_s2 = np.linalg.norm(s2)

        self._Qx = if1dim_colvec(s1 / norm_s1)
        self._Qy = if1dim_colvec(s2 / norm_s2)

        # copy operations included to allocate new memory
        self._Gx = np.atleast_2d(np.square(norm_s1)).copy()
        self._Gy = np.atleast_2d(np.square(norm_s2)).copy()
        self.A = np.atleast_2d(norm_s1 * norm_s2).copy()

        return self

    def _separate_init_pairs(self, X: TSCDataFrame):

        X_init_fit, X_other = X.iloc[0:2, :], X.iloc[2:, :]
        X_init_fit.tsc.check_tsc(ensure_n_timeseries=1)

        if X.has_degenerate():
            raise ValueError(
                "The time series must contain time series with at least two "
                "samples per time series. Note that the very first time series (to "
                "fit the model initially) should contain either exactly two or "
                "more than three time samples."
            )

        return X_init_fit, X_other

    def _compute_koopman_matrix(self):
        # original: self.Qx.T @ self.Qy @ self.A @ np.linalg.pinv(self.Gx)
        # here I write it specifically as a linear regression
        # return self.Qx.T @ self.Qy @ self.A @ np.linalg.pinv(self.Gx)
        return np.linalg.lstsq(self._Gx.T, (self._Qx.T @ self._Qy @ self.A).T, rcond=0)[
            0
        ].T

    def _compute_spectral_components(self):
        Ktilde = self._compute_koopman_matrix()

        evals, right_evec = np.linalg.eig(Ktilde)
        evals, right_evec = sort_eigenpairs(evals, right_eigenvectors=right_evec)

        right_evec = self._Qx @ right_evec
        return right_evec, evals

    def partial_fit(self, X: TSCDataFrame, y=None, **fit_params) -> "StreamingDMD":
        """Perform a single epoch of updates on the system matrices on a given time series
        collection.

        Parameters
        ----------
        X
            Initial or new time series collection data.

        y
            ignored

        **fit_params
            None

        Returns
        -------
        StreamingDMD
            updated model
        """
        self._validate_parameter()
        self._read_fit_params(attrs=None, fit_params=fit_params)

        if not hasattr(self, "dt_"):  # initial fit
            X_init_fit, X = self._separate_init_pairs(X)
            self.fit(X_init_fit)

            if X.empty:
                return self
        else:
            self._validate_feature_names(X)
            self._validate_delta_time(X.delta_time)

        self._validate_datafold_data(X, ensure_tsc=True, ensure_min_samples=2)

        (
            Xm,
            Xp,
        ) = X.tsc.shift_matrices(snapshot_orientation="row")

        norm_m = np.linalg.norm(Xm, axis=1)
        norm_p = np.linalg.norm(Xp, axis=1)

        for i in range(Xm.shape[0]):
            self._update(Xm[i, :], Xp[i, :], norm_m[i], norm_p[i])

        # required to perform predictions:
        (
            self.eigenvectors_right_,
            self.eigenvalues_,
        ) = self._compute_spectral_components()

        return self

    def predict(self, X: TimePredictType, time_values=None, **predict_params):
        """Predict time series data for each initial condition and time values.

        Parameters
        ----------
        X: TSCDataFrame, numpy.ndarray
            Initial conditions of shape `(n_initial_condition, n_features)`.

        time_values
            Time values to evaluate the model at. If not provided, then predict a single step
            from initial condition plus time in ``dt_``.

        Returns
        -------
        TSCDataFrame
            The computed time series predictions, where each time series has shape
            `(n_time_values, n_features)`.
        """

        check_is_fitted(self)
        X, time_values = self._validate_features_and_time_values(
            X, time_values=time_values
        )

        post_map, user_set_modes, feature_columns = self._read_predict_params(
            predict_params=predict_params
        )

        user_sys_matrix = self._read_user_sys_matrix(
            post_map=post_map, user_set_modes=user_set_modes
        )

        if user_sys_matrix is None:
            system_matrix = self.eigenvectors_right_
            _feat_names = self.feature_names_in_
        else:
            system_matrix = user_sys_matrix
            _feat_names = feature_columns

        X_predict = self._evolve_dmd_system(
            X_ic=X,
            overwrite_sys_matrix=system_matrix,
            time_values=time_values,
            feature_columns=_feat_names,
        )

        return X_predict


class OnlineDMD(DMDBase, TSCPredictMixin):
    r"""Online dynamic mode decomposition on time-varying system data.

    The system attributes become only available after a warm up phase with two times the
    number (see also ``ready_`` attribute).

    Parameters
    ----------

    weighting
        Exponential weighing factor in (0, 1] for adaptive learning rates. Smaller values
        allow for more adpative learning but can also result in instabilities as the model
        relies only on limited recent snapshots). Defaults to 1.0.

    is_diagonalize
        If True, also the left eigenvectors are computed to diagonalize the system matrix.
        This afftects of how initial conditions are adapted for the spectral system
        representation (instead of a least squares :math:`\Psi_r^\dagger x_0` with right
        eigenvectors it performs :math:`\Psi_l x_0`).

    Attributes
    ----------

    timestep_: int
        Counts the number of samples that have been processed.

    eigenvalues_ : numpy.ndarray
        Most recent eigenvalues of system matrix.

    eigenvectors_right_ : numpy.ndarray
        Most recent right eigenvectors of system matrix; ordered column-wise.

    eigenvectors_left_ : numpy.ndarray
        All left eigenvectors of Koopman matrix; ordered row-wise.
        Only available if ``is_diagonalize=True``.

    A: numpy.ndarray
        Most recent system matrix.

    References
    ----------
    :cite:`zhang-2019`

    This implementation is adapted and extended from
    `odmd <https://github.com/haozhg/odmd>`__ (for the compatible license see the
    `LICENSE_bundeled <https://gitlab.com/datafold-dev/datafold/-/blob/master/LICENSES_bundled>`__
    in datafold).

    """  # noqa E501

    # TODO for an implementation with control see
    #        https://github.com/VArdulov/online_dmd/blob/master/online_dmd/control.py

    def __init__(self, weighting: float = 1.0, is_diagonalize: bool = False) -> None:
        self.weighting = weighting
        self.is_diagonalize = is_diagonalize
        super(OnlineDMD, self).__init__(sys_type="flowmap", sys_mode="spectral")

    def _validate_parameters(self):
        check_scalar(
            self.weighting,
            name="weighing",
            target_type=float,
            min_val=0,
            max_val=1,
            include_boundaries="right",
        )

    def _compute_spectral_components(self):
        """Compute spectral components based on the current system matrix."""
        if not self.ready_:
            raise ValueError(
                f"Model has not seen enough data. Requires at least {2 * self.n_features_in_} "
                f"samples (currently {self.timestep_})."
            )
        evals, right_evec = np.linalg.eig(self.A)

        if self.is_diagonalize:
            left_evec = self._compute_left_eigenvectors(
                system_matrix=self.A,
                eigenvalues=evals,
                eigenvectors_right=right_evec,
            )
            return sort_eigenpairs(
                evals, right_eigenvectors=right_evec, left_eigenvectors=left_evec
            )
        else:
            evals, right_evec = sort_eigenpairs(evals, right_evec)
            return evals, right_evec, None

    def _basic_initialize(self, X) -> None:
        """Initialize online DMD with epsilon small (1e-15) ghost snapshot pairs before t=0"""
        self._validate_parameters()
        self._setup_features_and_time_attrs_fit(X)
        n_states = X.shape[1]

        epsilon = 1e-15
        alpha = 1.0 / epsilon

        # TODO: maybe provide random_state in __init__?
        self.A = np.random.default_rng(1).normal(size=(n_states, n_states))
        self._P = alpha * np.identity(n_states)
        self.timestep_ = 0

    @property
    def ready_(self) -> bool:
        """Indicates if enough samples have been processed to perform predictions and
        access the spectral system components."""
        return self.timestep_ >= 2 * self.n_features_in_

    def fit(self, X, y=None, **fit_params):
        """Initialize the model with the first time series data in a batch.

        .. note::

            This function is not intended to be used directly. Use py:meth:`partial_fit` from
            the start (also initial fit).
        """

        self._setup_features_and_time_attrs_fit(X)
        self._validate_parameters()
        X = self._validate_datafold_data(X, ensure_tsc=True)

        Xm, Xp = X.tsc.shift_matrices(snapshot_orientation="row")

        # necessary condition for over-constrained initialization
        p = Xp.shape[0]

        if self.weighting < 1:
            weights = np.power(np.sqrt(self.weighting), np.arange(p)[::-1])
            weights = if1dim_colvec(weights)
            Xmhat, Xphat = weights * Xm, weights * Xp
        else:
            Xmhat, Xphat = Xm, Xp

        # TODO: cannot find a way to not use pinv (lstsq leads to more unstable solutions)
        self.A = (np.linalg.pinv(Xmhat) @ Xphat).T

        # original np.linalg.inv(Xmhat @ Xmhat.T) / self.weighting
        self._P = (
            np.linalg.lstsq(Xmhat.T @ Xmhat, np.identity(X.shape[1]), rcond=0)[0]
            / self.weighting
        )

        self.timestep_ = p

        if self.ready_:
            (
                self.eigenvalues_,
                self.eigenvectors_right_,
                self.eigenvectors_left_,
            ) = self._compute_spectral_components()

        return self

    def partial_fit(self, X, y=None, **fit_params):
        """Perform a single epoch of updates on data to update the the system matrix and its
        spectral components.

        Parameters
        ----------
        X
            Initial or new time series collection data.

        y
            ignored

        **fit_params
            batch_initialize: bool
                If True then the entire initial batch is used to initialize the system matrix.
                Parameter is ignored if the model has been fitted once already.

        Returns
        -------
        OnlineDMD
            updated model
        """

        # TODO: all the checks etc. cost quite a lot of computational resources, if iterating
        #  on partial_fit sample-by-sample. Maybe this can be relaxed (disable validation with
        #  parameter) or also allow processing NumPy data directly (the user then needs to
        #  tell in which format the snapshots are -- i) single time series or ii) snapshot
        #  pairs       --- this is improved when needed
        # TODO: Another performance issue is, that every partial_fit the spectral components
        #  are computed. This may not be necessary however (they could be re-computed lazily if
        #  predict is called or if the attributes (eigenvalues eigenvectors) are accessed).
        #  Again, this may be integrated if needed.

        batch_initialize = self._read_fit_params(
            attrs=[("batch_initialize", False)], fit_params=fit_params
        )
        is_fitted = hasattr(self, "A")

        if batch_initialize and not is_fitted:
            return self.fit(X)
        elif not is_fitted:
            self._basic_initialize(X)

        self._validate_datafold_data(
            X,
            ensure_tsc=True,
            ensure_min_samples=2,
            tsc_kwargs=dict(ensure_no_degenerate_ts=True),
        )
        self._validate_delta_time(X.delta_time)
        self._validate_feature_names(X)

        Xm, Xp = X.tsc.shift_matrices(validate=False)
        n_states, n_pairs = Xm.shape

        for i in range(n_pairs):
            xm, xp = Xm[:, i], Xp[:, i]

            # compute P*xm matrix vector product beforehand
            Pxm = self._P @ xm

            # compute gamma
            gamma = np.reciprocal(1 + xm.T @ Pxm)

            # update A
            self.A += np.outer(gamma * (xp - self.A @ xm), Pxm)

            # update P, group Pxm*Pxm' to ensure positive definite
            self._P -= gamma * np.outer(Pxm, Pxm)
            self._P /= self.weighting

            # ensure P is SPD by taking its symmetric part
            # TODO: there is a function in datafold that performs this -- can it be avoided
            #  or only performed after the loop?
            self._P += self._P.T
            self._P /= 2

            # time step + 1
            self.timestep_ += 1

        if self.ready_:
            (
                self.eigenvalues_,
                self.eigenvectors_right_,
                self.eigenvectors_left_,
            ) = self._compute_spectral_components()

        return self<|MERGE_RESOLUTION|>--- conflicted
+++ resolved
@@ -32,7 +32,6 @@
     eigenvalues, eigenvectors_right = sort_eigenpairs(*np.linalg.eig(system_matrix))
     eigenvectors_right /= np.linalg.norm(eigenvectors_right, axis=0)
 
-<<<<<<< HEAD
     if is_diagonalize:
         # Compute left eigenvectors such that
         #     system_matrix = eigenvectors_right_ @ diag(eigenvalues) @ eigenvectors_left_
@@ -43,635 +42,6 @@
         #          * row-wise in returned matrix
         eigenvectors_left_ = np.linalg.solve(
             mat_dot_diagmat(eigenvectors_right, eigenvalues), system_matrix
-=======
-    def __init__(self, sys_type: str, sys_mode: str, time_invariant: bool = True):
-        self.sys_type = sys_type
-        self.sys_mode = sys_mode
-        self.time_invariant = time_invariant
-
-        self._check_system_type()
-        self._check_system_mode()
-
-    def _check_system_type(self) -> None:
-        if self.sys_type not in self._cls_valid_sys_type:
-            raise ValueError(
-                f"system_type={self.sys_type} is invalid. "
-                f"Choose from {self._cls_valid_sys_type}"
-            )
-
-    def _check_system_mode(self) -> None:
-        if self.sys_mode not in self._cls_valid_sys_mode:
-            raise ValueError(
-                f"'sys_mode={self.sys_mode}' is invalid."
-                f"Choose from {self._cls_valid_sys_mode}"
-            )
-
-    def _check_matrix(self, matrix):
-        if not isinstance(matrix, np.ndarray) or matrix.ndim != 2:
-            raise ValueError("Any matrix must be 2-dim. and of type np.ndarray")
-
-    @abc.abstractmethod
-    def _check_sys_matrix(self, sys_matrix: Optional[np.ndarray]):
-        pass
-
-    def _check_initial_condition(
-        self, initial_condition: np.ndarray, state_length: int
-    ) -> np.ndarray:
-        try:
-            if is_scalar(initial_condition):
-                initial_condition = [initial_condition]
-            initial_condition = np.asarray(initial_condition)
-        except:
-            raise TypeError(
-                "Parameter ic must be be an array like object. "
-                f"Got type(ic)={type(initial_condition)}"
-            )
-
-        if initial_condition.ndim == 1:
-            initial_condition = if1dim_colvec(initial_condition)
-
-        if initial_condition.ndim != 2:
-            raise ValueError(  # in case ndim > 2
-                f"Initial conditions 'ic' must have 2 dimensions. "
-                f"Got ic.ndim={initial_condition.ndim}."
-            )
-
-        if initial_condition.shape[0] != state_length:
-            raise ValueError(
-                f"Mismatch in dimensions between initial condition and system matrix. "
-                f"ic.shape[0]={initial_condition.shape[0]} is not "
-                f"dynmatrix.shape[1]={state_length}."
-            )
-        return initial_condition
-
-    def _check_time_values(self, time_values: np.ndarray):
-        try:
-            if is_scalar(time_values):
-                time_values = [time_values]
-            time_values = np.asarray(time_values)
-        except:
-            raise TypeError(
-                "The parameter 'time_values' must be an array-like object. "
-                f"Got type(time_values)={time_values}"
-            )
-
-        # see https://numpy.org/doc/stable/reference/generated/numpy.dtype.kind.html
-        if time_values.ndim != 1 and time_values.dtype.kind in "buif":
-            raise ValueError(
-                "The array must be 1-dim. and only contain real-valued numeric data."
-            )
-
-        if is_timedelta64_dtype(time_values) or is_datetime64_dtype(time_values):
-            time_values = time_values.astype(np.int64)
-
-        return time_values
-
-    def _check_time_delta(self, time_delta: Optional[Union[float, int]]):
-        if self.is_differential_system():
-            # for a differential system there is no time_delta -- all input is ignored
-            time_delta = None
-        elif time_delta is None or not is_scalar(time_delta):
-            raise TypeError(
-                "In a 'flowmap' system the parameter 'time_delta' must be provided "
-                f"and a scalar value. Got type(time_delta)={type(time_delta)}"
-            )
-        else:
-            assert time_delta is not None  # mypy
-            # cast to built-in Python value
-            if np.asarray(time_delta).dtype.kind in "mli":
-                time_delta = int(time_delta)
-            else:
-                time_delta = float(time_delta)
-            if time_delta <= 0:
-                raise ValueError(f"time_delta={time_delta} must be positive.")
-        return time_delta
-
-    def _check_and_set_system_params(
-        self,
-        sys_matrix: Optional[np.ndarray],
-        initial_condition: np.ndarray,
-        time_values: np.ndarray,
-        time_delta: Optional[Union[float, int]],
-        time_series_ids,
-        feature_names_out,
-    ):
-        # SYSTEM MATRIX
-        sys_matrix = self._check_sys_matrix(sys_matrix)
-        n_features, state_length = sys_matrix.shape
-
-        # INITIAL CONDITION
-        initial_condition = self._check_initial_condition(
-            initial_condition, state_length
-        )
-
-        # TIME VALUES
-        time_values = self._check_time_values(time_values)
-
-        # TIME DELTA
-        time_delta = self._check_time_delta(time_delta)
-
-        # TIME SERIES IDS and FEATURE COLUMNS
-        # Note: all the other checks are made during TSCDataFrame allocation.
-        if time_series_ids is None:
-            time_series_ids = np.arange(initial_condition.shape[1])
-
-        if feature_names_out is None:
-            feature_names_out = np.arange(state_length)
-
-        if len(feature_names_out) != n_features:
-            raise ValueError(
-                f"len(feature_columns)={len(feature_names_out)} != state_length={state_length}"
-            )
-
-        return (
-            sys_matrix,
-            initial_condition,
-            time_values,
-            time_delta,
-            n_features,
-            state_length,
-            time_series_ids,
-            feature_names_out,
-        )
-
-    def is_matrix_mode(self) -> bool:
-        r"""Whether the set up linear system is in "matrix" mode.
-
-        The system uses either matrix :math:`A` for flowmap or :math:`\mathcal{A}`
-        for differential.
-
-        Returns
-        -------
-
-        """
-        self._check_system_mode()
-        return self.sys_mode == "matrix"
-
-    def is_spectral_mode(self) -> bool:
-        r"""Whether the set up linear system is in "spectral" mode.
-
-        The system uses the spectral components of either matrix :math:`A` for flowmap or
-        :math:`\mathcal{A}` for differential.
-
-        Returns
-        -------
-
-        """
-        self._check_system_mode()
-        return self.sys_mode == "spectral"
-
-    def is_differential_system(self) -> bool:
-        r"""Whether the set up linear system is of "differential" type.
-
-        The system uses either the matrix :math:`\mathcal{A}` directly or its spectral
-        components to evolve the system.
-
-        Returns
-        -------
-
-        """
-        self._check_system_type()
-        return self.sys_type == "differential"
-
-    def is_flowmap_system(self) -> bool:
-        r"""Whether the set up linear system is of "flowmap" type.
-
-        The system uses either the matrix :math:`A` directly or its spectral
-        components to evolve the system.
-
-        Returns
-        -------
-
-        """
-        self._check_system_type()
-        return self.sys_type == "flowmap"
-
-    def is_linear_system_setup(self, raise_error_if_not_setup: bool = False) -> bool:
-        """Whether the set up linear system is set up.
-
-        Returns
-        -------
-
-        """
-
-        if self.is_matrix_mode():
-            is_setup = hasattr(self, "sys_matrix_")
-        else:  # self.is_spectrum_mode():
-            is_setup = hasattr(self, "eigenvectors_right_") and hasattr(
-                self, "eigenvalues_"
-            )
-
-        if not is_setup and raise_error_if_not_setup:
-            raise RuntimeError("Linear system has not been setup.")
-        else:
-            return is_setup
-
-
-class LinearDynamicalSystem(DynamicalSystemBase):
-    r"""Evolve linear dynamical system forward in time.
-
-    A mathematical description of a linear dynamical system is
-
-    - differential
-        .. math::
-            \frac{d}{dt} x(t) = \mathcal{A} \cdot x(t),
-            \mathcal{A} \in \mathbb{R}^{[m \times m]}
-
-    This continuous system representation can also be written in terms of a
-    discrete-time system
-
-    - flowmap
-        .. math::
-            x_{n+1} = A \cdot x_{n}
-
-    and :math:`A = \exp(\mathcal{A} \Delta t)`, a constant matrix, which describes the
-    linear evolution of the systems' states :math:`x` with state length :math:`m`.
-
-    Parameters
-    ----------
-
-    sys_type
-        Type of linear system:
-
-        * "differential"
-        * "flowmap"
-
-    sys_mode
-        Whether the system is evaluted with
-
-        * "matrix" (i.e. :math:`A` or :math:`\mathcal{A}` are given)
-        * "spectral" (i.e. eigenpairs of :math:`A` or :math:`\mathcal{A}` are given)
-
-    time_invariant
-        If True, the system internally always starts with `time=0`. \
-        This is irrespective of the time given in the time values. If the initial
-        time is larger than zero, the internal times are corrected to the requested time.
-
-    References
-    ----------
-    :cite:`kutz-2016` (pages 3 ff.)
-    """
-
-    def __init__(self, *args, **kwargs):
-        super().__init__(*args, **kwargs)
-
-    def _check_sys_matrix(self, sys_matrix: Optional[np.ndarray]):
-        if sys_matrix is None:
-            # The system matrix can be overwritten from outside
-            # (if sys_matrix is not None).
-            # This is particularily useful when A is the system matrix,
-            # but there is a post-map, e.g. D @ A.
-            if self.is_spectral_mode():
-                sys_matrix = self.eigenvectors_right_
-            else:  # self.is_matrix_mode()
-                sys_matrix = self.sys_matrix_
-        self._check_matrix(sys_matrix)
-
-        return sys_matrix
-
-    def _evolve_system_states(
-        self,
-        time_series_tensor: np.ndarray,
-        sys_matrix: np.ndarray,
-        initial_conditions: np.ndarray,
-        time_values: np.ndarray,
-        time_delta: Optional[Union[float]],
-    ) -> np.ndarray:
-
-        if self.is_spectral_mode():
-            # NOTE: The code can be optimized, but the current version is better readable
-            # and so far no computational problems were encountered.
-            if self.is_differential_system():
-                for idx, time in enumerate(time_values):
-                    time_series_tensor[:, idx, :] = np.real(
-                        sys_matrix
-                        @ diagmat_dot_mat(
-                            np.exp(self.eigenvalues_ * time), initial_conditions
-                        )
-                    ).T
-
-            elif self.is_flowmap_system():  # self.system_type == "flowmap":
-                # Usually, for a differential system the eigenvalues are written as:
-                # omegas = np.log(eigenvalues.astype(complex)) / time_delta
-                # --> evolve system with
-                #               exp(omegas * t)
-                # because this matches the notation of the differential system.
-
-                # An disadvantage is, that it requires the complex logarithm, which for
-                # complex (eigen-)values can happen to be not well-defined.
-
-                # A numerical more stable way is:
-                # exp(omegas * t)
-                # exp(log(ev) / time_delta * t)
-                # exp(log(ev^(t/time_delta)))  -- logarithm rules
-                # --> evolve system with, using `float_power`
-                #               ev^(t / time_delta)
-
-                _eigenvalues = self.eigenvalues_.astype(complex)
-
-                for idx, time in enumerate(time_values):
-                    time_series_tensor[:, idx, :] = np.real(
-                        sys_matrix
-                        @ diagmat_dot_mat(
-                            np.float_power(_eigenvalues, time / time_delta),
-                            initial_conditions,
-                        )
-                    ).T
-            else:
-                self._check_system_type()
-
-        elif self.is_matrix_mode():
-            # TODO: computational aspects:
-            #  - treat equidistant sampling differently? Then the system can be
-            #    iterated more efficiently, bc. scipy.linalg.expm(sys_matrix *
-            #    time_delta) has to be only computed once, and can be iterated given
-            #    the previous solution.
-            #  - how is the fractional_matrix_power implemented? It computes internally
-            #    singular values, so it'd be better to avoid calling it too often, if
-            #    possible
-            #    see: https://github.com/scipy/scipy/blob/c1372d8aa90a73d8a52f135529293ff4edb98fc8/scipy/linalg/_matfuncs_inv_ssq.py # noqa
-
-            if self.is_differential_system():
-                for idx, time in enumerate(time_values):
-                    time_series_tensor[:, idx, :] = np.real(
-                        scipy.linalg.expm(sys_matrix * time) @ initial_conditions
-                    ).T
-
-            elif self.is_flowmap_system():
-                for idx, time in enumerate(time_values):
-                    # TODO: this is really expensive -- can also store intermediate
-                    #  results and only add the incremental fraction?
-                    time_series_tensor[:, idx, :] = np.real(
-                        scipy.linalg.fractional_matrix_power(
-                            sys_matrix, time / time_delta
-                        )
-                        @ initial_conditions
-                    ).T
-            else:
-                # Something is really wrong
-                self._check_system_type()
-
-        else:
-            self._check_system_mode()
-
-        return time_series_tensor
-
-    def compute_spectral_system_states(self, states) -> np.ndarray:
-        r"""Compute the spectral states of the system.
-
-        If the linear system is written in its spectral form:
-
-        .. math::
-            \Psi_r \Lambda^n \Psi_l x_0 &= x_n \\
-            \Psi_r \Lambda^n b_0 &= x_n \\
-
-        then `b_0` is the spectral state, which is computed in this function. It does
-        not necessarily need to be an initial state but instead can be arbitrary states.
-
-        In the context of dynamic mode decomposition, the spectral state is also often
-        referred to as "amplitudes". E.g., see :cite:t:`kutz-2016`, page 8. In
-        the context of `EDMD`, where the DMD model acts on a dictionary space, then the
-        spectral states are the evaluation of the Koopman eigenfunctions. See e.g.,
-        :cite:t:`williams-2015` Eq. 3 or 6.
-
-        There are two alternatives in how to compute the states.
-
-        1. By using the right eigenvectors and solving in a least square sense
-
-            .. math::
-                \Psi_r b_0 = x_0
-
-        2. , or by using the left eigenvectors and computing the matrix-vector
-          product
-
-            .. math::
-                \Psi_l x_0 = b_0
-
-        If the left eigenvectors where set during :py:meth:`.setup_sys_spectral`,
-        then alternative 2 is used always and otherwise alternative 1.
-
-        Parameters
-        ----------
-        states
-            The states of original data space in column-orientation.
-
-        Returns
-        -------
-        numpy.ndarray
-            Transformed states.
-        """
-
-        if not self.is_spectral_mode():
-            raise AttributeError(
-                f"To compute the spectral system states sys_mode='spectral' is required. "
-                f"Got self.sys_mode={self.sys_mode}"
-            )
-
-        # Choose between two alternatives:
-        if hasattr(self, "eigenvectors_left_") and (
-            self.eigenvectors_left_ is not None and self.eigenvectors_right_ is not None
-        ):
-            # uses both eigenvectors (left and right).
-            # this is Eq. 18 in :cite:`williams-2015` (note that in the
-            # paper the Koopman matrix is transposed, therefore here left and right
-            # eigenvectors are exchanged.
-            states = self.eigenvectors_left_ @ states
-        elif (
-            hasattr(self, "eigenvectors_right_")
-            and self.eigenvectors_right_ is not None
-        ):
-            # represent the initial condition in terms of right eigenvectors (by solving a
-            # least-squares problem)
-            # -- in this case only the right eigenvectors are required
-            states = np.linalg.lstsq(self.eigenvectors_right_, states, rcond=None)[0]
-        else:
-            raise ValueError(
-                "Attribute 'eigenvectors_right_ is None'. Please report bug."
-            )
-
-        return states
-
-    def setup_spectral_system(
-        self, eigenvectors_right, eigenvalues, eigenvectors_left=None
-    ) -> "LinearDynamicalSystem":
-        r"""Set up linear system with spectral components of system matrix.
-
-        If the left eigenvectors (attribute :code:`eigenvectors_left_`) are available the
-        initial condition always solves with the second case for :math:`b_0` in note of
-        :py:meth:`.evolve_linear_system` because this is more efficient.
-
-        Parameters
-        ----------
-        eigenvectors_right
-            The right eigenvectors :math:`\Psi_r` of system matrix.
-
-        eigenvalues
-            The eigenvalues :math:`\Lambda` of system matrix.
-
-        eigenvectors_left
-            The left eigenvectors :math:`\Psi_l` of system matrix.
-
-        Returns
-        -------
-        LinearDynamicalSystem
-            self
-        """
-
-        if not self.is_spectral_mode():
-            raise RuntimeError(
-                f"The 'sys_mode' was set to {self.sys_mode}. Cannot setup "
-                f"system with spectral."
-            )
-
-        if self.is_linear_system_setup():
-            raise RuntimeError("Linear system is already setup.")
-
-        self.eigenvectors_right_ = eigenvectors_right
-        self.eigenvalues_ = eigenvalues
-        self.eigenvectors_left_ = eigenvectors_left
-        return self
-
-    def setup_matrix_system(self, system_matrix):
-        r"""Set up linear system with system matrix.
-
-        Parameters
-        ----------
-        system_matrix
-            The system matrix (either :math:`A` for flowmap or :math:`\mathcal{A}` for
-            differential type).
-
-        Returns
-        -------
-        LinearDynamicalSystem
-            self
-        """
-        if self.is_linear_system_setup():
-            raise RuntimeError("Linear system is already setup.")
-
-        self.sys_matrix_ = system_matrix
-        return self
-
-    def evolve_system(
-        self,
-        initial_conditions: np.ndarray,
-        time_values: np.ndarray,
-        overwrite_sys_matrix: Optional[np.ndarray] = None,
-        time_delta: Optional[float] = None,
-        time_series_ids: Optional[np.ndarray] = None,
-        feature_names_out: Optional[Union[pd.Index, list]] = None,
-    ):
-        r"""Evolve specified linear dynamical system.
-
-        The system evolves depending on the system mode (matrix or spectral) and
-        depending on the system type (differential or flowmap). In all cases the time
-        values can be positive real values :math:`t \in \mathbb{R}^+`.
-
-        * **matrix** -- Using the system matrix directly.
-
-          - differential
-            The system is evaluated with the analytical solution of a linear dynamical
-            system by using the matrix exponential
-
-            .. math::
-                x(t) = \exp(\mathcal{A \cdot t}) x(0)
-
-          - flowmap
-            The system is evaluated with `matix_fractional_power`
-
-            .. math::
-                x(t) = A^{t / \delta t} \cdot x_0
-
-        * **spectral** -- Using the eigenvalues in the diagonal matrix :math:`\Lambda`
-          and (right) eigenvectors :math:`\Psi_r` of the constant matrix
-          :math:`\mathcal{A}` in the differential case or :math:`A` in the flowmap case
-          (see definitions in class description).
-
-          - differential
-                The system is evaluated with the analytical solution of a linear dynamical
-                system by using the exponential of eigenvalues
-
-                .. math::
-                    x(t) = \Psi \cdot \exp(\Lambda \cdot t) \cdot b(0)
-
-          - flowmap
-                Non-integer values are interpolated with ``float_power``. For this case
-                the parameter `time_delta` must be provided.
-
-                .. math::
-                    x(t) = \Psi \cdot \Lambda^{t / \delta t}) \cdot b_0
-
-          where :math:`b(0)` and :math:`b_{0}` are the initial conditions of the
-          respective system.
-
-          .. note::
-              Contrasting to the `matrix` case, the initial condition states
-              :math:`x_0` of the original system need to be aligned to the right
-              eigenvectors beforehand. See :py:meth:`.compute_spectral_system_states`
-
-        Parameters
-        ----------
-        initial_conditions
-            Single initial condition of shape `(n_features,)` or multiple initial
-            conditions of shape `(n_features, n_initial_conditions)`.
-
-        time_values
-           Time values to evaluate the linear system at :math:`t \in \mathbb{R}^{+}`
-
-        overwrite_sys_matrix
-            Primarily for performance reasons the a system matrix :math:`A` can also be
-            overwritten. An example is to include perform a projection matrix :math:`P`
-            to only return some quantities of interest :math:`A^{*} = P \cdot A`
-
-        time_delta
-            Time delta :math:`\delta t` for reference. This is a required parameter in a
-            "flowmap" system.
-
-        time_series_ids
-           Unique integer time series IDs of shape `(n_initial_conditions,)` for each \
-           respective initial condition. Defaults to `(0, 1, 2, ...)`.
-
-        feature_names_out
-            Unique feature columns names of shape `(n_features,)`.
-            Defaults to `(0, 1, 2, ...)`.
-
-        Returns
-        -------
-        TSCDataFrame
-            Collection with a time series for each initial condition with \
-            shape `(n_time_values, n_features)`.
-        """
-
-        (
-            sys_matrix,
-            initial_conditions,
-            time_values,
-            time_delta,
-            n_features,
-            state_length,
-            time_series_ids,
-            feature_names_out,
-        ) = self._check_and_set_system_params(
-            sys_matrix=overwrite_sys_matrix,
-            initial_condition=initial_conditions,
-            time_values=time_values,
-            time_delta=time_delta,
-            time_series_ids=time_series_ids,
-            feature_names_out=feature_names_out,
-        )
-
-        time_series_tensor = allocate_time_series_tensor(
-            n_time_series=initial_conditions.shape[1],
-            n_timesteps=time_values.shape[0],
-            n_feature=n_features,
-        )
-
-        time_series_tensor = self._evolve_system_states(
-            time_series_tensor=time_series_tensor,
-            sys_matrix=sys_matrix,
-            initial_conditions=initial_conditions,
-            time_values=time_values,
-            time_delta=time_delta,
->>>>>>> a86a00a8
         )
     else:
         eigenvectors_left_ = None
@@ -929,7 +299,7 @@
         U: Optional[TSCDataFrame] = None,
         time_values: Optional[np.ndarray] = None,
         **predict_params,
-    ) -> TSCDataFrame:
+    ) -> TSCDataFrame: # type: ignore
         """Predict time series data for each initial condition and time values.
 
         Parameters
@@ -1177,15 +547,9 @@
 
     is_diagonalize
         If True, also the left eigenvectors are computed to diagonalize the system matrix.
-<<<<<<< HEAD
         This affects of how initial conditions are adapted for the spectral system
         representation (instead of a least squares :math:`\Psi_r^\dagger x_0` with right
         eigenvectors it performs :math:`\Psi_l x_0`). The parameter is ignored if
-=======
-        This afftects of how initial conditions are adapted for the spectral system
-        representation (instead of a least squares :math:`\Psi_r^\dagger x_0` with right
-        eigenvectors it performs :math:`\Psi_l x_0`). Tthe parameter is ignored if
->>>>>>> a86a00a8
         ``sys_mode=matrix``.
 
     approx_generator
@@ -2880,559 +2244,4 @@
                 eigenvectors_left=eigenvectors_left,
             )
 
-        return self
-
-
-class StreamingDMD(DMDBase, TSCPredictMixin):
-    r"""Dynamic mode decomposition on streaming data.
-
-    Parameters
-    ----------
-    max_rank
-        The maximal rank of the system matrix. If set to `None`, then there is no limit.
-
-    ngram
-        Number of Gram-Schmidt iterations.
-
-    incr_basis_tol
-        Tolerance of when to expand the basis,
-        :math:`\vert\vert e \vert\vert / \vert \vert x \vert \vert`, where :math:`e` is the
-        error from the Gram-Schmidt iterations and :math:`x` the new sample for the update.
-
-    Attributes
-    ----------
-    A
-        system matrix
-
-    References
-    ----------
-    :cite:`hemati-2014`
-
-    This implementation is adapted and extended from
-    `dmdtools <https://github.com/cwrowley/dmdtools>`__ (for the compatible license see the
-    `LICENSE_bundeled <https://gitlab.com/datafold-dev/datafold/-/blob/master/LICENSES_bundled>`__
-    in datafold).
-    """  # noqa E501
-
-    # TODO: there is also an adaptation for total least squares (only Matlab):
-    #   https://github.com/cwrowley/dmdtools/blob/master/matlab/StreamingTDMD.m
-
-    def __init__(self, max_rank=None, ngram=5, incr_basis_tol=1.0e-10):
-        self.max_rank = max_rank
-        self.ngram = ngram
-        self.incr_basis_tol = incr_basis_tol
-        super(StreamingDMD, self).__init__(sys_type="flowmap", sys_mode="spectral")
-
-    def _gram_schmidt(self, xm, xp):
-        # TODO: can the Gram-Schmidt be replaced? Usually GS has numerical troubles
-
-        # classical Gram-Schmidt re-orthonormalization
-        rx = self._Qx.shape[1]
-        ry = self._Qy.shape[1]
-        xtilde = np.zeros([rx])
-        ytilde = np.zeros([ry])
-
-        em = xm.copy()
-        ep = xp.copy()
-
-        for i in range(self.ngram):
-            dx = self._Qx.T @ em
-            dy = self._Qy.T @ ep
-
-            xtilde += dx
-            ytilde += dy
-            em -= self._Qx @ dx
-            ep -= self._Qy @ dy
-
-        return em, ep
-
-    def _validate_parameter(self):
-        if self.max_rank is not None:
-            check_scalar(self.max_rank, name="max_rank", target_type=int, min_val=1)
-
-        check_scalar(self.ngram, name="ngram", target_type=int, min_val=1)
-
-        check_scalar(
-            self.incr_basis_tol, "incr_basis_tol", target_type=float, min_val=0
-        )
-
-    def _increase_basis(self, em, norm_m, ep, norm_p):
-
-        # ---- Algorithm step 2 ----
-        # check basis for x and expand, if necessary
-        if np.linalg.norm(em) / norm_m > self.incr_basis_tol:
-            rx = self._Qx.shape[1]
-            # update basis for x
-            self._Qx = np.column_stack([self._Qx, em / np.linalg.norm(em)])
-            # increase size of Gx and A (by zero-padding)
-            self._Gx = np.block(
-                [[self._Gx, np.zeros([rx, 1])], [np.zeros([1, rx + 1])]]
-            )
-            self.A = np.block([self.A, np.zeros([self.A.shape[0], 1])])
-
-        # check basis for y and expand if necessary
-        if np.linalg.norm(ep) / norm_p > self.incr_basis_tol:
-            ry = self._Qy.shape[1]
-            # update basis for y
-            self._Qy = np.column_stack([self._Qy, ep / np.linalg.norm(ep)])
-            # increase size of Gy and A (by zero-padding)
-            self._Gy = np.block(
-                [[self._Gy, np.zeros([ry, 1])], [np.zeros([1, ry + 1])]]
-            )
-            self.A = np.block([[self.A], [np.zeros([1, self.A.shape[1]])]])
-
-    def _pod_compression(self):
-        n_qx = self._Qx.shape[1]
-        n_qy = self._Qy.shape[1]
-
-        # check if compression is needed
-        if self.max_rank is not None:
-            if n_qx > self.max_rank:
-                evals, evecs = np.linalg.eig(self._Gx)
-                idx = np.argsort(evals)
-
-                # indices of largest eigenvalues
-                idx = idx[: self.max_rank]
-
-                self._Qx = self._Qx @ evecs[:, idx]
-                self.A = self.A @ evecs[:, idx]
-                self._Gx = np.diag(evals[idx])
-            if n_qy > self.max_rank:
-                evals, evecs = np.linalg.eig(self._Gy)
-                idx = np.argsort(evals)
-
-                # indices of largest eigenvalues
-                idx = idx[: self.max_rank]
-
-                self._Qy = self._Qy @ evecs[:, idx]
-                self.A = evecs[:, idx].T @ self.A
-                self._Gy = np.diag(evals[idx])
-
-    def _update_sys_matrix(self, Xm, Xp):
-        # ---- Algorithm step 4 ----
-        xtilde = self._Qx.T @ Xm
-        ytilde = self._Qy.T @ Xp
-
-        # update A and Gx
-        self.A += np.outer(ytilde, xtilde)
-        self._Gx += np.outer(xtilde, xtilde)
-        self._Gy += np.outer(ytilde, ytilde)
-
-    def _update(self, Xm, Xp, norm_m, norm_p):
-        em, ep = self._gram_schmidt(Xm, Xp)
-        self._increase_basis(em, norm_m, ep, norm_p)
-        self._pod_compression()
-        self._update_sys_matrix(Xm, Xp)
-
-    def fit(self, X: TimePredictType, y=None, **fit_params) -> "DMDBase":
-        """Initial fit of the model (used within :py:meth`partial_fit`).
-
-        .. note::
-            This function is not intended to be used directly. Use only py:meth:`partial_fit`
-            for the initial fit and model updates
-        """
-
-        self._validate_datafold_data(
-            X, ensure_tsc=True, tsc_kwargs=dict(ensure_n_timeseries=1)
-        )
-
-        if X.n_timesteps != 2:
-            raise ValueError(
-                "Only a single time series with two samples is permitted for the initial fit."
-            )
-
-        self._setup_features_and_time_attrs_fit(X)
-
-        s1, s2 = X.iloc[0, :].to_numpy(), X.iloc[1, :].to_numpy()
-
-        norm_s1 = np.linalg.norm(s1)
-        norm_s2 = np.linalg.norm(s2)
-
-        self._Qx = if1dim_colvec(s1 / norm_s1)
-        self._Qy = if1dim_colvec(s2 / norm_s2)
-
-        # copy operations included to allocate new memory
-        self._Gx = np.atleast_2d(np.square(norm_s1)).copy()
-        self._Gy = np.atleast_2d(np.square(norm_s2)).copy()
-        self.A = np.atleast_2d(norm_s1 * norm_s2).copy()
-
-        return self
-
-    def _separate_init_pairs(self, X: TSCDataFrame):
-
-        X_init_fit, X_other = X.iloc[0:2, :], X.iloc[2:, :]
-        X_init_fit.tsc.check_tsc(ensure_n_timeseries=1)
-
-        if X.has_degenerate():
-            raise ValueError(
-                "The time series must contain time series with at least two "
-                "samples per time series. Note that the very first time series (to "
-                "fit the model initially) should contain either exactly two or "
-                "more than three time samples."
-            )
-
-        return X_init_fit, X_other
-
-    def _compute_koopman_matrix(self):
-        # original: self.Qx.T @ self.Qy @ self.A @ np.linalg.pinv(self.Gx)
-        # here I write it specifically as a linear regression
-        # return self.Qx.T @ self.Qy @ self.A @ np.linalg.pinv(self.Gx)
-        return np.linalg.lstsq(self._Gx.T, (self._Qx.T @ self._Qy @ self.A).T, rcond=0)[
-            0
-        ].T
-
-    def _compute_spectral_components(self):
-        Ktilde = self._compute_koopman_matrix()
-
-        evals, right_evec = np.linalg.eig(Ktilde)
-        evals, right_evec = sort_eigenpairs(evals, right_eigenvectors=right_evec)
-
-        right_evec = self._Qx @ right_evec
-        return right_evec, evals
-
-    def partial_fit(self, X: TSCDataFrame, y=None, **fit_params) -> "StreamingDMD":
-        """Perform a single epoch of updates on the system matrices on a given time series
-        collection.
-
-        Parameters
-        ----------
-        X
-            Initial or new time series collection data.
-
-        y
-            ignored
-
-        **fit_params
-            None
-
-        Returns
-        -------
-        StreamingDMD
-            updated model
-        """
-        self._validate_parameter()
-        self._read_fit_params(attrs=None, fit_params=fit_params)
-
-        if not hasattr(self, "dt_"):  # initial fit
-            X_init_fit, X = self._separate_init_pairs(X)
-            self.fit(X_init_fit)
-
-            if X.empty:
-                return self
-        else:
-            self._validate_feature_names(X)
-            self._validate_delta_time(X.delta_time)
-
-        self._validate_datafold_data(X, ensure_tsc=True, ensure_min_samples=2)
-
-        (
-            Xm,
-            Xp,
-        ) = X.tsc.shift_matrices(snapshot_orientation="row")
-
-        norm_m = np.linalg.norm(Xm, axis=1)
-        norm_p = np.linalg.norm(Xp, axis=1)
-
-        for i in range(Xm.shape[0]):
-            self._update(Xm[i, :], Xp[i, :], norm_m[i], norm_p[i])
-
-        # required to perform predictions:
-        (
-            self.eigenvectors_right_,
-            self.eigenvalues_,
-        ) = self._compute_spectral_components()
-
-        return self
-
-    def predict(self, X: TimePredictType, time_values=None, **predict_params):
-        """Predict time series data for each initial condition and time values.
-
-        Parameters
-        ----------
-        X: TSCDataFrame, numpy.ndarray
-            Initial conditions of shape `(n_initial_condition, n_features)`.
-
-        time_values
-            Time values to evaluate the model at. If not provided, then predict a single step
-            from initial condition plus time in ``dt_``.
-
-        Returns
-        -------
-        TSCDataFrame
-            The computed time series predictions, where each time series has shape
-            `(n_time_values, n_features)`.
-        """
-
-        check_is_fitted(self)
-        X, time_values = self._validate_features_and_time_values(
-            X, time_values=time_values
-        )
-
-        post_map, user_set_modes, feature_columns = self._read_predict_params(
-            predict_params=predict_params
-        )
-
-        user_sys_matrix = self._read_user_sys_matrix(
-            post_map=post_map, user_set_modes=user_set_modes
-        )
-
-        if user_sys_matrix is None:
-            system_matrix = self.eigenvectors_right_
-            _feat_names = self.feature_names_in_
-        else:
-            system_matrix = user_sys_matrix
-            _feat_names = feature_columns
-
-        X_predict = self._evolve_dmd_system(
-            X_ic=X,
-            overwrite_sys_matrix=system_matrix,
-            time_values=time_values,
-            feature_columns=_feat_names,
-        )
-
-        return X_predict
-
-
-class OnlineDMD(DMDBase, TSCPredictMixin):
-    r"""Online dynamic mode decomposition on time-varying system data.
-
-    The system attributes become only available after a warm up phase with two times the
-    number (see also ``ready_`` attribute).
-
-    Parameters
-    ----------
-
-    weighting
-        Exponential weighing factor in (0, 1] for adaptive learning rates. Smaller values
-        allow for more adpative learning but can also result in instabilities as the model
-        relies only on limited recent snapshots). Defaults to 1.0.
-
-    is_diagonalize
-        If True, also the left eigenvectors are computed to diagonalize the system matrix.
-        This afftects of how initial conditions are adapted for the spectral system
-        representation (instead of a least squares :math:`\Psi_r^\dagger x_0` with right
-        eigenvectors it performs :math:`\Psi_l x_0`).
-
-    Attributes
-    ----------
-
-    timestep_: int
-        Counts the number of samples that have been processed.
-
-    eigenvalues_ : numpy.ndarray
-        Most recent eigenvalues of system matrix.
-
-    eigenvectors_right_ : numpy.ndarray
-        Most recent right eigenvectors of system matrix; ordered column-wise.
-
-    eigenvectors_left_ : numpy.ndarray
-        All left eigenvectors of Koopman matrix; ordered row-wise.
-        Only available if ``is_diagonalize=True``.
-
-    A: numpy.ndarray
-        Most recent system matrix.
-
-    References
-    ----------
-    :cite:`zhang-2019`
-
-    This implementation is adapted and extended from
-    `odmd <https://github.com/haozhg/odmd>`__ (for the compatible license see the
-    `LICENSE_bundeled <https://gitlab.com/datafold-dev/datafold/-/blob/master/LICENSES_bundled>`__
-    in datafold).
-
-    """  # noqa E501
-
-    # TODO for an implementation with control see
-    #        https://github.com/VArdulov/online_dmd/blob/master/online_dmd/control.py
-
-    def __init__(self, weighting: float = 1.0, is_diagonalize: bool = False) -> None:
-        self.weighting = weighting
-        self.is_diagonalize = is_diagonalize
-        super(OnlineDMD, self).__init__(sys_type="flowmap", sys_mode="spectral")
-
-    def _validate_parameters(self):
-        check_scalar(
-            self.weighting,
-            name="weighing",
-            target_type=float,
-            min_val=0,
-            max_val=1,
-            include_boundaries="right",
-        )
-
-    def _compute_spectral_components(self):
-        """Compute spectral components based on the current system matrix."""
-        if not self.ready_:
-            raise ValueError(
-                f"Model has not seen enough data. Requires at least {2 * self.n_features_in_} "
-                f"samples (currently {self.timestep_})."
-            )
-        evals, right_evec = np.linalg.eig(self.A)
-
-        if self.is_diagonalize:
-            left_evec = self._compute_left_eigenvectors(
-                system_matrix=self.A,
-                eigenvalues=evals,
-                eigenvectors_right=right_evec,
-            )
-            return sort_eigenpairs(
-                evals, right_eigenvectors=right_evec, left_eigenvectors=left_evec
-            )
-        else:
-            evals, right_evec = sort_eigenpairs(evals, right_evec)
-            return evals, right_evec, None
-
-    def _basic_initialize(self, X) -> None:
-        """Initialize online DMD with epsilon small (1e-15) ghost snapshot pairs before t=0"""
-        self._validate_parameters()
-        self._setup_features_and_time_attrs_fit(X)
-        n_states = X.shape[1]
-
-        epsilon = 1e-15
-        alpha = 1.0 / epsilon
-
-        # TODO: maybe provide random_state in __init__?
-        self.A = np.random.default_rng(1).normal(size=(n_states, n_states))
-        self._P = alpha * np.identity(n_states)
-        self.timestep_ = 0
-
-    @property
-    def ready_(self) -> bool:
-        """Indicates if enough samples have been processed to perform predictions and
-        access the spectral system components."""
-        return self.timestep_ >= 2 * self.n_features_in_
-
-    def fit(self, X, y=None, **fit_params):
-        """Initialize the model with the first time series data in a batch.
-
-        .. note::
-
-            This function is not intended to be used directly. Use py:meth:`partial_fit` from
-            the start (also initial fit).
-        """
-
-        self._setup_features_and_time_attrs_fit(X)
-        self._validate_parameters()
-        X = self._validate_datafold_data(X, ensure_tsc=True)
-
-        Xm, Xp = X.tsc.shift_matrices(snapshot_orientation="row")
-
-        # necessary condition for over-constrained initialization
-        p = Xp.shape[0]
-
-        if self.weighting < 1:
-            weights = np.power(np.sqrt(self.weighting), np.arange(p)[::-1])
-            weights = if1dim_colvec(weights)
-            Xmhat, Xphat = weights * Xm, weights * Xp
-        else:
-            Xmhat, Xphat = Xm, Xp
-
-        # TODO: cannot find a way to not use pinv (lstsq leads to more unstable solutions)
-        self.A = (np.linalg.pinv(Xmhat) @ Xphat).T
-
-        # original np.linalg.inv(Xmhat @ Xmhat.T) / self.weighting
-        self._P = (
-            np.linalg.lstsq(Xmhat.T @ Xmhat, np.identity(X.shape[1]), rcond=0)[0]
-            / self.weighting
-        )
-
-        self.timestep_ = p
-
-        if self.ready_:
-            (
-                self.eigenvalues_,
-                self.eigenvectors_right_,
-                self.eigenvectors_left_,
-            ) = self._compute_spectral_components()
-
-        return self
-
-    def partial_fit(self, X, y=None, **fit_params):
-        """Perform a single epoch of updates on data to update the the system matrix and its
-        spectral components.
-
-        Parameters
-        ----------
-        X
-            Initial or new time series collection data.
-
-        y
-            ignored
-
-        **fit_params
-            batch_initialize: bool
-                If True then the entire initial batch is used to initialize the system matrix.
-                Parameter is ignored if the model has been fitted once already.
-
-        Returns
-        -------
-        OnlineDMD
-            updated model
-        """
-
-        # TODO: all the checks etc. cost quite a lot of computational resources, if iterating
-        #  on partial_fit sample-by-sample. Maybe this can be relaxed (disable validation with
-        #  parameter) or also allow processing NumPy data directly (the user then needs to
-        #  tell in which format the snapshots are -- i) single time series or ii) snapshot
-        #  pairs       --- this is improved when needed
-        # TODO: Another performance issue is, that every partial_fit the spectral components
-        #  are computed. This may not be necessary however (they could be re-computed lazily if
-        #  predict is called or if the attributes (eigenvalues eigenvectors) are accessed).
-        #  Again, this may be integrated if needed.
-
-        batch_initialize = self._read_fit_params(
-            attrs=[("batch_initialize", False)], fit_params=fit_params
-        )
-        is_fitted = hasattr(self, "A")
-
-        if batch_initialize and not is_fitted:
-            return self.fit(X)
-        elif not is_fitted:
-            self._basic_initialize(X)
-
-        self._validate_datafold_data(
-            X,
-            ensure_tsc=True,
-            ensure_min_samples=2,
-            tsc_kwargs=dict(ensure_no_degenerate_ts=True),
-        )
-        self._validate_delta_time(X.delta_time)
-        self._validate_feature_names(X)
-
-        Xm, Xp = X.tsc.shift_matrices(validate=False)
-        n_states, n_pairs = Xm.shape
-
-        for i in range(n_pairs):
-            xm, xp = Xm[:, i], Xp[:, i]
-
-            # compute P*xm matrix vector product beforehand
-            Pxm = self._P @ xm
-
-            # compute gamma
-            gamma = np.reciprocal(1 + xm.T @ Pxm)
-
-            # update A
-            self.A += np.outer(gamma * (xp - self.A @ xm), Pxm)
-
-            # update P, group Pxm*Pxm' to ensure positive definite
-            self._P -= gamma * np.outer(Pxm, Pxm)
-            self._P /= self.weighting
-
-            # ensure P is SPD by taking its symmetric part
-            # TODO: there is a function in datafold that performs this -- can it be avoided
-            #  or only performed after the loop?
-            self._P += self._P.T
-            self._P /= 2
-
-            # time step + 1
-            self.timestep_ += 1
-
-        if self.ready_:
-            (
-                self.eigenvalues_,
-                self.eigenvectors_right_,
-                self.eigenvectors_left_,
-            ) = self._compute_spectral_components()
-
         return self