#!/usr/bin/env python3

from datetime import datetime
from typing import Any, Callable, List, Optional, Tuple, Union

import numpy as np
import numpy.testing as nptest
import pandas as pd
from pandas.api.types import is_datetime64_dtype
from sklearn.base import BaseEstimator, TransformerMixin
from sklearn.exceptions import NotFittedError
from sklearn.utils.validation import check_array, check_is_fitted

from datafold.pcfold import InitialCondition, TSCDataFrame, TSCMetric, TSCScoring
from datafold.pcfold.timeseries.collection import TSCException
from datafold.utils.general import if1dim_rowvec, is_df_same_index

# types allowed for transformation
TransformType = Union[TSCDataFrame, np.ndarray]

# types allowed for time predictions
TimePredictType = TSCDataFrame
InitialConditionType = Union[TSCDataFrame, np.ndarray]


class TSCBase(object):
    """Base class for Mixin's in *datafold*.

    See Also
    --------
    :py:class:`.TSCTransformerMixin`
    :py:class:`.TSCPredictMixin`
    """

    def get_feature_names_out(self, input_features=None):
        raise NotImplementedError(
            "class has not implemented 'get_feature_names_out' method"
        )

    def _has_feature_names(self, _obj):
        # True, for pandas.DataFrame or TSCDataFrame
        return isinstance(_obj, pd.DataFrame)

    def _read_fit_params(self, attrs: Optional[List[Tuple[str, Any]]], fit_params):
        return_values = []

        if attrs is not None:
            for a in attrs:
                return_values.append(fit_params.pop(a[0], a[1]))

        if fit_params != {}:
            raise KeyError(f"{fit_params.keys()=} are not supported")

        if len(return_values) == 0:
            return None
        elif len(return_values) == 1:
            return return_values[0]
        else:
            return return_values

    def _X_to_numpy(self, X):
        """Returns a numpy array of the data."""
        if self._has_feature_names(X):
            X = X.to_numpy()
            # a row in a df is always a single sample (which requires to be
            # represented in a 2D matrix)
            return if1dim_rowvec(X)
        else:
            return X

    def _check_attributes_set_up(self, check_attributes):
        try:
            check_is_fitted(
                self,
                attributes=check_attributes,
            )
        except NotFittedError:
            raise RuntimeError(
                f"{check_attributes} are not available for estimator {self}. "
                f"Please report bug."
            )

    def _validate_datafold_data(
        self,
        X: Union[TSCDataFrame, np.ndarray],
        *,
        ensure_np: bool = False,
        ensure_tsc: bool = False,
        force_all_finite: bool = True,
        ensure_min_samples: int = 1,
        ensure_min_features: int = 1,
        array_kwargs: Optional[dict] = None,
        tsc_kwargs: Optional[dict] = None,
    ):
        """Provides a general function to validate data that is input to datafold
        functions -- it can be overwritten if a concrete implementation requires
        different checks.

        This function is very close to scikit-learn BaseEstimator._validate_data (which
        was introduced in  0.23.1).

        Parameters
        ----------
        X
        ensure_np
        ensure_tsc
        array_kwargs
        tsc_kwargs

        Returns
        -------

        """

        # defaults to empty dictionary if None
        array_kwargs = array_kwargs or {}
        tsc_kwargs = tsc_kwargs or {}

        if ensure_np + ensure_tsc == 2:
            raise ValueError("only 'ensure_np' or 'ensure_tsc' can be True")

        if self._has_feature_names(X):
            if X.columns.ndim != 1:
                raise ValueError(
                    f"The feature columns of X must be 1-dim. " f"Got {X.columns.ndim=}"
                )

        if type(X) != TSCDataFrame:
            # Currently, everything that is not strictly a TSCDataFrame will go the
            # path of a usual array format. This includes:
            #  * sparse scipy matrices
            #  * numpy ndarray
            #  * memmap
            #  * pd.DataFrame (Note that TSCDataFrame is also a pd.DataFrame,
            #                  but not in a strict sense)

            if ensure_tsc:
                raise TypeError(
                    f"Found type {type(X)=} but type TSCDataFrame is required."
                )

            tsc_kwargs = {}  # no need to check -> overwrite to empty dict

            if type(X) == pd.DataFrame:

                if ensure_np:
                    TypeError(f"Found type {type(X)=} but type np.ndarray is required.")

                # special handling of pandas.DataFrame (strictly, not including
                # TSCDataFrame) --> keep the type (recover after validation).
                assert isinstance(X, pd.DataFrame)  # mypy checking
                revert_to_data_frame = True
                idx, col = X.index, X.columns

            else:
                revert_to_data_frame = False
                idx, col = [None] * 2

            X = check_array(
                X,
                accept_sparse=array_kwargs.pop("accept_sparse", False),
                accept_large_sparse=array_kwargs.pop("accept_large_sparse", False),
                dtype=array_kwargs.pop("dtype", "numeric"),
                order=array_kwargs.pop("order", None),
                copy=array_kwargs.pop("copy", False),
                force_all_finite=force_all_finite,
                ensure_2d=array_kwargs.pop("ensure_2d", True),
                allow_nd=array_kwargs.pop("allow_nd", False),
                ensure_min_samples=ensure_min_samples,
                ensure_min_features=ensure_min_features,
                estimator=self,
            )

            if revert_to_data_frame:
                X = pd.DataFrame(X, index=idx, columns=col)

        else:  # isinstance(X, TSCDataFrame)

            if ensure_np:
                raise TypeError(
                    f"Input 'X' is of type {type(X)} but a numpy format is required."
                )

            array_kwargs = {}  # no need to check -> overwrite to empty dict

            X = X.tsc.check_tsc(
                ensure_all_finite=force_all_finite,
                ensure_min_samples=ensure_min_samples,
                ensure_same_length=tsc_kwargs.pop("ensure_same_length", False),
                ensure_const_delta_time=tsc_kwargs.pop(
                    "ensure_const_delta_time", False
                ),
                ensure_delta_time=tsc_kwargs.pop("ensure_delta_time", None),
                ensure_same_time_values=tsc_kwargs.pop(
                    "ensure_same_time_values", False
                ),
                ensure_normalized_time=tsc_kwargs.pop("ensure_normalized_time", False),
                ensure_n_timeseries=tsc_kwargs.pop("ensure_n_timeseries", None),
                ensure_min_timesteps=tsc_kwargs.pop("ensure_min_timesteps", None),
                ensure_no_degenerate_ts=tsc_kwargs.pop(
                    "ensure_no_degenerate_ts", False
                ),
            )

        if array_kwargs or tsc_kwargs:
            # validation kwargs have to be empty at this point (after "kwargs.pop()" above)

            left_over_keys = list(array_kwargs.keys()) + list(tsc_kwargs.keys())
            raise ValueError(
                f"{left_over_keys} are no valid keys arguments. Please report bug."
            )

        return X


class TSCTransformerMixin(TSCBase, TransformerMixin):
    """Mixin to provide functionality for point cloud and time series transformations.

    Generally, the following input/output types are supported.

    * :class:`numpy.ndarray`
    * :class:`pandas.DataFrame` no restriction on the frame's index and column format
    * :class:`.TSCDataFrame` as a special data frame for time series collections

    The parameters should be set in during `fit` in a subclass.

    Discussions in the scikit-learn project, which are followed in datafold:

    * `SLEP 007 <https://scikit-learn-enhancement-proposals.readthedocs.io/en/latest/slep007/proposal.html>`__
    * `SLEP 010 <https://scikit-learn-enhancement-proposals.readthedocs.io/en/latest/slep010/proposal.html>`__

    Other related discussions (also proposing different solutions):

    * `new array (SLEP012) <https://scikit-learn-enhancement-proposals.readthedocs.io/en/latest/slep012/proposal.html>`__
    * `discussion (SLEP008) <https://github.com/scikit-learn/enhancement_proposals/pull/18/>`__

    Parameters
    ----------

    n_features_in_: int
        Number of features in input `X` during `fit`. The same number of features are
        required for `transform`.

    feature_names_in_: Optional[np.array]
        Feature names passed in input `X` in `fit`. The attribute is only set if the input is
        a pandas object. The feature names are used for validation of input in `transform` and
        as output feature names in `inverse_transform`.

    n_features_out_: int
        Number of features in output of `transform`.
    """  # noqa: E501

    def _setup_feature_attrs_fit(
        self: Union[BaseEstimator, "TSCTransformerMixin"],
        X,
        n_features_out: Optional[int] = None,
    ):
        if not hasattr(self, "n_features_in_"):
            # sklearn function to set n_features_in_
            self._check_n_features(X, reset=True)

        if not hasattr(self, "feature_names_in_"):

            if isinstance(X, TSCDataFrame) and type(X.columns[0]) != str:
                # workaround for datafold to support non-str feature names
                # sklearn does only support feature names of type str
                # Note that there is a guarantee for TSCDataFrame that the feature names have
                # same type
                self.feature_names_in_ = X.columns.to_numpy()
            else:
                # sklearn function to set feature_names_in_
                self._check_feature_names(X, reset=True)

        # set features out (currently not supported by sklearn, but there is a proposal:
        # https://scikit-learn-enhancement-proposals.readthedocs.io/en/latest/slep013/proposal.html  # noqa
        if not hasattr(self, "n_features_out_"):
            if n_features_out is None:
                feature_out = self.get_feature_names_out()
                self.n_features_out_: int = len(feature_out)
            else:
                self.n_features_out_ = n_features_out

    def _validate_feature_input(
        self: Union[BaseEstimator, "TSCTransformerMixin"], X: TransformType, direction
    ):

        self._check_attributes_set_up(["n_features_in_", "n_features_out_"])

        if direction == "transform":
            self._check_n_features(X, reset=False)
            self._check_feature_names(X, reset=False)
        else:  # direction == inverse_transform
            should_n_features = self.n_features_out_

            if should_n_features != X.shape[1]:
                raise ValueError(
                    f"The number of features (={X.shape[1]}) do not match. "
                    f"Required: {should_n_features}"
                )

            if self._has_feature_names(X):
                should_features = self.get_feature_names_out()
                try:
                    nptest.assert_array_equal(should_features, X.columns.to_numpy())
                except AssertionError:
                    raise ValueError(
                        f"The features names do not match. "
                        f"Required: {should_features}."
                    )

    def _more_tags(self):
        """Add tag to scikit-learn tags to indicate whether the original states in `X` are
        preserved during the transformation.

        Defaults to False and can be overwritten by transformers.
        """
        return dict(tsc_contains_orig_states=False)

    def _same_type_X(
        self,
        X: TransformType,
        values: np.ndarray,
        feature_names: Union[pd.Index, np.ndarray],
    ) -> Union[pd.DataFrame, TransformType]:
        """Return object with the same type as for input `X`.

        Parameters
        ----------
        X
            Object from which the type is inferred.

        values
            Data to transform in the same format as `X`.

        feature_names
            Feature names in case `X` is a :class:`pandas.DataFrame`.

        Returns
        -------

        """

        if isinstance(X, TSCDataFrame):
            # NOTE: order is important here TSCDataFrame is also a DataFrame, so first
            # check for the special case, then for the more general case.

            return TSCDataFrame.from_same_indices_as(
                X, values=np.asarray(values), except_columns=feature_names
            )
        elif isinstance(X, pd.DataFrame):
            return pd.DataFrame(values, index=X.index, columns=feature_names)
        else:
            try:
                # last resort: try to view as numpy.array
                values = np.asarray(values)
            except Exception:
                raise TypeError(f"input type {type(X)} is not supported.")
            else:
                return values

    def fit_transform(self, X: TransformType, y=None, **fit_params) -> TransformType:
        """Fit to data, then transform it.

        Fits transformer to `X` and `y` (only if applicable) with optional parameters
        `fit_params` and returns a transformed version of `X`.

        Parameters
        ----------
        X
            Training data to transform of shape `(n_samples, n_features)`.

        y : None
            ignored

        **fit_params: Dict[str, object]
            Additional fit parameters.

        Returns
        -------
        numpy.ndarray, pandas.DataFrame, TSCDataFrame
            Transformed array of shape `(n_samples, n_transformed_features)` and of same
            type as input `X`.
        """
        # This is only to overwrite the datafold documentation from scikit-learns docs
        return super(TSCTransformerMixin, self).fit_transform(X=X, y=y, **fit_params)

    def partial_fit_transform(
        self, X: TransformType, y=None, **fit_params
    ) -> TransformType:
        """TODO
        Parameters
        ----------
        X
        y
        fit_params

        Returns
        -------

        """
        self.partial_fit: Callable
        return self.partial_fit(X, y=y, **fit_params).transform(X)


class TSCPredictMixin(TSCBase):
    """Mixin to provide functionality for models that train on time series data.

    The attribute should be set during `fit` and used to validate during `predict`.

    Parameters
    ----------

    n_features_in_: int
        Number of features during `fit`.

    feature_names_in_: np.ndarray
        The feature names during `fit`.

    time_values_in_: numpy.ndarray
        Time values with all time values observed during `fit`. Note, that because in a
        time series collection not all time series must share the same time
        values, a time value to be recorded in `time_values_in_` must at least appear
        in one time series.

    dt_: Union[float, pd.Series]
        Time sampling rate in the time series data during `fit`.
    """

    _cls_feature_attrs = [
        "n_features_in_",
        "feature_names_in_",
        "dt_",
    ]

    def _setup_default_tsc_metric_and_score(self):
        self.metric_eval = TSCMetric(metric="rmse", mode="feature", scaling="min-max")
        self._score_eval = TSCScoring(self.metric_eval)

    def _validate_and_setup_fit_attrs(
        self: Union[BaseEstimator, "TSCPredictMixin"],
        X: TSCDataFrame,
        U: Optional[TSCDataFrame] = None,
    ):

        if not isinstance(X, TSCDataFrame):
            raise TypeError(
                f"Only TSCDataFrame can be used for system data (got {type(U)=})."
            )

        is_controlled = U is not None

        if is_controlled and not isinstance(X, TSCDataFrame):
            raise TypeError(
                f"Only TSCDataFrame can be used for control data (got {type(U)=})."
            )

        self.n_features_in_ = X.shape[1]
        self.feature_names_in_ = X.columns

        if is_controlled:
            self.n_control_in_ = U.shape[1]  # type: ignore
            self.control_names_in_ = U.columns  # type: ignore

        time_values = X.time_values()
        time_values = self._validate_time_values_format(time_values=time_values)

        req_last_control_state = getattr(self, "_requires_last_control_state", False)

        if is_controlled and not is_df_same_index(
            X.tsc.drop_last_n_samples(1) if not req_last_control_state else X,
            U,
            check_column=False,
            check_names=False,
            handle=None,
        ):

            msg = "(except the last state) " if not req_last_control_state else ""

            raise ValueError(
                f"For each system state {msg}in `X`, there must be a matching "
                "control input in `U` (i.e. corresponding ID and time value). "
            )

        self.dt_ = X.delta_time

        if isinstance(self.dt_, pd.Series) or np.isnan(self.dt_):
            # Series if dt_ is not the same for all time series in the data.
            raise NotImplementedError(
                "Currently, all algorithms assume a constant time "
                f"delta. Got {X.time_delta=}."
            )

        # TODO: check this closer why are there 5 decimals required?
        assert (
            np.around(
                (np.max(time_values) - np.min(time_values)) / self.dt_, decimals=5
            )
            % 1
            == 0
        )

    def _validate_and_set_time_values_predict(
        self,
        time_values,
        X: Union[TSCDataFrame, np.ndarray],
        U: Optional[Union[TSCDataFrame, np.ndarray]],
    ):

        if not hasattr(self, "dt_"):
            raise NotFittedError("The parameter 'dt_' is not set. Please report bug.")

        is_controlled = U is not None
        req_last_control_state = getattr(self, "_requires_last_control_state", False)

        if isinstance(X, TSCDataFrame):
            reference = X.final_states(n_samples=1).time_values()
            reference = np.unique(reference)
            if np.size(reference) != 1:
                raise ValueError(
                    "All initial conditions must have the same time reference. "
                    f"Got {reference=}."
                )
            else:
                reference = reference[0]
        else:
            if U is not None and isinstance(U, TSCDataFrame):
                reference = U.time_values()[0]
            else:
                if isinstance(self.dt_, np.timedelta64):
                    reference = np.datetime64(datetime.now())
                else:
                    reference = 0

        if time_values is None:
            if is_controlled:
                if isinstance(U, TSCDataFrame):
                    time_values = U.time_values()

                    if not req_last_control_state:
                        time_values = np.append(time_values, time_values[-1] + self.dt_)

                    time_values = time_values[time_values >= reference]

                    if time_values.size == 0:
                        raise ValueError(
                            f"There are no time values in 'U' that are greater "
                            f"than the {reference=} time value in 'X'. No time "
                            f"values for prediction could be obtained."
                        )

                else:
                    time_values = np.arange(
                        reference,
                        reference
                        + (U.shape[0] + int(not req_last_control_state))  # type: ignore
                        * self.dt_,
                        self.dt_,
                    )
            else:
                time_values = np.array([reference, reference + self.dt_])
        else:
            time_values = self._validate_time_values_format(time_values=time_values)

            if is_controlled:
                if isinstance(U, np.ndarray):
                    if len(time_values) != U.shape[0]:
                        raise ValueError(
                            f"The length of time values ({len(time_values)=}) does not match "
                            f"the required number of control states ({U.shape[0]+1=})."
                        )
                elif isinstance(U, TSCDataFrame):
<<<<<<< HEAD

                    req_time_values = U.time_values()
                    req_time_values = req_time_values[req_time_values >= reference]

                    if not req_last_control_state:
                        req_time_values = np.append(
                            req_time_values, req_time_values[-1] + self.dt_
                        )

                    if (
                        time_values.shape != req_time_values.shape
                        or not np.array((time_values - req_time_values) < 1e-14).all()
                    ):
=======
                    if not np.array(time_values == U.time_values()).all():
>>>>>>> 1aa3a785
                        raise ValueError(
                            "The two parameters ('U' and 'time_values') provide mismatching "
                            "time information for the current prediction. It is recommended "
                            "to only provide the control input 'U'."
                        )
                else:
                    raise TypeError(
                        f"Invalid type of control input 'U' (got {type(U)=}."
                    )

            if isinstance(X, TSCDataFrame):
                if (time_values < reference).any():
                    raise ValueError(
                        "The time values must not contain any value that is smaller than the "
                        f"time reference of the initial condition ({reference=})\n"
                        f"Invalid values found: {time_values[time_values < reference]=}"
                    )

                if reference != time_values[0]:
                    time_values = np.append(reference, time_values)

        return time_values

    def _validate_time_values_format(self, time_values: np.ndarray):

        try:
            time_values = np.asarray(time_values)
        except Exception:
            raise TypeError(
                f"Cannot convert 'time_values' to NumPy array. "
                f"Got {type(time_values)=}."
            )

        if time_values.ndim != 1:
            raise ValueError("'time_values' must be be an 1-dim. array")

        if time_values.dtype.kind not in "iufM":
            # see for dtype.kind values:
            # https://docs.scipy.org/doc/numpy/reference/generated/numpy.dtype.kind.html
            raise TypeError(f"{time_values.dtype=} not supported")

        if not is_datetime64_dtype(time_values) and (time_values < 0).any():
            # "datetime" cannot be negative and raises error when checked with "< 0"
            raise ValueError("In 'time_values' all values must be non-negative.")

        if not np.isfinite(time_values).all():
            raise ValueError("'time_values' contains invalid numbers (inf/nan).")

        if not (np.diff(time_values).astype(float) > 0).all():
            # as "float64" is required in case of datetime where the differences are in
            # terms of "np.timedelta"
            raise ValueError(
                "'time_values' must be sorted with increasing (unique) numeric values"
            )

        return time_values

    def _validate_delta_time(self, delta_time):
        self._check_attributes_set_up(check_attributes=["dt_"])

        if isinstance(delta_time, pd.Series):
            raise NotImplementedError(
                "Currently, all methods require that dt_ is constant. "
            )

        if np.abs(delta_time - self.dt_) > 1e-14:
            raise TSCException(
                f"delta_time during fit was {self.dt_=}, now it is {delta_time=} "
                f"({np.abs(delta_time - self.dt_)=} with set tolerance 1e-14) "
            )

    def _validate_feature_names(
        self: Union[BaseEstimator, "TSCPredictMixin"],
        X: TSCDataFrame,
        U: Optional[TSCDataFrame] = None,
    ):

        if not self._has_feature_names(X):
            raise TypeError(
                "only types that are indexed with time and states are supported"
            )

        self._check_n_features(X, reset=False)  # type: ignore

        try:
            # alternative check in datafold to sklearn
            # self._check_feature_names(reset=False)
            # Reason: in datafold there are also non-string feature names allowed
            nptest.assert_array_equal(
                np.asarray(X.columns), np.asarray(self.feature_names_in_)
            )
        except AssertionError:
            raise ValueError(
                f"model was fit with feature names\n{self.feature_names_in_.tolist()}\n"
                f"but got\n{X.columns.tolist()}"
            )

        if U is not None:
            try:
                # alternative check in datafold to sklearn
                # self._check_feature_names(reset=False)
                # Reason: in datafold there are also non-string feature names allowed
                nptest.assert_array_equal(
                    np.asarray(U.columns), np.asarray(self.control_names_in_)
                )
            except AssertionError:
                raise ValueError(
                    f"model was fit with feature names\n{self.control_names_in_.tolist()}\n"
                    f"but got\n{U.columns.tolist()}"
                )

            if self.n_control_in_ != U.shape[1]:
                raise ValueError(
                    f"The number of set control states ({self.n_control_in_=}) does not fit "
                    f"the current number in the control input {U.shape[1]=}."
                )

    def _validate_qois(self, qois, valid_feature_names) -> np.ndarray:

        if qois is not None:
            try:
                qois = np.asarray(qois)
            except Exception:
                raise TypeError("parameter 'qois' must be list-like")

            if qois.ndim != 1:
                raise ValueError(
                    f"'qois' must be a 1-dim. array. " f"Got qois.ndim={qois.ndim}"
                )

            mask_valid_qois = np.isin(qois, valid_feature_names)

            if not mask_valid_qois.all():
                raise ValueError(
                    f"The qois={qois[~mask_valid_qois]} are invalid. Valid "
                    f"feature names are {valid_feature_names}."
                )

        return qois

    def _validate_features_and_time_values(
        self,
        X: TSCDataFrame,
        U: Optional[TSCDataFrame],
        time_values: Optional[np.ndarray],
    ):
        self._validate_feature_names(X=X)

        return X, U, time_values

    def predict(
        self,
        X: InitialConditionType,
        *,
        U: Optional[TSCDataFrame] = None,
        time_values: Optional[np.ndarray] = None,
        **predict_params,
    ) -> TSCDataFrame:
        # intended for duck-typing, but provides argument layout
        raise NotImplementedError("method not implemented")

    def fit_predict(
        self,
        X: InitialConditionType,
        *,
        U: TSCDataFrame,
        y=None,
        **fit_params,
    ) -> TSCDataFrame:
        """Standard fit_predict method. Overwrite if necessary."""
        self.fit: Callable
        return self.fit(X, U=U, y=y, **fit_params).predict(X.initial_states())

    def reconstruct(
        self,
        X: TSCDataFrame,
        *,
        U: TSCDataFrame,
        qois: Optional[Union[np.ndarray, pd.Index, List[str]]] = None,
    ):
        """Standard reconstruct method. Overwrite if necessary."""
        X_reconstruct_ts = []

        for X_ic, time_values in InitialCondition.iter_reconstruct_ic(
            X, n_samples_ic=1
        ):
            X_ts = self.predict(
                X=X_ic,
                U=U.loc[pd.IndexSlice[X_ic.ids, :], :] if U is not None else None,
                time_values=time_values,
            )
            X_reconstruct_ts.append(X_ts)

        return pd.concat(X_reconstruct_ts, axis=0)<|MERGE_RESOLUTION|>--- conflicted
+++ resolved
@@ -569,7 +569,6 @@
                             f"the required number of control states ({U.shape[0]+1=})."
                         )
                 elif isinstance(U, TSCDataFrame):
-<<<<<<< HEAD
 
                     req_time_values = U.time_values()
                     req_time_values = req_time_values[req_time_values >= reference]
@@ -581,11 +580,8 @@
 
                     if (
                         time_values.shape != req_time_values.shape
-                        or not np.array((time_values - req_time_values) < 1e-14).all()
+                        or not (np.array(time_values - req_time_values) < 1e-14).all()
                     ):
-=======
-                    if not np.array(time_values == U.time_values()).all():
->>>>>>> 1aa3a785
                         raise ValueError(
                             "The two parameters ('U' and 'time_values') provide mismatching "
                             "time information for the current prediction. It is recommended "
