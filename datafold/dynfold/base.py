#!/usr/bin/env python3

from typing import Any, Callable, List, Optional, Tuple, Union

import numpy as np
import numpy.testing as nptest
import pandas as pd
from pandas.api.types import is_datetime64_dtype
from sklearn.base import BaseEstimator, TransformerMixin
from sklearn.exceptions import NotFittedError
from sklearn.utils.validation import check_array, check_is_fitted

from datafold.pcfold import InitialCondition, TSCDataFrame, TSCMetric, TSCScoring
from datafold.pcfold.timeseries.collection import TSCException
from datafold.utils.general import if1dim_rowvec

# types allowed for transformation
TransformType = Union[TSCDataFrame, np.ndarray]

# types allowed for time predictions
TimePredictType = TSCDataFrame
InitialConditionType = Union[TSCDataFrame, np.ndarray]


class TSCBase(object):
    """Base class for Mixin's in *datafold*.

    See Also
    --------
    :py:class:`.TSCTransformerMixin`
    :py:class:`.TSCPredictMixin`
    """

    def get_feature_names_out(self, input_features=None):
        raise NotImplementedError(
            "class does not provide 'get_feature_names_out' method"
        )

    def _has_feature_names(self, _obj):
        # True, for pandas.DataFrame or TSCDataFrame
        return isinstance(_obj, pd.DataFrame)

    def _read_fit_params(self, attrs: Optional[List[Tuple[str, Any]]], fit_params):
        return_values = []

        if attrs is not None:
            for a in attrs:
                return_values.append(fit_params.pop(a[0], a[1]))

        if fit_params != {}:
            raise KeyError(f"fit_params.keys = {fit_params.keys()} are not supported")

        if len(return_values) == 0:
            return None
        elif len(return_values) == 1:
            return return_values[0]
        else:
            return return_values

    def _X_to_numpy(self, X):
        """Returns a numpy array of the data."""
        if self._has_feature_names(X):
            X = X.to_numpy()
            # a row in a df is always a single sample (which requires to be
            # represented in a 2D matrix)
            return if1dim_rowvec(X)
        else:
            return X

    def _check_attributes_set_up(self, check_attributes):
        try:
            check_is_fitted(
                self,
                attributes=check_attributes,
            )
        except NotFittedError:
            raise RuntimeError(
                f"{check_attributes} are not available for estimator {self}. "
                f"Please report bug."
            )

    def _validate_datafold_data(
        self,
        X: Union[TSCDataFrame, np.ndarray],
        *,
        ensure_np: bool = False,
        ensure_tsc: bool = False,
        force_all_finite: bool = True,
        ensure_min_samples: int = 1,
        ensure_min_features: int = 1,
        array_kwargs: Optional[dict] = None,
        tsc_kwargs: Optional[dict] = None,
    ):
        """Provides a general function to validate data that is input to datafold
        functions -- it can be overwritten if a concrete implementation requires
        different checks.

        This function is very close to scikit-learn BaseEstimator._validate_data (which
        was introduced in  0.23.1).

        Parameters
        ----------
        X
        ensure_np
        ensure_tsc
        array_kwargs
        tsc_kwargs

        Returns
        -------

        """

        # defaults to empty dictionary if None
        array_kwargs = array_kwargs or {}
        tsc_kwargs = tsc_kwargs or {}

        if ensure_np + ensure_tsc == 2:
            raise ValueError("only 'ensure_np' or 'ensure_tsc' can be True")

        if self._has_feature_names(X):
            if X.columns.ndim != 1:
                raise ValueError("columns (features) must be 1-dim.")

        if type(X) != TSCDataFrame:
            # Currently, everything that is not strictly a TSCDataFrame will go the
            # path of a usual array format. This includes:
            #  * sparse scipy matrices
            #  * numpy ndarray
            #  * memmap
            #  * pd.DataFrame (Note that TSCDataFrame is also a pd.DataFrame,
            #                  but not in a strict sense)

            if ensure_tsc:
                raise TypeError(
                    f"Input 'X' is of type {type(X)} but type TSCDataFrame is required."
                )

            tsc_kwargs = {}  # no need to check -> overwrite to empty dict

            if type(X) == pd.DataFrame:

                if ensure_np:
                    TypeError(
                        f"Input 'X' is of type {type(X)} but a numpy format is required."
                    )

                # special handling of pandas.DataFrame (strictly, not including
                # TSCDataFrame) --> keep the type (recover after validation).
                assert isinstance(X, pd.DataFrame)  # mypy checking
                revert_to_data_frame = True
                idx, col = X.index, X.columns

            else:
                revert_to_data_frame = False
                idx, col = [None] * 2

            X = check_array(
                X,
                accept_sparse=array_kwargs.pop("accept_sparse", False),
                accept_large_sparse=array_kwargs.pop("accept_large_sparse", False),
                dtype=array_kwargs.pop("dtype", "numeric"),
                order=array_kwargs.pop("order", None),
                copy=array_kwargs.pop("copy", False),
                force_all_finite=force_all_finite,
                ensure_2d=array_kwargs.pop("ensure_2d", True),
                allow_nd=array_kwargs.pop("allow_nd", False),
                ensure_min_samples=ensure_min_samples,
                ensure_min_features=ensure_min_features,
                estimator=self,
            )

            if revert_to_data_frame:
                X = pd.DataFrame(X, index=idx, columns=col)

        else:  # isinstance(X, TSCDataFrame)

            if ensure_np:
                raise TypeError(
                    f"Input 'X' is of type {type(X)} but a numpy format is required."
                )

            array_kwargs = {}  # no need to check -> overwrite to empty dict

            X = X.tsc.check_tsc(
                ensure_all_finite=force_all_finite,
                ensure_min_samples=ensure_min_samples,
                ensure_same_length=tsc_kwargs.pop("ensure_same_length", False),
                ensure_const_delta_time=tsc_kwargs.pop(
                    "ensure_const_delta_time", False
                ),
                ensure_delta_time=tsc_kwargs.pop("ensure_delta_time", None),
                ensure_same_time_values=tsc_kwargs.pop(
                    "ensure_same_time_values", False
                ),
                ensure_normalized_time=tsc_kwargs.pop("ensure_normalized_time", False),
                ensure_n_timeseries=tsc_kwargs.pop("ensure_n_timeseries", None),
                ensure_min_timesteps=tsc_kwargs.pop("ensure_min_timesteps", None),
                ensure_no_degenerate_ts=tsc_kwargs.pop(
                    "ensure_no_degenerate_ts", False
                ),
            )

        if array_kwargs != {} or tsc_kwargs != {}:
            # validate_kwargs have to be empty and must only contain key-values that can
            # be handled to check_array / check_tsc

            left_over_keys = list(array_kwargs.keys()) + list(tsc_kwargs.keys())
            raise ValueError(
                f"{left_over_keys} are no valid validation keys. Please report bug."
            )

        return X


class TSCTransformerMixin(TSCBase, TransformerMixin):
    """Mixin to provide functionality for point cloud and time series transformations.

    Generally, the following input/output types are supported.

    * :class:`numpy.ndarray`
    * :class:`pandas.DataFrame` no restriction on the frame's index and column format
    * :class:`.TSCDataFrame` as a special data frame for time series collections

    The parameters should be set in during `fit` in a subclass.

    Discussions in the scikit-learn project, which are followed in datafold:

    * `SLEP 007 <https://scikit-learn-enhancement-proposals.readthedocs.io/en/latest/slep007/proposal.html>`__
    * `SLEP 010 <https://scikit-learn-enhancement-proposals.readthedocs.io/en/latest/slep010/proposal.html>`__

    Other related discussions (also proposing different solutions):

    * `new array (SLEP012) <https://scikit-learn-enhancement-proposals.readthedocs.io/en/latest/slep012/proposal.html>`__
    * `discussion (SLEP008) <https://github.com/scikit-learn/enhancement_proposals/pull/18/>`__

    Parameters
    ----------

    n_features_in_: int
        Number of features passed in input `X` in `fit`. The same number of features are
        required for `transform`.

    feature_names_in_: Optional[np.array]
        Feature names passed in input `X` in `fit`. The attribute is only set if the input is
        a pandas object. The feature names are used for validation in `transform` and as
        output feature names in `inverse_transform`.

    n_features_out_: int
        Number of features in output of `transform`.
    """  # noqa: E501

    _feature_attrs = ["n_features_in_", "n_features_out_"]

    def _setup_feature_attrs_fit(
        self: Union[BaseEstimator, "TSCTransformerMixin"],
        X,
        n_features_out: Optional[int] = None,
    ):
        if not hasattr(self, "n_features_in_"):
            # sklearn function to set n_features_in_
            self._check_n_features(X, reset=True)

        if not hasattr(self, "feature_names_in_"):

            if isinstance(X, TSCDataFrame) and type(X.columns[0]) != str:
                # workaround for datafold to support non-str feature names
                # sklearn does only support feature names of type str
                # Note that there is a guarantee for TSCDataFrame that the feature names have
                # same type
                self.feature_names_in_ = X.columns.to_numpy()
            else:
                # sklearn function to set feature_names_in_
                self._check_feature_names(X, reset=True)

        # set features out (currently not supported by sklearn, but there is a proposal:
        # https://scikit-learn-enhancement-proposals.readthedocs.io/en/latest/slep013/proposal.html  # noqa
        if not hasattr(self, "n_features_out_"):
            if n_features_out is None:
                feature_out = self.get_feature_names_out()
                self.n_features_out_: int = len(feature_out)
            else:
                self.n_features_out_ = n_features_out

    def _validate_feature_input(
        self: Union[BaseEstimator, "TSCTransformerMixin"], X: TransformType, direction
    ):

        self._check_attributes_set_up(self._feature_attrs)

        if direction == "transform":
            self._check_n_features(X, reset=False)
            self._check_feature_names(X, reset=False)
        else:  # direction == inverse_transform
            should_n_features = self.n_features_out_

            if should_n_features != X.shape[1]:
                raise ValueError(
                    f"The number of features (={X.shape[1]}) do not match. "
                    f"Required: {should_n_features}"
                )

            if self._has_feature_names(X):
                should_features = self.get_feature_names_out()
                try:
                    nptest.assert_array_equal(should_features, X.columns.to_numpy())
                except AssertionError:
                    raise ValueError(
                        f"The features names do not match. "
                        f"Required: {should_features}."
                    )

    def _same_type_X(
        self,
        X: TransformType,
        values: np.ndarray,
        feature_names: Union[pd.Index, np.ndarray],
    ) -> Union[pd.DataFrame, TransformType]:
        """Chooses the same type for input as type of `X`.

        Parameters
        ----------
        X
            Object from which the type will be inferred.

        values
            Data to transform in the same format as `X`.

        feature_names
            Feature names in case `X` is a :class:`pandas.DataFrame`.

        Returns
        -------

        """

        if isinstance(X, TSCDataFrame):
            # NOTE: order is important here TSCDataFrame is also a DataFrame, so first
            # check for the special case, then for the more general case.

            return TSCDataFrame.from_same_indices_as(
                X, values=np.asarray(values), except_columns=feature_names
            )
        elif isinstance(X, pd.DataFrame):
            return pd.DataFrame(values, index=X.index, columns=feature_names)
        else:
            try:
                # last resort: try to view as numpy.array
                values = np.asarray(values)
            except Exception:
                raise TypeError(f"input type {type(X)} is not supported.")
            else:
                return values

    def fit_transform(self, X: TransformType, y=None, **fit_params) -> TransformType:
        """Fit to data, then transform it.

        Fits transformer to `X` and `y` (only if applicable) with optional parameters
        `fit_params` and returns a transformed version of `X`.

        Parameters
        ----------
        X
            Training data to transform of shape `(n_samples, n_features)`.

        y : None
            ignored

        **fit_params: Dict[str, object]
            Additional fit parameters.

        Returns
        -------
        numpy.ndarray, pandas.DataFrame, TSCDataFrame
            Transformed array of shape `(n_samples, n_transformed_features)` and of same
            type as input `X`.
        """
        # This is only to overwrite the datafold documentation from scikit-learns docs
        return super(TSCTransformerMixin, self).fit_transform(X=X, y=y, **fit_params)


class TSCPredictMixin(TSCBase):
    """Mixin to provide functionality for models that train on time series data.

    The attribute should be set during `fit` and used to validate during `predict`.

    Parameters
    ----------

    n_features_in_: int
        Number of features during `fit`.

    feature_names_in_: np.ndarray
        The feature names during `fit`.

    time_values_in_: numpy.ndarray
        Time values with all time values observed during `fit`. Note, that because in a
        time series collection not all time series must share the same time
        values, a time value to be recorded in `time_values_in_` must at least appear
        in one time series.

    dt_: Union[float, pd.Series]
        Time sampling rate in the time series data during `fit`.
    """

    _cls_feature_attrs = [
        "n_features_in_",
        "feature_names_in_",
        "time_values_in_",
        "dt_",
    ]

    @property
    def time_interval_(self):
        self._check_attributes_set_up(check_attributes="time_values_in_")
        return (self.time_values_in_[0], self.time_values_in_[-1])

    def _setup_default_tsc_metric_and_score(self):
        self.metric_eval = TSCMetric(metric="rmse", mode="feature", scaling="min-max")
        self._score_eval = TSCScoring(self.metric_eval)

    def _setup_features_and_time_attrs_fit(
        self: Union[BaseEstimator, "TSCPredictMixin"], X: TSCDataFrame
    ):

        if not isinstance(X, TSCDataFrame):
            raise TypeError("Only TSCDataFrame can be used for 'X'.")

<<<<<<< HEAD
        self.n_features_in_ = X.shape[1]
        self.feature_names_in_ = X.columns.to_numpy()
=======
        # sets self.n_features_in_ and self.feature_names_in_
        self._check_n_features(X, reset=True)  # type: ignore
        self._check_feature_names(X, reset=True)  # type: ignore
>>>>>>> 3c870789

        time_values = X.time_values()
        time_values = self._validate_time_values(time_values=time_values)
        self.time_values_in_ = time_values
        self.dt_ = X.delta_time

        if isinstance(self.dt_, pd.Series) or np.isnan(
            self.dt_
        ):  # Series if dt_ is not the same across multiple time series.
            raise NotImplementedError(
                "Currently, all algorithms assume a constant time "
                f"delta. Got X.time_delta={X.time_delta}"
            )

        # TODO: check this closer why are there 5 decimals required?
        assert (
            np.around(
                (self.time_interval_[1] - self.time_interval_[0]) / self.dt_, decimals=5
            )
            % 1
            == 0
        )

    def _validate_time_values(self, time_values: np.ndarray):

        try:
            time_values = np.asarray(time_values)
        except Exception:
            raise TypeError("Cannot convert 'time_values' to array.")

        if not isinstance(time_values, np.ndarray):
            raise TypeError("time_values has to be a NumPy array")

        if time_values.dtype.kind not in "iufM":
            # see for dtype.kind values:
            # https://docs.scipy.org/doc/numpy/reference/generated/numpy.dtype.kind.html
            raise TypeError(f"time_values.dtype {time_values.dtype} not supported")

        if not is_datetime64_dtype(time_values) and (time_values < 0).any():
            # "datetime" cannot be negative and raises error when checked with "< 0"
            raise ValueError("In 'time_values' all values must be non-negative.")

        if not np.isfinite(time_values).all():
            raise ValueError("'time_values' contains invalid numbers (inf/nan).")

        if time_values.ndim != 1:
            raise ValueError("'time_values' must be be an 1-dim. array")

        if not (np.diff(time_values).astype(float) > 0).all():
            # as "float64" is required in case of datetime where the differences are in
            # terms of "np.timedelta"
            raise ValueError(
                "'time_values' must be sorted with increasing unique values"
            )

        return time_values

    def _validate_delta_time(self, delta_time):
        self._check_attributes_set_up(check_attributes=["dt_"])

        if isinstance(delta_time, pd.Series):
            raise NotImplementedError(
                "Currently, all methods assume that dt_ is const."
            )

        if delta_time != self.dt_:
            raise TSCException(
                f"delta_time during fit was {self.dt_}, now it is {delta_time}"
            )

    def _validate_feature_names(
        self: Union[BaseEstimator, "TSCPredictMixin"], X: TransformType
    ):
        self._check_n_features(X, reset=False)  # type: ignore
        self._check_feature_names(X, reset=False)  # type: ignore

    def _validate_qois(self, qois, valid_feature_names) -> np.ndarray:

        if qois is not None:
            try:
                qois = np.asarray(qois)
            except Exception:
                raise TypeError("parameter 'qois' must be list-like")

            if qois.ndim != 1:
                raise ValueError(
                    f"'qois' must be a 1-dim. array. " f"Got qois.ndim={qois.ndim}"
                )

            mask_valid_qois = np.isin(qois, valid_feature_names)

            if not mask_valid_qois.all():
                raise ValueError(
                    f"The qois={qois[~mask_valid_qois]} are invalid. Valid "
                    f"feature names are {valid_feature_names}."
                )

        return qois

    def _validate_features_and_time_values(
        self, X: TSCDataFrame, time_values: Optional[np.ndarray]
    ):

        self._check_attributes_set_up(check_attributes=["time_values_in_"])

        if time_values is None:
            time_values = self.time_values_in_

        if not self._has_feature_names(X):
            raise TypeError("only types that support feature names are supported")

        time_values = self._validate_time_values(time_values=time_values)
        self._validate_feature_names(X)

        return X, time_values

    def predict(
        self,
        X: InitialConditionType,
        time_values: Optional[np.ndarray] = None,
        **predict_params,
    ):
        # intended for duck-typing, but provides method layout
        raise NotImplementedError("method not implemented")

    def fit_predict(
        self,
        X: InitialConditionType,
        y=None,
        **fit_params,
    ) -> TSCDataFrame:
        # overwrite if necessary
        self.fit: Callable
        return self.fit(X, **fit_params).predict(X.initial_states())

    def reconstruct(
        self,
        X: TSCDataFrame,
        qois: Optional[Union[np.ndarray, pd.Index, List[str]]] = None,
    ):
        X_reconstruct_ts = []

        for X_ic, time_values in InitialCondition.iter_reconstruct_ic(
            X, n_samples_ic=1
        ):
            X_ts = self.predict(X=X_ic, time_values=time_values)
            X_reconstruct_ts.append(X_ts)

        return pd.concat(X_reconstruct_ts, axis=0)<|MERGE_RESOLUTION|>--- conflicted
+++ resolved
@@ -426,14 +426,8 @@
         if not isinstance(X, TSCDataFrame):
             raise TypeError("Only TSCDataFrame can be used for 'X'.")
 
-<<<<<<< HEAD
         self.n_features_in_ = X.shape[1]
         self.feature_names_in_ = X.columns.to_numpy()
-=======
-        # sets self.n_features_in_ and self.feature_names_in_
-        self._check_n_features(X, reset=True)  # type: ignore
-        self._check_feature_names(X, reset=True)  # type: ignore
->>>>>>> 3c870789
 
         time_values = X.time_values()
         time_values = self._validate_time_values(time_values=time_values)
