--- conflicted
+++ resolved
@@ -51,7 +51,7 @@
         return isinstance(_obj, pd.DataFrame)
 
     def _X_to_numpy(self, X):
-        """ Returns a numpy array of the data. 
+        """ Returns a numpy array of the data.
         """
         if self._has_feature_names(X):
             X = X.to_numpy()
@@ -174,13 +174,13 @@
     Generally, the following input/output types are supported:
 
     * :class:`numpy.ndarray`
-<<<<<<< HEAD
+    * :class:`pandas.DataFrame` no restriction on the frame's index and column format
+    * :class:`.TSCDataFrame` as a special data frame for time series collections
+    Generally, the following input/output types are supported:
+
+    * :class:`numpy.ndarray`
     * :class:`pandas.DataFrame` (no restriction on index and columns format)
     * :class:`TSCDataFrame` as a special case for time series collections
-=======
-    * :class:`pandas.DataFrame` no restriction on the frame's index and column format
-    * :class:`.TSCDataFrame` as a special data frame for time series collections
->>>>>>> 0e224514
 
     Parameters
     ----------
@@ -194,10 +194,6 @@
         Number of features and corresponding feature names after transformation.
         The attribute should be set in during `fit`. Set feature names in
         `transform` and validate input in `inverse_transform`.
-<<<<<<< HEAD
-
-=======
->>>>>>> 0e224514
     """
 
     _feature_attrs = ["features_in_", "features_out_"]
