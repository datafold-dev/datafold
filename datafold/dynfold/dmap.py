--- conflicted
+++ resolved
@@ -705,12 +705,7 @@
         X = self._validate_datafold_data(X, array_kwargs=dict(ensure_min_samples=2))
         self.fit(X=X, y=y, **fit_params)
 
-<<<<<<< HEAD
         eigvec, _ = self._select_eigenpairs_target_coords()
-
-=======
-        eigvec, _ = self._select_target_coords_eigenpairs()
->>>>>>> ec18f972
         return self._perform_dmap_embedding(eigvec)
 
     def inverse_transform(self, X: TransformType) -> TransformType:
