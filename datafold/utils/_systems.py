#!/usr/bin/env python3
import abc
from typing import Callable, Optional, Union

import findiff as fd
import numpy as np
import pandas as pd
from scipy.integrate import odeint, solve_ivp
from scipy.interpolate import interp1d

from datafold.dynfold.base import TSCPredictMixin
from datafold.pcfold import TSCDataFrame


class DynamicalSystem(TSCPredictMixin, metaclass=abc.ABCMeta):

    # TODO: initial_conditions should be "X" to align with the Predict models
    @abc.abstractmethod
    def predict(self, X, *, U=None, time_values=None, **kwargs):
        raise NotImplementedError("base class")


class LimitCycle(DynamicalSystem):
    def __init__(self, eps=1, analytical=True):
        self.obs = None
        self.eps = eps
        self.analytical = analytical

    def _compute_angle(self, x1, x2):
        e_vec = np.array([1, 0])
        vec = np.array([x1, x2])

        norm_vec = np.linalg.norm(vec)

        if norm_vec < 1e-15:
            return 0

        if x2 < 0:
            angle = 2 * np.pi - np.arccos(np.dot(e_vec, vec) / norm_vec)
        else:
            angle = np.arccos(np.dot(e_vec, vec) / norm_vec)

        return angle

    def _as_cartesian_coordinates(self, ang, rad):
        vals = rad * np.exp(0 + 1j * ang)
        return np.real(vals), np.imag(vals)

    def predict(self, **kwargs):
        # TODO: adapt to the predict in metaclass and do not put all in **kwargs
        if "t_eval" in kwargs:
            kwargs["nr_steps"] = len(kwargs["t_eval"])
            t_diff = np.diff(kwargs["t_eval"])
            assert (
                len(np.unique(np.round(t_diff, decimals=10))) == 1
            )  # TODO only equidistant sampling is supported at the moment!
            kwargs["dt"] = t_diff[0]
            del kwargs["t_eval"]

        if self.analytical:
            return self.eval_analytical(**kwargs)
        else:
            return self.eval_finite_differences(**kwargs)

    def eval_finite_differences(self, x1, x2, dt, nr_steps):
        # TODO: make private function!
        # use Euler, could also be solved analytically
        # diss, p. 52 t_end=10^-3 and nr_steps=10, eps=1E-2
        t = np.linspace(0, dt * (nr_steps - 1), nr_steps)
        r0 = np.linalg.norm(np.array([x1, x2]))
        a0 = self._compute_angle(x1=x1, x2=x2)

        a_vals = np.zeros(nr_steps)
        a_vals[0] = a0

        r_vals = np.zeros(nr_steps)
        r_vals[0] = r0

        for i in range(1, nr_steps):
            a_vals[i] = a_vals[i - 1] + dt * 1 / self.eps
            r_vals[i] = r_vals[i - 1] + dt * ((-r_vals[i - 1] ** 2 + 1) * r_vals[i - 1])

        # x, y = self._as_cartesian_coordinates(rad=r_vals, ang=a_vals)
        self.obs = pd.DataFrame(
            np.vstack([a_vals, r_vals]).T, index=t, columns=["alpha", "radius"]
        )
        return self.obs

    def eval_analytical(self, x1, x2, dt, nr_steps):
        # TODO: make private function!
        t = np.linspace(0, dt * (nr_steps - 1), nr_steps)

        a0 = self._compute_angle(x1=x1, x2=x2)
        r0 = (
            np.linalg.norm(np.array([x1, x2])) + 1e-10
        )  # add a small number to avoid division by zero

        a_vals = 1 / self.eps * t + a0

        r_vals = np.exp(t) / np.sqrt(-1 + np.exp(2 * t) + 1 / r0**2)

        # x, y = self._as_cartesian_coordinates(rad=r_vals, ang=a_vals)
        self.obs = pd.DataFrame(
            np.vstack([a_vals, r_vals]).T, index=t, columns=["alpha", "radius"]
        )
        return self.obs


class HopfSystem(DynamicalSystem):
    """From

    Lawrence Perko. Differential equations and dynamical systems, volume 7. Springer
    Science & Business Media, 2013. page 350

    https://link.springer.com/book/10.1007/978-1-4613-0003-8
    """

    def __init__(self, mu: float = 1, return_xx: bool = True, return_rt: bool = True):
        # TODO: rename "return_xx" and "return_rt"
        self.mu = mu
        self.return_xx = return_xx
        self.return_rt = return_rt

        if not self.return_xx and not return_rt:
            raise ValueError(f"cannot have both {return_xx=} and {return_rt=}")

    def hopf_system(self, t, y):
        """Autonomous, planar ODE System"""
        # TODO make private

        y_dot = np.zeros(2)
        factor = self.mu - y[0] ** 2 - y[1] ** 2

        y_dot[0] = -y[1] + y[0] * factor
        y_dot[1] = y[0] + y[1] * factor
        return y_dot

    def predict(self, X, time_values, ic_type="xx"):
        assert ic_type in ["xx", "rt"]
        assert X.ndim == 2
        assert X.shape[1] == 2

        if ic_type == "rt":
            new_ic = np.copy(X)
            new_ic[:, 0] = X[:, 0] * np.cos(X[:, 1])
            new_ic[:, 1] = X[:, 0] * np.sin(X[:, 1])
            X = new_ic

        tsc_dfs = []

        for _id, ic in enumerate(X):
            solution = solve_ivp(
                self.hopf_system,
                t_span=(time_values[0], time_values[-1]),
                y0=ic,
                t_eval=time_values,
            )
            current_solution = solution["y"].T
            theta = np.arctan2(current_solution[:, 1], current_solution[:, 0])
            radius = current_solution[:, 0] / np.cos(theta)

            current_solution = np.column_stack([current_solution, radius, theta])

            solution = pd.DataFrame(
                data=current_solution,
                index=pd.MultiIndex.from_arrays(
                    [np.ones(len(solution["t"])) * _id, solution["t"]]
                ),
                columns=["x1", "x2", "r", "theta"],
            )

            tsc_dfs.append(solution)

        result = pd.concat(tsc_dfs, axis=0)

        if not self.return_xx:
            result = result.drop(["x1", "x2"], axis=1)
        elif not self.return_rt:
            result = result.drop(["r", "theta"], axis=1)

        # TODO: return as TSCDataFrame
        return result


class ClosedPeriodicalCurve(DynamicalSystem):
    def __init__(self, consts=(3, 1, 1, 5, 2), noise_std=0):
        assert len(consts) == 5
        self.consts = consts
        self.noise = noise_std

    def _closed_system(self, t_eval):

        if self.noise > 0:
            noise_x = np.random.default_rng(1).normal(0, self.noise, size=len(t_eval))
            noise_y = np.random.default_rng(2).normal(0, self.noise, size=len(t_eval))
            noise_z = np.random.default_rng(3).normal(0, self.noise, size=len(t_eval))
        else:
            noise_x, noise_y, noise_z = [0, 0, 0]

        x = noise_x + np.sin(self.consts[0] * t_eval) * np.cos(self.consts[1] * t_eval)
        y = noise_y + np.sin(self.consts[2] * t_eval) * np.sin(self.consts[3] * t_eval)
        z = noise_z + np.sin(self.consts[4] * t_eval)

        return pd.DataFrame(
            np.column_stack([x, y, z]), index=t_eval, columns=["x", "y", "z"]
        )

    def predict(self, X, time_values, **kwargs):
        assert X is None
        return self._closed_system(time_values)


class Pendulum(DynamicalSystem):
    """System explained:
    https://towardsdatascience.com/a-beginners-guide-to-simulating-dynamical-systems-with-python-a29bc27ad9b1
    """

    def __init__(self, mass_kg=1, length_rod_m=1, friction=0, gravity=9.81):
        self.mass_kg = mass_kg
        self.rod_length_m = length_rod_m
        self.friction = friction
        self.gravity = gravity

    def _integrate_pendulum_sim(self, theta_init, t):
        theta_dot_1 = theta_init[1]
        theta_dot_2 = -self.friction / self.mass_kg * theta_init[
            1
        ] - self.gravity / self.rod_length_m * np.sin(theta_init[0])
        return theta_dot_1, theta_dot_2

    def _compute_cart_parameters(self):
        # 10 * circle_area = mass -- the 10 is artificial
        self.radius_mass_ = np.sqrt(self.mass_kg / np.pi) / 10

        self.fixation_point_ = np.array([0, self.rod_length_m], dtype=float)
        self.equilibrium_point_ = np.array([0, 0])

    def _convert_cartesian(self, theta_position):
        x = self.rod_length_m * np.cos(theta_position - np.pi / 2)
        y = self.rod_length_m * np.sin(theta_position - np.pi / 2)

        return self.fixation_point_ + np.column_stack([x, y])

    def predict(self, X, time_values, **kwargs):
        # initial_conditions = theta_0 -- theta_1
        self._compute_cart_parameters()

        X = np.asarray(X)

        # TODO: use np.atleast2d
        if X.ndim == 1:
            X = X[np.newaxis, :]

        solution_frames = []

        for ic_idx in range(X.shape[0]):
            theta_coord = odeint(
                self._integrate_pendulum_sim, X[ic_idx, :], time_values
            )

            cartesian_coord = self._convert_cartesian(theta_coord[:, 0].copy())

            theta_coord = pd.DataFrame(
                theta_coord, index=time_values, columns=["theta", "dot_theta"]
            )
            cartesian_coord = pd.DataFrame(
                cartesian_coord, index=time_values, columns=["x", "y"]
            )

            solution_frames.append(pd.concat([theta_coord, cartesian_coord], axis=1))

        tsc_df = TSCDataFrame.from_frame_list(solution_frames)

        return tsc_df


class ControllableODE(DynamicalSystem, metaclass=abc.ABCMeta):
    def __init__(
        self,
        feature_names_in,
        control_names_in,
        **ivp_kwargs,
    ):
        # TODO: possibly move one up to DynamicalSystem

        self.feature_names_in_ = feature_names_in
        self.n_features_in_ = len(self.feature_names_in_)
        self.control_names_in_ = control_names_in
        self.n_control_in_ = len(self.control_names_in_)
        self._default_step_size = 0.01

        self.ivp_kwargs = ivp_kwargs
        self.ivp_kwargs.setdefault("method", "RK45")
        self.ivp_kwargs.setdefault("vectorized", True)

    @abc.abstractmethod
    def _f(self, t, Y, U):
        """Right-hand side of the ODE.

        The return of the function must match the 'fun' parameter in Scipy's 'solve_ivp'
        function.
        See https://docs.scipy.org/doc/scipy/reference/generated/scipy.integrate.solve_ivp.html

        The U parameter is an extra parameter for the control input.
        """
        raise NotImplementedError("base class")

    def predict(
        self,
        X,
        *,
        U: Optional[Union[np.ndarray, TSCDataFrame, Callable]] = None,
        time_values: Optional[np.ndarray] = None,
        require_last_control_state=False,
    ):
        # TODO: need to support if X is TSCDataFrame!

        # TODO: make U really optional (do not apply any control if U is None) --
        #  this needs to be addressed in _f, where U is ignored (or set to zero, but this
        #  needs computations.

        # some validation
        if isinstance(U, np.ndarray) and U.ndim == 1:
            U = U[:, np.newaxis]

        if (
            isinstance(U, (TSCDataFrame, np.ndarray))
            and U.shape[1] != self.n_control_in_
        ):
            raise ValueError(f"{U.shape[1]=} must match {self.n_control_in_=}")

        if isinstance(X, np.ndarray) and X.ndim == 1:
            X = X[np.newaxis, :]

        if X.shape[1] != self.n_features_in_:
            raise ValueError(f"{X.shape[1]=} must match {self.n_features_in_=}")

        # TODO: cast time_values only containing a float/int to np.array([value])
        #   then check for one_step_sim

        if isinstance(U, TSCDataFrame) and U.shape[0] > 1:
            U.tsc.check_const_time_delta()
            self.dt_ = U.delta_time
        elif time_values is not None:
            time_values = np.asarray(time_values)
            if len(time_values) < 2:
                raise ValueError(
                    f"Parameter time_values must include at least two elements. Got {len(time_values)=}"
                )

            self.dt_ = time_values[1] - time_values[0]
        else:
            self.dt_ = self._default_step_size

        if not isinstance(U, Callable):

            if isinstance(U, np.ndarray) and X.shape[0] == U.shape[0]:
                if time_values is None:
                    raise ValueError(
                        "For multiple one-step predictions, the parameter "
                        "'time_values' cannot be None"
                    )

                # Interpret as one-step prediction of multiple initial conditions
                idx = pd.MultiIndex.from_arrays(
                    [np.arange(U.shape[0]), np.ones(U.shape[0]) * time_values[0]]
                )
                U = TSCDataFrame(U, index=idx, columns=self.control_names_in_)

            elif X.shape[0] > 1 and not isinstance(U, TSCDataFrame):
                raise ValueError(
                    "To solve for multiple initial conditions `U` must be of type "
                    f"TSCDataFrame. Got {type(U)}"
                )

        self._requires_last_control_state = False
        time_values = self._validate_and_set_time_values_predict(
            time_values=time_values, X=X, U=U
        )

        if isinstance(U, TSCDataFrame):
            U.tsc.check_equal_timevalues()
            U.tsc.check_required_n_timesteps(len(time_values) - 1)
        elif isinstance(U, np.ndarray):
            U = TSCDataFrame.from_array(
                U, time_values=time_values[:-1], feature_names=self.control_names_in_
            )

        if isinstance(
            X, pd.DataFrame
        ):  # TODO: work with TSCDataFrame instead and cast to it if X is np.ndarray
            X = X.to_numpy()

        X_sol = list()

        for i in range(X.shape[0]):
            ic = X[i]

            if isinstance(U, Callable):
                # user specified input
                Ufunc = U
            elif len(time_values) == 2:
                Ufunc = lambda t, x: U.iloc[[i], :].to_numpy()
            else:
                # interpolates control input from data
                U_interp = U.loc[[U.ids[i]], :].to_numpy()

                interp_control = []

                for j in range(self.n_control_in_):
                    func = lambda t, x: interp1d(
                        time_values[:-1],
                        U_interp[:, j],
                        kind="previous",
                        fill_value="extrapolate",
                    )(t)
                    interp_control.append(func)

                Ufunc = lambda t, x: np.array([[u(t, x) for u in interp_control]])

            sol = solve_ivp(
                # U should be a row-major mapping in datafold
                # to align with Scipy's ODE solver (column-major), the control mapping is
                # transposed
                fun=lambda t, x: self._f(t, x, Ufunc(t, x).T),
                t_span=(time_values[0], time_values[-1]),
                y0=ic,
                t_eval=time_values,
                **self.ivp_kwargs,
            )
            print(i)

            if not sol.success:
                raise RuntimeError(
                    f"The prediction was not successful \n Reason: \n"
                    f" {sol.message=}"
                )

            X_sol.append(
                TSCDataFrame.from_array(
                    sol.y.T,
                    time_values=time_values,
                    feature_names=self.feature_names_in_,
                )
            )

        X_sol = TSCDataFrame.from_frame_list(X_sol)

        if isinstance(U, Callable):
            X_sol_but_last = X_sol.tsc.drop_last_n_samples(1)

            tv = X_sol_but_last.index.get_level_values(
                TSCDataFrame.tsc_time_idx_name
            ).to_numpy()

            # turn callable into actual data -- needs to be re-computed as I do not see a way
            # to access this from the scipy ODE solver

            # TODO: this only works if U is vectorized, maybe need an element-by-element way too...
            U = U(tv, X_sol_but_last.to_numpy())
            U = TSCDataFrame.from_same_indices_as(
                X_sol_but_last, values=U, except_columns=self.control_names_in_
            )

        return X_sol, U


class InvertedPendulum(ControllableODE):
    """An inverted pendulum on a cart controlled by an electric motor.

    The system is parametrized with the voltage of the electric motor. The states include
    four observations: 1) position, 2) velocity, 3) angle from horizon and 4) angular velocity.

    Parameters
    ----------
    pendulum_mass: float
        Mass of pendulum, defaults to 0.0905 kg

    cart_mass: float
        Mass of the cart, defaults to 1.12 kg

    g: float
        Gravitational acceleration, defaults to 9.81 m/s^2

    tension_force_gain: float
        Conversion between electric motor input voltage in V and tension
        force in N, defaults to 7.5 N/V

    pendulum_length: float
        Length of the pendulum, defaults to 0.365 m

    cart_friction: float
        Dynamic damping coefficient on the cart, defaults to 6.65 kg/s

    """

    def __init__(
        self,
        pendulum_mass=0.0905,  # kg
        cart_mass=1.12,  # kg
        g=9.81,  # m/s^2
        tension_force_gain=7.5,  # N/V
        pendulum_length=0.365,  # m
        cart_friction=6.65,  # kg/s
    ):
        self.pendulum_mass = pendulum_mass
        self.cart_mass = cart_mass
        self.g = g
        self.tension_force_gain = tension_force_gain
        self.pendulum_length = pendulum_length
        self.cart_friction = cart_friction

        super(InvertedPendulum, self).__init__(
            feature_names_in=["x", "xdot", "theta", "thetadot"],
            control_names_in=["u"],
        )

    def _f(self, t, y, u):
        _, xdot, theta, thetadot = y

        m = self.pendulum_mass
        M = self.cart_mass

        sin_th = np.sin(theta)
        cos_th = np.cos(theta)

        alpha = M + m * np.square(sin_th)

        f1 = xdot

        f2 = (
            self.tension_force_gain
            + m * self.g * sin_th * cos_th
            - m * self.pendulum_length * thetadot**2 * sin_th
            - 2 * self.cart_friction * xdot
            + u
        ) / alpha

        f3 = thetadot

        f4 = (
            self.tension_force_gain * cos_th
            - m * self.pendulum_length * thetadot**2 * sin_th * cos_th
            + (M + m) * self.g * sin_th
            - 2 * self.cart_friction * xdot * cos_th
        ) / (self.pendulum_length * alpha)

        return np.row_stack([f1, f2, f3, f4])

    def theta_to_trigonometric(self, X):
        theta = X["theta"].to_numpy()
        trig_values = np.column_stack([np.cos(theta), np.sin(theta)])
        X = X.drop("theta", axis=1)
        X[["theta_cos", "theta_sin"]] = trig_values

        thetadot = X["thetadot"].to_numpy()
        trig_values = np.column_stack([np.cos(thetadot), np.sin(thetadot)])
        X = X.drop("thetadot", axis=1)
        X[["thetadot_cos", "thetadot_sin"]] = trig_values

        return X

    def trigonometric_to_theta(self, X):
        trig_values = X[["theta_sin", "theta_cos"]].to_numpy()
        theta = np.arctan2(trig_values[:, 0], trig_values[:, 1])
        X = X.drop(["theta_sin", "theta_cos"], axis=1)
        X["theta"] = theta

        trig_values = X[["thetadot_sin", "thetadot_cos"]].to_numpy()
        thetadot = np.arctan2(trig_values[:, 0], trig_values[:, 1])
        X = X.drop(["thetadot_sin", "thetadot_cos"], axis=1)
        X["thetadot"] = thetadot

        return X.loc[:, self.feature_names_in_]

    def animate(self, X: TSCDataFrame, U: Optional[TSCDataFrame] = None):
        assert X.n_timeseries == 1

        import matplotlib.animation as animation
        import matplotlib.pyplot as plt

        fig = plt.figure()

        min_x, max_x = X.iloc[:, 0].min(), X.iloc[:, 0].max()

        ax = plt.axes(
            xlim=(min_x - self.pendulum_length, max_x + self.pendulum_length),
            ylim=(-self.pendulum_length * 1.05, self.pendulum_length * 1.05),
        )

        def pendulum_pos(x_pos, theta):
            _cos, _sin = np.cos(theta + np.pi / 2), np.sin(theta + np.pi / 2)
            pos = np.array([_cos, _sin]) * self.pendulum_length
            pos[0] = pos[0] + x_pos
            return pos

        ax.set_aspect("equal")
        ax.plot()
        (line,) = ax.plot([], [], lw=2, label="pendulum")
        (point,) = ax.plot([], [], marker="o", lw=2, label="mounting")
        (pendulum_unstable,) = ax.plot(
            [], [], lw=2, linestyle="--", color="red", label="unstable location"
        )
        control_arrow = ax.arrow([], [], [], [], label="force")
        plt.legend()

        def init():
            mounting = np.array([float(X.iloc[0, 0]), 0])
            pendulum = pendulum_pos(float(X.iloc[0, 0]), float(X.iloc[0].loc["theta"]))
            unstable = pendulum_pos(mounting[0], 0)

            line.set_data(*np.row_stack([mounting, pendulum]).T)
            point.set_data(*mounting.T)
            pendulum_unstable.set_data(*np.row_stack([mounting, unstable]).T)

            if U is not None:
                control_arrow.set_data(
                    x=mounting[0], y=mounting[1], dx=float(U.iloc[0, 0]), dy=0
                )

            return (
                line,
                point,
                pendulum_unstable,
                control_arrow,
            )

        def _animate(i):
            mounting = np.array([float(X.iloc[i, 0]), 0])
            pendulum = pendulum_pos(float(X.iloc[i, 0]), float(X.iloc[i].loc["theta"]))
            unstable = pendulum_pos(mounting[0], 0)

            line.set_data(*np.row_stack([mounting, pendulum]).T)
            point.set_data(*mounting.T)
            pendulum_unstable.set_data(*np.row_stack([mounting, unstable]).T)

            if U is not None:
                control_arrow.set_data(
                    x=mounting[0], y=mounting[1], dx=float(U.iloc[i, 0]), dy=0
                )

            return (
                line,
                point,
                pendulum_unstable,
                control_arrow,
            )

        anim = animation.FuncAnimation(
            fig, _animate, init_func=init, frames=X.shape[0], interval=20, blit=True
        )
        return anim


class InvertedPendulum2(ControllableODE):
    """An inverted pendulum on a cart controlled by an electric motor.

    The system is parametrized with the voltage of the electric motor. The states include
    four observations: 1) position, 2) velocity, 3) angle from horizon and 4) angular velocity.

    Parameters
    ----------
    pendulum_mass: float
        Mass of pendulum, defaults to 0.0905 kg

    cart_mass: float
        Mass of the cart, defaults to 1.12 kg

    g: float
        Gravitational acceleration, defaults to 9.81 m/s^2

    tension_force_gain: float
        Conversion between electric motor input voltage in V and tension
        force in N, defaults to 7.5 N/V

    pendulum_length: float
        Length of the pendulum, defaults to 0.365 m

    cart_friction: float
        Dynamic damping coefficient on the cart, defaults to 6.65 kg/s

    """

    def __init__(
        self,
        pendulum_mass=0.0905,  # kg
        cart_mass=1.12,  # kg
        tension_force_gain=7.5,  # N/V
        pendulum_length=0.365,  # m
        cart_friction=6.65,  # kg/s
    ):
        self.pendulum_mass = pendulum_mass
        self.cart_mass = cart_mass
        self.g = 9.81  # m/s^2
        self.b = 0.1
        self.tension_force_gain = tension_force_gain
        self.pendulum_length = pendulum_length
        self.cart_friction = cart_friction
        self.l = 0.3

        super(InvertedPendulum2, self).__init__(
            feature_names_in=["x", "xdot", "theta", "thetadot"],
            control_names_in=["u"],
        )

    def _f(self, t, y, u):
        _, xdot, theta, thetadot = y

        M = 0.5
        m = 0.2
        b = 0.1
        ftheta = 0.1
        l = 0.3
        g = 9.81

        F = u
        v = y[1]
        theta = y[2]
        omega = y[3]
        der = np.zeros(4)
        der[0] = v
        der[1] = (
            m * l * np.sin(theta) * omega**2
            - m * g * np.sin(theta) * np.cos(theta)
            + m * ftheta * np.cos(theta) * omega
            + F
            - b * v
        ) / (M + m * (1 - np.cos(theta) ** 2))
        der[2] = omega
        der[3] = (
            (M + m) * (g * np.sin(theta) - ftheta * omega)
            - m * l * omega**2 * np.sin(theta) * np.cos(theta)
            - (F - b * v) * np.cos(theta)
        ) / (l * (M + m * (1 - np.cos(theta) ** 2)))
        return der

    def theta_to_trigonometric(self, X):
        theta = X["theta"].to_numpy()
        trig_values = np.column_stack([np.cos(theta), np.sin(theta)])
        X = X.drop("theta", axis=1)
        X[["theta_cos", "theta_sin"]] = trig_values

        thetadot = X["thetadot"].to_numpy()
        trig_values = np.column_stack([np.cos(thetadot), np.sin(thetadot)])
        X = X.drop("thetadot", axis=1)
        X[["thetadot_cos", "thetadot_sin"]] = trig_values

        return X

    def trigonometric_to_theta(self, X):
        trig_values = X[["theta_sin", "theta_cos"]].to_numpy()
        theta = np.arctan2(trig_values[:, 0], trig_values[:, 1])
        X = X.drop(["theta_sin", "theta_cos"], axis=1)
        X["theta"] = theta

        trig_values = X[["thetadot_sin", "thetadot_cos"]].to_numpy()
        thetadot = np.arctan2(trig_values[:, 0], trig_values[:, 1])
        X = X.drop(["thetadot_sin", "thetadot_cos"], axis=1)
        X["thetadot"] = thetadot

        return X.loc[:, self.feature_names_in_]

    def animate(self, X: TSCDataFrame, *, U: Optional[TSCDataFrame] = None):
        assert X.n_timeseries == 1

        import matplotlib.animation as animation
        import matplotlib.pyplot as plt

        fig = plt.figure()

        min_x, max_x = X.iloc[:, 0].min(), X.iloc[:, 0].max()

        ax = plt.axes(
            xlim=(min_x - self.pendulum_length, max_x + self.pendulum_length),
            ylim=(-self.pendulum_length * 1.05, self.pendulum_length * 1.05),
        )

        def pendulum_pos(x_pos, theta):
            _cos, _sin = np.cos(theta + np.pi / 2), np.sin(theta + np.pi / 2)
            pos = np.array([_cos, _sin]) * self.pendulum_length
            pos[0] = pos[0] + x_pos
            return pos

        ax.set_aspect("equal")
        ax.plot()
        (line,) = ax.plot([], [], lw=2, label="pendulum")
        (point,) = ax.plot([], [], marker="o", lw=2, label="mounting")
        (pendulum_unstable,) = ax.plot(
            [], [], lw=2, linestyle="--", color="red", label="unstable location"
        )
        control_arrow = ax.arrow([], [], [], [], label="force")
        plt.legend()

        def init():
            mounting = np.array([float(X.iloc[0, 0]), 0])
            pendulum = pendulum_pos(float(X.iloc[0, 0]), float(X.iloc[0].loc["theta"]))
            unstable = pendulum_pos(mounting[0], 0)

            line.set_data(*np.row_stack([mounting, pendulum]).T)
            point.set_data(*mounting.T)
            pendulum_unstable.set_data(*np.row_stack([mounting, unstable]).T)

            if U is not None:
                control_arrow.set_data(
                    x=mounting[0], y=mounting[1], dx=float(U.iloc[0, 0]), dy=0
                )

            return (
                line,
                point,
                pendulum_unstable,
                control_arrow,
            )

        def _animate(i):
            mounting = np.array([float(X.iloc[i, 0]), 0])
            pendulum = pendulum_pos(float(X.iloc[i, 0]), float(X.iloc[i].loc["theta"]))
            unstable = pendulum_pos(mounting[0], 0)

            line.set_data(*np.row_stack([mounting, pendulum]).T)
            point.set_data(*mounting.T)
            pendulum_unstable.set_data(*np.row_stack([mounting, unstable]).T)

            if U is not None:
                control_arrow.set_data(
                    x=mounting[0], y=mounting[1], dx=float(U.iloc[i, 0]), dy=0
                )

            return (
                line,
                point,
                pendulum_unstable,
                control_arrow,
            )

        anim = animation.FuncAnimation(
            fig, _animate, init_func=init, frames=X.shape[0], interval=20, blit=True
        )
        return anim


class Burger1DPeriodicBoundary(ControllableODE):
    def __init__(self, n_spatial_points: int = 100, nu=0.01):
        self.nu = nu
        self.x_nodes = np.linspace(0, 2 * np.pi, n_spatial_points)
        self.dx = self.x_nodes[1] - self.x_nodes[0]

        super(Burger1DPeriodicBoundary, self).__init__(
            feature_names_in=[f"x{i}" for i in range(n_spatial_points)],
            control_names_in=[f"u{i}" for i in range(n_spatial_points)],
            **{"method": "RK23", "vectorized": True},
        )

    def _f(self, t, y, u):
        # TODO: should use an upwind scheme? But waves where more "averaged" on the top.
        # y_pad = np.concatenate([x[-3:-1], x])
        # advection = (-1.5 * y_pad[:-2] + 2 * y_pad[1:-1] - 0.5 * y_pad[2:]) / (2 * self.dx)

        # use central scheme as the advection seems
        y_pad = np.concatenate([y[[-1]], y, y[[0]]])
        advection = (-y_pad[:-2] + y_pad[2:]) / (2 * self.dx)

        # central finite difference scheme
        y_pad = np.concatenate([y[[-1]], y, y[[0]]])
        convection = (y_pad[:-2] - 2 * y_pad[1:-1] + y_pad[2:]) / (self.dx**2)

        x_dot = -np.multiply(advection, y, out=advection)
        x_dot += np.multiply(self.nu, convection, out=convection)
        x_dot += u

        return x_dot

    def _jac(self, t, x):

        n_nodes = len(self.x_nodes)

        if x.ndim == 1:
            x = x[:, np.newaxis]

        # x_pad = np.concatenate([x[[-1]], x, x[[0]]])
        x_pad = np.concatenate([x[-3:-1], x])
        xdiag = np.diag(x_pad.flatten())

        c = self.d_dx["coefficients"]

        first = np.zeros((n_nodes, n_nodes))

        for i in range(xdiag.shape[1] - 2):
            first[:, i] = (
                c[0] * xdiag[:-2, i + 1]
                + c[1] * xdiag[1:-1, i + 1]
                + c[2] * xdiag[2:, i + 1]
            ) / (2 * self.dx)

        first *= 2

        main_diagonal = np.diag(np.ones(n_nodes) * (-2))
        off_diagonal = np.diag(np.ones(n_nodes - 1), 1)

        second = main_diagonal + off_diagonal + off_diagonal.T
        second /= self.dx**2

        return -first - (np.eye(n_nodes) - self.nu * second)

    def _step(self, x, dt, u):
        # TODO: remove when finished
        if x.ndim == 1:
            x = x[:, np.newaxis]

        if x.ndim == 1:
            x = x[:, np.newaxis]

        # compute residual
        # R = SimPar.dt*(D*v).*v + (eye(N,N) - SimPar.dt*SimPar.nu*D2)*v - X(:,t-1) - SimPar.dt*u;

        n_nodes = len(self.x_nodes)

        for j in range(1, 20):

            x_pad = np.concatenate([x[[-1]], x, x[[0]]])
            advection_central = (-x_pad[:-2] + x_pad[2:]) / (2 * self.dx)
            advection_central *= dt
            advection_central = advection_central * x

            dxsq = self.dx**2
            factor = -(dt * self.nu) / dxsq

            convection = (
                factor * x_pad[:-2]
                + (1 + (2 * dt * self.nu) / dxsq) * x_pad[1:-1]
                + factor * x_pad[2:]
            )

            R = advection_central + convection - x - dt * u.T

            x_pad = np.concatenate([x[[-1]], x, x[[0]]])
            # x_pad = np.concatenate([x[-3:-1], x])
            xdiag = np.diag(x_pad.flatten())

            first = np.zeros((n_nodes, n_nodes))

            for i in range(xdiag.shape[1] - 2):
                first[:, i] = (-xdiag[:-2, i + 1] + xdiag[2:, i + 1]) / (2 * self.dx)

            first *= dt * 2

            main_diagonal = np.diag(np.ones(n_nodes) * (-2))
            off_diagonal = np.diag(np.ones(n_nodes - 1), 1)
            off_diagonal[0, -1] = 1

            second = main_diagonal + off_diagonal + off_diagonal.T
            second /= dxsq

            J = first + (np.eye(n_nodes) - dt * self.nu * second)
            x = x - np.linalg.solve(J, R)
        return x

    def solve_ivp(self, X_ic, U, time_values):
        # TODO: remove when finished
        x = X_ic

        ts = np.zeros((len(time_values), len(x)))
        ts[0, :] = X_ic.flatten()

        dts = np.append([0], np.diff(time_values))

        for i in range(1, len(time_values)):

            if isinstance(U, Callable):
                Ut = U(time_values[i], x)
            elif isinstance(U, pd.DataFrame):
                Ut = U.iloc[[i - 1]].to_numpy()
            else:
                Ut = U[[i - 1]]

            ts[i, :] = self._step(ts[i - 1], dts[i], Ut).flatten()

        return ts


class Motor(ControllableODE):

    # %Model from ([1], Eq. (9))
    # %   dx1 = -(Ra/La)*x(1) - (km/La)*x(2)*u + ua/La
    # %   dx2   = -(B/J)*x(2) + (km/J)*x(1)*u - taul/J;
    # %   y = x1
    # % Parameters La = 0.314; Ra = 12.345; km = 0.253; J = 0.00441; B = 0.00732; taul = 1.47; ua = 60;
    # % Constraints (scaled to [-1,1] in the final model)
    # % x1min = -10; x1max = 10;
    # % x2min = -100; x2max = 100;
    # % umin = -4; umax = 4;
    # % [1] S. Daniel-Berhe and H. Unbehauen. Experimental physical parameter
    # % estimation of a thyristor driven DC-motor using the HMF-method.
    # % Control Engineering Practice, 6:615?626, 1998.

    def __init__(self, ivp_kwargs=None):

        ivp_kwargs = ivp_kwargs or {}
        ivp_kwargs.setdefault("method", "RK23")
        super(Motor, self).__init__(
            feature_names_in=["x1", "x2"], control_names_in=["u"], **ivp_kwargs
        )

    def _runge_kutta(self, X, U, dt):
        U = U.flatten()

        k1 = self._f(None, X.T, U)
        k2 = self._f(None, X.T + k1 * dt / 2, U)
        k3 = self._f(None, X.T + k2 * dt / 2, U)
        k4 = self._f(None, X.T + k1 * dt, U)
        X_next = X.T + (dt / 6) * (k1 + 2 * k2 + 2 * k3 + k4)
        return X_next.T

    def predict_vectorize(self, X, U, nsim, dt):

        X_all = np.zeros([X.shape[0], nsim, X.shape[1]])
        X_all[:, 0, :] = X

        time_values = U.time_values()

        for i in range(1, nsim):
<<<<<<< HEAD
            time = time_values[i-1]
            X_all[:, i, :] = self._runge_kutta(X_all[:, i-1, :], U.loc[pd.IndexSlice[:, time], :].to_numpy(), dt)
=======
            X_all[:, i, :] = self._runge_kutta(X_all[:, i - 1, :], U.iloc[i - 1][0], dt)
>>>>>>> 82c96ad3

        X_all = TSCDataFrame.from_tensor(
            tensor=X_all,
            columns=self.feature_names_in_,
            time_values=np.arange(0, dt * nsim - 1e-15, dt),
        )
        return X_all, U

    def _f(self, t, y, u):
        dy = np.zeros_like(y)
        dy[0] = 19.10828025 - 39.3153 * y[0, :] - 32.2293 * y[1, :] * u
        dy[1] = -3.333333333 - 1.6599 * y[1, :] + 22.9478 * y[0, :] * u
        return dy


class VanDerPol(ControllableODE):

    _allowed_control_input = ["x", "y", "both"]

    def __init__(self, eps=1.0, control_coord="both", **solver_kwargs):

        solver_kwargs.setdefault("method", "RK45")
        solver_kwargs.setdefault("vectorized", True)

        self.eps = eps

        if control_coord in ["x", "y"]:
            control_names_in = [f"u{control_coord}"]
        elif control_coord == "both":
            control_names_in = ["ux", "uy"]
        else:
            raise ValueError(
                f"{control_coord=} invalid. Choose from {self._allowed_control_input}"
            )

        super(VanDerPol, self).__init__(
            feature_names_in=["x1", "x2"],
            control_names_in=control_names_in,
            **solver_kwargs,
        )

    def _f(self, t, y, u):
        y1, y2 = y

        partial = len(self.control_names_in_) == 1
        if partial and "ux" in self.control_names_in_:
            u1, u2 = u, 0
        elif partial and "uy" in self.control_names_in_:
            u1, u2 = 0, u
        else:
            u1, u2 = u

        xdot = np.row_stack([y2 + u1, -y1 + self.eps * (1 - y1**2) * y2 + u2])
        return xdot


class Duffing1D(ControllableODE):
    def __init__(self, alpha=-1, beta=1, delta=0.6):
        self.alpha = alpha
        self.beta = beta
        self.delta = delta

        super(Duffing1D, self).__init__(
            n_features_in=2,
            feature_names_in=["x1", "x2"],
            n_control_in=1,
            control_names_in=["u"],
        )

    def _f(self, t, Y, U):

        x1, x2 = Y.ravel()

        f1 = x2
        f2 = -self.delta * x2 - self.alpha * x1 - self.beta * x1**3 + U
        return np.array([f1, f2])


# TODO:
#  include benchmark systems from: https://arxiv.org/pdf/2008.12874.pdf

if __name__ == "__main__":
    import matplotlib.pyplot as plt

    X = np.array(100)

    Burger1DPeriodicBoundary().predict()

    exit()

    if False:
        n_ic = 500
        state = np.random.uniform(-3.0, 3.0, size=(n_ic, 2))

        x = np.linspace(-3, 3, 50)
        y = np.linspace(-3, 3, 50)
        xv, yv = np.meshgrid(x, y)

        sys = VanDerPol()

        state = np.column_stack([xv.flatten(), yv.flatten()])
        control = np.random.uniform(-3.0, 3.0, size=(state.shape[0], 1))
        control = np.zeros((state.shape[0], 1))
        trajectory, U = sys.predict(X=state, U=control, time_values=np.array([0.03]))

        group = trajectory.groupby("ID")
        start, end = group.head(1).to_numpy(), group.tail(1).to_numpy()

        for i in range(start.shape[0]):
            plt.plot(
                np.array([start[i, 0], end[i, 0]]),
                np.array([start[i, 1], end[i, 1]]),
                "black",
            )

        n_timesteps = 500
        state = np.random.uniform(-3.0, 3.0, size=(1, 2))
        control = np.zeros((n_timesteps, 1))
        timevals = np.linspace(0, 10, n_timesteps)
        trajectory, _ = sys.predict(X=state, U=control, time_values=timevals)

        plt.plot(trajectory["x1"].to_numpy(), trajectory["x2"].to_numpy())

    else:
        n_timesteps = 500
        state = np.random.uniform(-3.0, 3.0, size=(1, 2))
        control = np.random.uniform(-3.0, 3.0, size=(n_timesteps, 1))
        control = np.zeros((n_timesteps, 1))
        timevals = np.linspace(0, 10, n_timesteps)
        trajectory, U = VanDerPol(eps=1).predict(
            X=state, U=control, time_values=timevals
        )

        plt.plot(trajectory["x1"].to_numpy(), trajectory["x2"].to_numpy())

    plt.show()


# if __name__ == "__main__":
#
#     from datafold.dynfold import DiffusionMaps
#     from datafold.pcfold import GaussianKernel
#     from datafold.utils.plot import plot_pairwise_eigenvector
#
#     import matplotlib.pyplot as plt
#     from datafold.pcfold import TSCDataFrame
#     from mpl_toolkits.mplot3d import Axes3D
#
#     t_eval = np.sort(np.random.default_rng(1).uniform(0, np.pi, size=(1000,)))
#     t_eval_oos = np.linspace(0, np.pi, 5000)
#     X = ClosedPeriodicalCurve((3, 1, 1, 5, 2), noise_std=0.05).eval(None, t_eval=t_eval)
#     X_oos = ClosedPeriodicalCurve((3, 1, 1, 5, 2)).eval(None, t_eval=t_eval_oos)
#
#     X = TSCDataFrame.from_single_timeseries(X)
#     X_oos = TSCDataFrame.from_single_timeseries(X_oos)
#
#     fig = plt.figure()
#     ax = fig.gca(projection="3d")
#     ax.scatter(
#         X["x"].to_numpy().ravel(),
#         X["y"].to_numpy().ravel(),
#         X["z"].to_numpy().ravel(),
#         label="parametric curve",
#         c=t_eval,
#         cmap=plt.cm.Spectral,
#     )
#     ax.legend()
#
#     dmap = DiffusionMaps(
#         kernel=GaussianKernel(epsilon=0.01),
#         n_eigenpairs=5,
#         # dist_kwargs=dict(cut_off=0.2),
#     ).fit(X)
#
#     Y = dmap.transform(X)
#     Y_oos = dmap.transform(X_oos)
#
#     f, ax = plt.subplots()
#
#     ax.scatter(
#         Y["dmap1"].to_numpy(), Y["dmap2"].to_numpy(), c=t_eval, cmap=plt.cm.Spectral,
#     )
#
#     ax.axis("equal")
#
#     f, ax = plt.subplots()
#
#     ax.scatter(
#         Y_oos["dmap1"].to_numpy(),
#         Y_oos["dmap2"].to_numpy(),
#         c=t_eval_oos,
#         cmap=plt.cm.Spectral,
#     )
#     ax.axis("equal")
#
#     Y_oos.loc[:, ("dmap1", "dmap2")].plot()
#
#     # plot_pairwise_eigenvector(
#     #     dmap.eigenvectors_, n=1, scatter_params=dict(c=t_eval, cmap=plt.cm.Spectral)
#     # )
#
#     plt.show()<|MERGE_RESOLUTION|>--- conflicted
+++ resolved
@@ -1019,12 +1019,10 @@
         time_values = U.time_values()
 
         for i in range(1, nsim):
-<<<<<<< HEAD
-            time = time_values[i-1]
-            X_all[:, i, :] = self._runge_kutta(X_all[:, i-1, :], U.loc[pd.IndexSlice[:, time], :].to_numpy(), dt)
-=======
-            X_all[:, i, :] = self._runge_kutta(X_all[:, i - 1, :], U.iloc[i - 1][0], dt)
->>>>>>> 82c96ad3
+            time = time_values[i - 1]
+            X_all[:, i, :] = self._runge_kutta(
+                X_all[:, i - 1, :], U.loc[pd.IndexSlice[:, time], :].to_numpy(), dt
+            )
 
         X_all = TSCDataFrame.from_tensor(
             tensor=X_all,
