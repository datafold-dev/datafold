--- conflicted
+++ resolved
@@ -407,18 +407,13 @@
 
                 interp_control = []
 
-<<<<<<< HEAD
                 for j in range(self.n_control_in_):
-                    func = lambda t, x: interp1d(time_values[:-1], U_interp[:, j], kind='previous', fill_value="extrapolate")(t)
-=======
-                for i in range(self.n_control_in_):
                     func = lambda t, x: interp1d(
                         time_values[:-1],
-                        U_interp[:, i],
+                        U_interp[:, j],
                         kind="previous",
                         fill_value="extrapolate",
                     )(t)
->>>>>>> 6a243849
                     interp_control.append(func)
 
                 Ufunc = lambda t, x: np.array([[u(t, x) for u in interp_control]])
@@ -998,7 +993,6 @@
     # % estimation of a thyristor driven DC-motor using the HMF-method.
     # % Control Engineering Practice, 6:615?626, 1998.
 
-<<<<<<< HEAD
     def __init__(self, ivp_kwargs=None):
 
         ivp_kwargs = ivp_kwargs or {}
@@ -1023,12 +1017,6 @@
 
         X_all = TSCDataFrame.from_tensor(tensor=X_all, columns=self.feature_names_in_, time_values=np.arange(0, dt*nsim-1E-15, dt))
         return X_all, U
-=======
-    def __init__(self):
-        super(Motor, self).__init__(
-            feature_names_in=["x1", "x2"], control_names_in=["u"], method="RK23"
-        )
->>>>>>> 6a243849
 
     def _f(self, t, y, u):
         dy = np.zeros_like(y)
