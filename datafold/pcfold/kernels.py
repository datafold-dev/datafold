import abc
from typing import Any, Callable, Dict, Optional, Tuple, Union

import numexpr as ne
import numpy as np
import pandas as pd
import scipy.sparse
import scipy.spatial
from scipy.special import xlogy
from sklearn.gaussian_process.kernels import Kernel
from sklearn.preprocessing import normalize
from sklearn.utils import check_scalar

<<<<<<< HEAD
from datafold.decorators import warn_experimental_class
from datafold.pcfold import *
=======
>>>>>>> 5f985ec8
from datafold.pcfold.distance import compute_distance_matrix
from datafold.utils.general import (
    df_type_and_indices_from,
    diagmat_dot_mat,
    is_df_same_index,
    is_float,
    is_integer,
    is_symmetric_matrix,
    mat_dot_diagmat,
    remove_numeric_noise_symmetric_matrix,
)

KernelType = Union[pd.DataFrame, np.ndarray, scipy.sparse.csr_matrix]


def _apply_kernel_function(distance_matrix, kernel_function):
    if scipy.sparse.issparse(distance_matrix):
        kernel = distance_matrix
        # NOTE: applies on stored data, it is VERY important, that real distance zeros are
        # included in 'distance_matrix' (E.g. normalized kernels have to have a 1.0 on
        # the diagonal) are included in the sparse matrix!
        kernel.data = kernel_function(kernel.data)
    else:
        kernel = kernel_function(distance_matrix)

    return kernel


def _apply_kernel_function_numexpr(distance_matrix, expr, expr_dict=None):

    expr_dict = expr_dict or {}
    assert "D" not in expr_dict.keys()

    if scipy.sparse.issparse(distance_matrix):
        # copy because the distance matrix may be used further by the user
        distance_matrix = distance_matrix.copy()
        expr_dict["D"] = distance_matrix.data
        ne.evaluate(expr, expr_dict, out=distance_matrix.data)
        return distance_matrix  # returns actually the kernel
    else:
        expr_dict["D"] = distance_matrix
        return ne.evaluate(expr, expr_dict)


def _symmetric_matrix_division(
    matrix: Union[np.ndarray, scipy.sparse.spmatrix],
    vec: np.ndarray,
    vec_right: Optional[np.ndarray] = None,
    scalar: float = 1.0,
) -> np.ndarray:
    r"""Symmetric division, which often appears in kernels.

    .. math::
        \frac{M_{i, j}}{a v^(l)_i v^(r)_j}

    where :math:`M` is a (kernel-) matrix and its elements are divided by the
    (left and right) vector elements :math:`v` and scalar :math:`a`.

    .. warning::
        The function is in-place and may therefore overwrite the matrix. Make a copy
        beforehand if the old values are still required.

    Parameters
    ----------
    matrix
        Matrix of shape `(n_rows, n_columns)` to apply symmetric division on.
        If matrix is square and ``vec_right=None``, then `matrix` is assumed to be
        symmetric (this enables removing numerical noise to return a perfectly symmetric
        matrix).

    vec
        Vector of shape `(n_rows,)` in the denominator (Note, the reciprocal
        is is internal of the function).
        
    vec_right
        Vector of shape `(n_columns,)`. If matrix is non-square or matrix input is
        not symmetric, then this input is required. If None, it is set
        to ``vec_right=vec``.

    scalar
        Scalar ``a`` in the denominator.

    Returns
    -------
    numpy.ndarray
    """

    if matrix.ndim != 2:
        raise ValueError("Parameter 'matrix' must be an two dimensional array.")

    if matrix.shape[0] != matrix.shape[1] and vec_right is None:
        raise ValueError(
            "If matrix has recangular shape, then 'vec_right' must be provided."
        )

    vec_inv_left = np.reciprocal(vec.astype(np.float64))

    if vec_right is None:
        vec_inv_right = vec_inv_left.view()
    else:
        vec_inv_right = np.reciprocal(vec_right.astype(np.float64))

    if vec_inv_left.ndim != 1 or vec_inv_left.shape[0] != matrix.shape[0]:
        raise ValueError(
            f"invalid input: 'vec.shape={vec.shape}' is not compatible with "
            f"'matrix.shape={matrix.shape}'"
        )

    if vec_inv_right.ndim != 1 or vec_inv_right.shape[0] != matrix.shape[1]:
        raise ValueError(
            f"invalid input: 'vec_right.shape={vec_inv_right.shape}' is not compatible "
            f"with 'matrix.shape={matrix.shape}'"
        )

    if scipy.sparse.issparse(matrix):
        left_inv_diag_sparse = scipy.sparse.spdiags(
            vec_inv_left, 0, m=matrix.shape[0], n=matrix.shape[0]
        )
        right_inv_diag_sparse = scipy.sparse.spdiags(
            vec_inv_right, 0, m=matrix.shape[1], n=matrix.shape[1]
        )

        # The performance of DIA-sparse matrices is good if the matrix is actually
        # sparse. I.e. the performance drops for a sparse-dense-sparse multiplication.

        # The zeros are removed in the matrix multiplication, but because 'matrix' is
        # usually a distance matrix we need to preserve the "true zeros"!
        matrix.data[matrix.data == 0] = np.nan
        matrix = left_inv_diag_sparse @ matrix @ right_inv_diag_sparse
        matrix.data[np.isnan(matrix.data)] = 0
    else:
        # Solves efficiently:
        # np.diag(1/vector_elements) @ matrix @ np.diag(1/vector_elements)
        matrix = diagmat_dot_mat(vec_inv_left, matrix, out=matrix)
        matrix = mat_dot_diagmat(matrix, vec_inv_right, out=matrix)

    # sparse and dense
    if vec_right is None:
        matrix = remove_numeric_noise_symmetric_matrix(matrix)

    if scalar != 1.0:
        scalar = 1 / scalar
        matrix = np.multiply(matrix, scalar, out=matrix)
    return matrix


def _conjugate_stochastic_kernel_matrix(
    kernel_matrix: Union[np.ndarray, scipy.sparse.spmatrix]
) -> Tuple[Union[np.ndarray, scipy.sparse.spmatrix], scipy.sparse.dia_matrix]:
    r"""Conjugate transformation to obtain symmetric (conjugate) kernel matrix with same
    spectrum properties.

    In Rabin et al. :cite:`rabin_heterogeneous_2012` (Eq. 3.1) states that \
    (notation adapted):

    .. math::
        P = D^{-1} K

    where :math:`D^{-1}` is the standard row normalization. Eq. 3.3 shows that matrix \
    :math:`P` has a similar matrix with

    .. math::
       A = D^{1/2} P D^{-1/2}

    Replacing :math:`P` from above we get:

    .. math::
        A = D^{1/2} D^{-1} K D^{-1/2}
        A = D^{-1/2} K D^{-1/2}

    Where the last equation is the conjugate transformation performed in this function.
    The matrix :math:`A` has the same eigenvalues to :math:`P` and the eigenvectors
    can be recovered (Eq. 3.4. in reference):

    .. math::
       \Psi = D^{-1/2} V

    where :math:`V` are the eigenvectors of :math:`A` and :math:`\Psi` from matrix \
    :math:`P`.

    .. note::
        The conjugate-stochastic matrix is not stochastic, but still has the trivial
        eigenvalue 1 (i.e. the row-sums are not equal to 1).

    Parameters
    ----------
    kernel_matrix
        non-symmetric kernel matrix

    Returns
    -------
    Tuple[Union[np.ndarray, scipy.sparse.spmatrix], scipy.sparse.dia_matrix]
        conjugate matrix (tpye as `kernel_matrix`) and (sparse) diagonal matrix to recover
        eigenvectors

    References
    ----------
    :cite:`rabin_heterogeneous_2012`

    """

    left_vec = kernel_matrix.sum(axis=1)

    if scipy.sparse.issparse(kernel_matrix):
        # to np.ndarray in case it is depricated format np.matrix
        left_vec = left_vec.A1

    left_vec = np.sqrt(left_vec, out=left_vec)

    kernel_matrix = _symmetric_matrix_division(
        kernel_matrix, vec=left_vec, vec_right=None
    )

    basis_change_matrix = scipy.sparse.diags(np.reciprocal(left_vec, out=left_vec))

    return kernel_matrix, basis_change_matrix


def _stochastic_kernel_matrix(kernel_matrix: Union[np.ndarray, scipy.sparse.spmatrix]):
    """Normalizes matrix rows.

    This function performs

    .. math::
        M = D^{-1} K

    where matrix :math:`M` is the row-normalized kernel from :math:`K` by the
    matrix :math:`D` with the row sums of :math:`K` on the diagonal.

    .. note::
        If the kernel matrix is evaluated component wise (points compared to reference
        points), then outliers can have a row sum close to zero. In this case the
        respective element on the diagonal is set to zero. For a pairwise kernel
        (pdist) this can not happen, as the diagonal element must be non-zero.

    Parameters
    ----------
    kernel_matrix
        kernel matrix (square or rectangular) to normalize

    Returns
    -------
    Union[np.ndarray, scipy.sparse.spmatrix]
        normalized kernel matrix with type same as `kernel_matrix`
    """
    if scipy.sparse.issparse(kernel_matrix):
        # in a microbenchmark this turned out to be the fastest solution for sparse
        # matrices
        kernel_matrix = normalize(kernel_matrix, copy=False, norm="l1")
    else:  # dense

        normalize_diagonal = np.sum(kernel_matrix, axis=1)

        with np.errstate(divide="ignore", over="ignore"):
            # especially in cdist computations there can be far away outliers
            # (or very small scale/epsilon). This results in elements near 0 and
            #  the reciprocal can then
            #     - be inf
            #     - overflow (resulting in negative values)
            #  these cases are catched with 'bool_invalid' below
            normalize_diagonal = np.reciprocal(
                normalize_diagonal, out=normalize_diagonal
            )

        bool_invalid = np.logical_or(
            np.isinf(normalize_diagonal), normalize_diagonal < 0
        )
        normalize_diagonal[bool_invalid] = 0
        kernel_matrix = diagmat_dot_mat(normalize_diagonal, kernel_matrix)

    return kernel_matrix


def _kth_nearest_neighbor_dist(
    distance_matrix: Union[np.ndarray, scipy.sparse.csr_matrix], k
) -> np.ndarray:
    """Compute the distance to the `k`-th nearest neighbor.

    Parameters
    ----------
    distance_matrix
        Matrix of shape `(n_samples_Y, n_samples_X)` to partition to find the distance of
        the `k`-th nearest neighbor. If the matrix is sparse each point must have a
        minimum number of `k` non-zero elements.

    k
        The distance of the `k`-th nearest neighbor is returned. The value must be a
        positive integer.

    Returns
    -------
    numpy.ndarray
        distance values
    """

    if not is_integer(k):
        raise ValueError(f"parameter 'k={k}' must be a positive integer")
    else:
        # make sure we deal with Python built-in
        k = int(k)

    if not (0 <= k <= distance_matrix.shape[1]):
        raise ValueError(
            "'k' must be an integer between 1 and "
            f"distance_matrix.shape[1]={distance_matrix.shape[1]}"
        )

    if isinstance(distance_matrix, np.ndarray):
        dist_knn = np.partition(distance_matrix, k - 1, axis=1)[:, k - 1]
    elif isinstance(distance_matrix, scipy.sparse.csr_matrix):
        # see mircobenchmark_kth_nn.py for a comparison of implementations for the
        # sparse case

        def _get_kth_largest_elements_sparse(
            data: np.ndarray, indptr: np.ndarray, row_nnz, k_neighbor: int,
        ):
            dist_knn = np.zeros(len(row_nnz))
            for i in range(len(row_nnz)):
                start_row = indptr[i]
                dist_knn[i] = np.partition(
                    data[start_row : start_row + row_nnz[i]], k_neighbor - 1
                )[k_neighbor - 1]

            return dist_knn

        row_nnz = distance_matrix.getnnz(axis=1)

        if (row_nnz < k).any():
            raise ValueError(
                f"There are {(row_nnz < k).sum()} points that "
                f"do not have at least k_neighbor={k}."
            )

        dist_knn = _get_kth_largest_elements_sparse(
            distance_matrix.data, distance_matrix.indptr, row_nnz, k,
        )
    else:
        raise TypeError(f"type {type(distance_matrix)} not supported")

    return dist_knn


class BaseManifoldKernel(Kernel):
    @abc.abstractmethod
    def __call__(self, X, Y=None, dist_kwargs=None, **kernel_kwargs):
        """Compute kernel matrix.

        If `Y=None`, then the pairwise-kernel is computed with `Y=X`. If `Y` is given,
        then the kernel matrix is computed component-wise with `X` being the reference
        and `Y` the query point cloud.

        Because the kernel can return a variable number of return values, this is
        unified with :meth:`PCManifoldKernel.read_kernel_output`.

        Parameters
        ----------
        args
        kwargs
            See parameter documentation in subclasses.

        Returns
        -------
        """

    def diag(self, X):
        """(Not implemented, not used in datafold)

        Raises
        ------
        NotImplementedError
            this is only to overwrite abstract method in super class
        """

        raise NotImplementedError("base class")

    def is_stationary(self):
        """(Not implemented, not used in datafold)

        Raises
        ------
        NotImplementedError
            this is only to overwrite abstract method in super class
        """

        # in datafold there is no handling of this attribute, if required this has to
        # be implemented
        raise NotImplementedError("base class")

    def __repr__(self):

        param_str = ", ".join(
            [f"{name}={val}" for name, val in self.get_params().items()]
        )
        return f"{self.__class__.__name__}({param_str})"

    @staticmethod
    def read_kernel_output(
        kernel_output: Union[Union[np.ndarray, scipy.sparse.csr_matrix], Tuple]
    ) -> Tuple[Union[np.ndarray, scipy.sparse.csr_matrix], Dict, Dict]:
        """Unifies kernel output for all possible return scenarios of a kernel.

        This is required for models that allow generic kernels to be set where the
        number of outputs of the internal kernel are not known *apriori*.

        A kernel must return a computed kernel matrix in the first position. The two
        other places are optional:

        2. A dictionary containing keys that are required for a component-wise kernel
           computation (and set in `**kernel_kwargs`, see also below). Examples are
           computed density values.
        3. A dictionary that containes additional information computed during the
           computation. These extra information must always be at the third return
           position.

        .. code-block:: python

            # we don't know how the exact kernel and therefore not how many return
            # values are contained in kernel_output
            kernel_output = compute_kernel_matrix(X)

            # we read the output and obtain the three psossible places
            kernel_matrix, cdist_kwargs, extra_info = \
                PCManifold.read_kernel_output(kernel_output)

            # we can compute a follow up component-wise kernel matrix
            cdist_kernel_output = compute_kernel_matrix(X,Y, **cdist_kwargs)

        Parameters
        ----------
        kernel_output
            Output from an generic kernel, from which we don't know if it contains one,
            two or three return values.

        Returns
        -------
        Union[numpy.ndarray, scipy.sparse.csr_matrix]
            Kernel matrix.

        Dict
            Data required for follow-up component-wise computation. The dictionary
            should contain keys that can be included as `**kernel_kwargs` to the follow-up
            ``__call__``. Dictionary is empty if no data is contained in kernel output.

        Dict
            Quantities of interest with keys specific of the respective kernel.
            Dictionary is empty if no data is contained in kernel output.
        """

        if isinstance(
            kernel_output, (pd.DataFrame, np.ndarray, scipy.sparse.csr_matrix)
        ):
            # easiest case, we simply return the kernel matrix
            kernel_matrix, ret_cdist, ret_extra = [kernel_output, None, None]
        elif isinstance(kernel_output, tuple):
            if len(kernel_output) == 1:
                kernel_matrix, ret_cdist, ret_extra = [kernel_output[0], None, None]
            elif len(kernel_output) == 2:
                kernel_matrix, ret_cdist, ret_extra = (
                    kernel_output[0],
                    kernel_output[1],
                    None,
                )
            elif len(kernel_output) == 3:
                kernel_matrix, ret_cdist, ret_extra = kernel_output
            else:
                raise ValueError(
                    "kernel_output must has more than three elements. "
                    "Please report bug"
                )
        else:
            raise TypeError(
                "'kernel_output' must be either pandas.DataFrame (incl. TSCDataFrame), "
                "numpy.ndarray or tuple. Please report bug."
            )

        ret_cdist = ret_cdist or {}
        ret_extra = ret_extra or {}

        if not isinstance(
            kernel_matrix, (pd.DataFrame, np.ndarray, scipy.sparse.csr_matrix)
        ):
            raise TypeError(
                f"Illegal type of kernel_matrix (type={type(kernel_matrix)}. "
                f"Please report bug."
            )

        return kernel_matrix, ret_cdist, ret_extra


class PCManifoldKernel(BaseManifoldKernel):
    """Abstract base class for kernels acting on point clouds.

    See Also
    --------
    :py:class:`PCManifold`
    """

    @abc.abstractmethod
    def __call__(
        self,
        X: np.ndarray,
        Y: Optional[np.ndarray] = None,
        dist_kwargs: Optional[Dict[str, object]] = None,
        **kernel_kwargs,
    ):
        """Abstract method to compute the kernel matrix from a point cloud.

        Parameters
        ----------
        X
            Data of shape `(n_samples_X, n_features)`.

        Y
            Reference data of shape `(n_samples_y, n_features_y)`

        dist_kwargs
            Keyword arguments for the distance computation.

        **kernel_kwargs
            Keyword arguments for the kernel algorithm.

        Returns
        -------
        numpy.ndarray
            Kernel matrix of shape `(n_samples_X, n_samples_X)` for the pairwise
            case or `(n_samples_y, n_samples_X)` for component-wise kernels

        Optional[Dict]
            For the pairwise computation, a kernel can return data that is required for a
            follow-up component-wise computation. The dictionary should contain keys
            that can be included as `**kernel_kwargs` to a follow-up ``__call__``. Note
            that if a kernel has no such values, this is empty (i.e. not even `None` is
            returned).
        
        Optional[Dict]
            If the kernel computes quantities of interest, then these quantities can be
            included in this dictionary. If this is returned, then this
            must be at the third return position (with a possible `None` return at the
            second position). If a kernel has no such values, this can be empty (i.e. not
            even `None` is returned).
        """

        raise NotImplementedError("base class")

    @abc.abstractmethod
    def eval(
        self, distance_matrix: Union[np.ndarray, scipy.sparse.csr_matrix]
    ) -> Union[np.ndarray, scipy.sparse.csr_matrix]:
        """Evaluate kernel on pre-computed distance matrix.

        For return values see :meth:`.__call__`.

        .. note::

            In this function there are no checks of whether the distance matrix was
            computed with the correct metric required by the kernel.

        Parameters
        ----------

        distance_matrix
            Matrix of shape `(n_samples_Y, n_samples_X)`. For the sparse matrix case note
            that the kernel acts only on stored data, i.e. distance values with
            exactly zero (duplicates and self distance) must be stored explicitly in the
            matrix. Only large distance values exceeding a cut-off should not be stored.
        
        Returns
        -------

        """
        raise NotImplementedError("base class")


class TSCManifoldKernel(BaseManifoldKernel):
    """Abstract base class for kernels acting on time series collections.

    See Also
    --------
    :py:class:`.TSCDataFrame`
    """

    @abc.abstractmethod
    def __call__(
        self,
        X: pd.DataFrame,
        Y: Optional[pd.DataFrame] = None,
        dist_kwargs: Optional[Dict[str, object]] = None,
        **kernel_kwargs,
    ):
        """Abstract method to compute the kernel matrix from a time series collection.

        Parameters
        ----------
        X
            Data of shape `(n_samples_X, n_features)`.

        Y
            Data of shape `(n_samples_Y, n_features)`.

        dist_kwargs
            Keyword arguments for the distance computation.

        **kernel_kwargs
            Keyword arguments for the kernel algorithm.

        Returns
        -------
        Union[TSCDataFrame, pd.DataFrame]
            The computed kernel matrix as ``TSCDataFrame`` (or fallback
            ``pandas.DataFrame``, if not regular time series). The basis shape of the
            kernel matrix `(n_samples_Y, n_samples_X)`. However, the kernel may not be
            evaluated at all given input time values and is then reduced accordingly.

        Optional[Dict]
            For the pairwise computation, a kernel can return data that is required for a
            follow-up component-wise computation. The dictionary should contain keys
            that can be included as `**kernel_kwargs` to a follow-up ``__call__``. Note
            that if a kernel has no such values, this is empty (i.e. not even `None` is
            returned).

        Optional[Dict]
            If the kernel computes quantities of interest, then these quantities can be
            included in this dictionary. If this is returned, then this
            must be at the third return position (with a possible `None` return at the
            second position). If a kernel has no such values, this can be empty (i.e. not
            even `None` is returned).
        """

        raise NotImplementedError("base class")


class RadialBasisKernel(PCManifoldKernel):
    """Abstract base class for radial basis kernels.

    "A radial basis function (RBF) is a real-valued function whose value depends \
    only on the distance between the input and some fixed point." from
    `Wikipedia <https://en.wikipedia.org/wiki/Radial_basis_function>`_

    Parameters
    ----------
    distance_metric
        metric required for kernel
    """

    def __init__(self, distance_metric):
        self.distance_metric = distance_metric
        super(RadialBasisKernel, self).__init__()

    @classmethod
    def _check_bandwidth_parameter(cls, parameter, name) -> float:
        check_scalar(
            parameter,
            name=name,
            target_type=(int, float, np.integer, np.floating),
            min_val=float(np.finfo(np.float64).eps),
        )
        return float(parameter)

    def __call__(
        self, X, Y=None, dist_kwargs=None, **kernel_kwargs
    ) -> Union[np.ndarray, scipy.sparse.csr_matrix]:
        """Compute kernel matrix.

        Parameters
        ----------
        X
            Reference point cloud of shape `(n_samples_X, n_features_X)`.

        Y
            Query point cloud of shape `(n_samples_Y, n_features_Y)`. If not given,
            then `Y=X`.

        dist_kwargs,
            Keyword arguments passed to the distance matrix computation. See
            :py:meth:`datafold.pcfold.compute_distance_matrix` for parameter arguments.

        kernel_kwargs
            ignored

        Returns
        -------
        Union[np.ndarray, scipy.sparse.csr_matrix]
            Kernel matrix of shape `(n_samples_Y, n_samples_X)`. If cut-off is
            specified in `dist_kwargs`, then the matrix is sparse.
        """

        if kernel_kwargs != {}:
            raise ValueError(f"invalid kwargs {kernel_kwargs}")

        X = np.atleast_2d(X)

        if Y is not None:
            Y = np.atleast_2d(Y)

        distance_matrix = compute_distance_matrix(
            X, Y, metric=self.distance_metric, **dist_kwargs or {},
        )

        kernel_matrix = self.eval(distance_matrix)

        return kernel_matrix


class GaussianKernel(RadialBasisKernel):
    r"""Gaussian radial basis kernel.

    .. math::
        K = \exp(\frac{-1}{2\varepsilon} \cdot D)

    where :math:`D` is the squared euclidean distance matrix.

    See also super classes :class:`RadialBasisKernel` and :class:`PCManifoldKernel`
    for more functionality and documentation.

    Parameters
    ----------
    epsilon
        The kernel scale as a positive float value. Alternatively, a a
        callable can be passed. After computing the distance matrix, the distance matrix
        will be passed to this function i.e. ``function(distance_matrix)``. The result
        of this function must be a again a positive float to describe the kernel scale.
    """

    def __init__(self, epsilon: Union[float, Callable] = 1.0):
        self.epsilon = epsilon
        super(GaussianKernel, self).__init__(distance_metric="sqeuclidean")

    def eval(
        self, distance_matrix: Union[np.ndarray, scipy.sparse.csr_matrix]
    ) -> Union[np.ndarray, scipy.sparse.csr_matrix]:
        """Evaluate the kernel on pre-computed distance matrix.

        Parameters
        ----------
        distance_matrix
            Matrix of pairwise distances of shape `(n_samples_Y, n_samples_X)`.

        Returns
        -------
        Union[np.ndarray, scipy.sparse.csr_matrix]
            Kernel matrix of same shape and type as `distance_matrix`.
        """

        # Security copy, the distance matrix is maybe required again (for gradient,
        # or other computations...)

        if callable(self.epsilon):
            self.epsilon = self.epsilon(distance_matrix)

        self.epsilon = self._check_bandwidth_parameter(
            parameter=self.epsilon, name="epsilon"
        )

        return _apply_kernel_function_numexpr(
            distance_matrix,
            expr="exp((- 1 / (2*eps)) * D)",
            expr_dict={"eps": self.epsilon},
        )


class MultiquadricKernel(RadialBasisKernel):
    r"""Multiquadric radial basis kernel.

    .. math::
        K = \sqrt(\frac{1}{2\varepsilon} \cdot D + 1)

    where :math:`D` is the squared euclidean distance matrix.

    See also super classes :class:`RadialBasisKernel` and :class:`PCManifoldKernel`
    for more functionality and documentation.

    Parameters
    ----------
    epsilon
        kernel scale
    """

    def __init__(self, epsilon: float = 1.0):
        self.epsilon = epsilon
        super(MultiquadricKernel, self).__init__(distance_metric="sqeuclidean")

    def eval(
        self, distance_matrix: Union[np.ndarray, scipy.sparse.csr_matrix]
    ) -> Union[np.ndarray, scipy.sparse.csr_matrix]:
        """Evaluate the kernel on pre-computed distance matrix.

        Parameters
        ----------
        distance_matrix
            Matrix of pairwise distances of shape `(n_samples_Y, n_samples_X)`.

        Returns
        -------
        Union[np.ndarray, scipy.sparse.csr_matrix]
            Kernel matrix of same shape and type as `distance_matrix`.
        """

        self.epsilon = self._check_bandwidth_parameter(
            parameter=self.epsilon, name="epsilon"
        )

        return _apply_kernel_function_numexpr(
            distance_matrix,
            expr="sqrt(1.0 / (2*eps) * D + 1.0)",
            expr_dict={"eps": self.epsilon},
        )


class InverseMultiquadricKernel(RadialBasisKernel):
    r"""Inverse multiquadric radial basis kernel.

    .. math::
        K = \sqrt(\frac{1}{2\varepsilon} \cdot D + 1)^{-1}

    where :math:`D` is the squared Euclidean distance matrix.

    See also super classes :class:`RadialBasisKernel` and :class:`PCManifoldKernel`
    for more functionality and documentation.

    Parameters
    ----------
    epsilon
        kernel scale
    """

    def __init__(self, epsilon: float = 1.0):
        self.epsilon = epsilon
        super(InverseMultiquadricKernel, self).__init__(distance_metric="sqeuclidean")

    def eval(
        self, distance_matrix: Union[np.ndarray, scipy.sparse.csr_matrix]
    ) -> Union[np.ndarray, scipy.sparse.csr_matrix]:
        """Evaluate the kernel on pre-computed distance matrix.

        Parameters
        ----------
        distance_matrix
            Matrix of pairwise distances of shape `(n_samples_Y, n_samples_X)`.

        Returns
        -------
        Union[np.ndarray, scipy.sparse.csr_matrix]
            Kernel matrix of same shape and type as `distance_matrix`.
        """

        self.epsilon = self._check_bandwidth_parameter(
            parameter=self.epsilon, name="epsilon"
        )

        return _apply_kernel_function_numexpr(
            distance_matrix,
            expr="1.0 / sqrt(1.0 / (2*eps) * D + 1.0)",
            expr_dict={"eps": self.epsilon},
        )


class CubicKernel(RadialBasisKernel):
    r"""Cubic radial basis kernel.

    .. math::
        K= D^{3}

    where :math:`D` is the Euclidean distance matrix.

    See also super classes :class:`RadialBasisKernel` and :class:`PCManifoldKernel`
    for more functionality and documentation.
    """

    def __init__(self):
        super(CubicKernel, self).__init__(distance_metric="euclidean")

    def eval(
        self, distance_matrix: Union[np.ndarray, scipy.sparse.csr_matrix]
    ) -> Union[np.ndarray, scipy.sparse.csr_matrix]:
        """Evaluate the kernel on pre-computed distance matrix.

        Parameters
        ----------
        distance_matrix
            Matrix of pairwise distances of shape `(n_samples_Y, n_samples_X)`.

        Returns
        -------
        Union[np.ndarray, scipy.sparse.csr_matrix]
            Kernel matrix of same shape and type as `distance_matrix`.
        """
        # return r ** 3
        return _apply_kernel_function_numexpr(distance_matrix, expr="D ** 3")


class QuinticKernel(RadialBasisKernel):
    r"""Quintic radial basis kernel.

    .. math::
        K= D^{5}

    where :math:`D` is the Euclidean distance matrix.

    See also super classes :class:`RadialBasisKernel` and :class:`PCManifoldKernel`
    for more functionality and documentation.
    """

    def __init__(self):
        super(QuinticKernel, self).__init__(distance_metric="euclidean")

    def eval(
        self, distance_matrix: Union[np.ndarray, scipy.sparse.csr_matrix]
    ) -> Union[np.ndarray, scipy.sparse.csr_matrix]:
        """Evaluate the kernel on pre-computed distance matrix.

        Parameters
        ----------
        distance_matrix
            Matrix of pairwise distances of shape `(n_samples_Y, n_samples_X)`.

        Returns
        -------
        Union[np.ndarray, scipy.sparse.csr_matrix]
            Kernel matrix of same shape and type as `distance_matrix`.
        """
        # r**5
        return _apply_kernel_function_numexpr(distance_matrix, "D ** 5")


class ThinPlateKernel(RadialBasisKernel):
    r"""Thin plate radial basis kernel.

    .. math::
        K = xlogy(D^2, D)


    where :math:`D` is the Euclidean distance matrix and argument for
    :class:`scipy.special.xlogy`.

    See also super classes :class:`RadialBasisKernel` and :class:`PCManifoldKernel`
    for more functionality and documentation.
    """

    def __init__(self):
        super(ThinPlateKernel, self).__init__(distance_metric="euclidean")

    def eval(self, distance_matrix: np.ndarray) -> np.ndarray:
        """Evaluate the kernel on pre-computed distance matrix.

        Parameters
        ----------
        distance_matrix
            Matrix of pairwise distances of shape `(n_samples_Y, n_samples_X)`.

        Returns
        -------
        Union[np.ndarray, scipy.sparse.csr_matrix]
            Kernel matrix of same shape and type as `distance_matrix`.
        """
        return xlogy(np.square(distance_matrix), distance_matrix)


class ContinuousNNKernel(PCManifoldKernel):
    """Compute the continuous `k` nearest-neighbor adjacency graph.

    The continuous `k` nearest neighbor (C-kNN) graph is an adjacency (i.e. unweighted)
    graph for which the (un-normalized) graph Laplacian converges spectrally to a
    Laplace-Beltrami operator on the manifold in the large data limit.

    Parameters
    ----------
    k_neighbor
        For each point the distance to the `k_neighbor` nearest neighbor is computed.
        If a sparse matrix is computed (with cut-off distance), then each point must
        have a minimum of `k` stored neighbors. (see `kmin` parameter in
        :meth:`pcfold.distance.compute_distance_matrix`).

    delta
        Unit-less scale parameter.

    References
    ----------

    :cite:`berry_consistent_2019`
    """

    def __init__(self, k_neighbor: int, delta: float):

        if not is_integer(k_neighbor):
            raise TypeError("n_neighbors must be an integer")
        else:
            # make sure to only use Python built-in
            self.k_neighbor = int(k_neighbor)

        if not is_float(delta):
            if is_integer(delta):
                self.delta = float(delta)
            else:
                raise TypeError("delta must be of type float")
        else:
            # make sure to only use Python built-in
            self.delta = float(delta)

        if self.k_neighbor < 1:
            raise ValueError(
                f"'parameter 'k_neighbor={self.k_neighbor}' must be a positive integer"
            )

        if self.delta <= 0.0:
            raise ValueError(
                f"'parameter 'delta={self.delta}' must be a positive float"
            )

        super(ContinuousNNKernel, self).__init__()

    def _validate_reference_dist_knn(self, is_pdist, reference_dist_knn):
        if is_pdist and reference_dist_knn is None:
            raise ValueError("For the 'cdist' case 'reference_dist_knn' must be given")

    def __call__(
        self,
        X: np.ndarray,
        Y: Optional[np.ndarray] = None,
        dist_kwargs: Optional[Dict] = None,
        reference_dist_knn=None,
        **kernel_kwargs,
    ):
        """Compute (sparse) adjacency graph to describes a point neighborhood.

        Parameters
        ----------
        X
            Reference point cloud of shape `(n_samples_X, n_features_X)`.

        Y
            Query point cloud of shape `(n_samples_Y, n_features_Y)`. If not given,
            then `Y=X`.

        dist_kwargs
            Keyword arguments passed to the internal distance matrix computation. See
            :py:meth:`datafold.pcfold.compute_distance_matrix` for parameter arguments.

        reference_dist_knn
            Distances to the `k`-th nearest neighbor for each point in `X`. The values
            are mandatory if `Y` is not `None`.

        Returns
        -------
        scipy.sparse.csr_matrix
            Sparse adjacency matrix describing the unweighted, undirected continuous
            nearest neighbor graph.

        Optional[Dict[str, numpy.ndarray]]
            For a pair-wise kernel evaluation, a Dictionary with key
            `reference_dist_knn` with the `k`-the nearest neighbors for each point are
            returned.
        """

        if kernel_kwargs != {}:
            raise ValueError(f"invalid kwargs {kernel_kwargs}")

        is_pdist = Y is None

        dist_kwargs = dist_kwargs or {}
        # minimum number of neighbors required in the sparse case!
        dist_kwargs.setdefault("kmin", self.k_neighbor)

        distance_matrix = compute_distance_matrix(
            X, Y, metric="euclidean", **dist_kwargs
        )

        return self.eval(
            distance_matrix, is_pdist=is_pdist, reference_dist_knn=reference_dist_knn
        )

    def _validate(self, distance_matrix, is_pdist, reference_dist_knn):
        if distance_matrix.ndim != 2:
            raise ValueError("distance_matrix must be a two-dimensional array")

        n_samples_Y, n_samples_X = distance_matrix.shape

        if is_pdist:
            if n_samples_Y != n_samples_X:
                raise ValueError(
                    "if is_pdist=True, the distance matrix must be square "
                    "and symmetric"
                )

            if isinstance(distance_matrix, np.ndarray):
                diagonal = np.diag(distance_matrix)
            else:
                diagonal = np.asarray(distance_matrix.diagonal(0))

            if (diagonal != 0).all():
                raise ValueError(
                    "if is_pdist=True, distance_matrix must have zeros on diagonal "
                )
        else:
            if reference_dist_knn is None:
                raise ValueError(
                    "if is_pdist=False, 'reference_dist_knn' (=None) must be provided."
                )

            if not isinstance(reference_dist_knn, np.ndarray):
                raise TypeError("cdist_reference_k_nn must be of type numpy.ndarray")

            if reference_dist_knn.ndim != 1:
                raise ValueError("cdist_reference_k_nn must be 1 dim.")

            if reference_dist_knn.shape[0] != n_samples_X:
                raise ValueError(
                    f"len(cdist_reference_k_nn)={reference_dist_knn.shape[0]} "
                    f"must be distance.shape[1]={n_samples_X}"
                )

            if self.k_neighbor < 1 or self.k_neighbor > n_samples_X - 1:
                raise ValueError(
                    "n_neighbors must be in the range 1 to number of samples"
                )

    def eval(
        self, distance_matrix, is_pdist=False, reference_dist_knn=None
    ) -> Tuple[scipy.sparse.csr_matrix, Optional[Dict[Any, np.ndarray]]]:
        """Evaluate kernel on pre-computed distance matrix.

        For return values see :meth:`.__call__`.

        Parameters
        ----------
        distance_matrix
            Pre-computed matrix.

        is_pdist
            If True, the `distance_matrix` is assumed to be symmetric and with zeros on
            the diagonal (self distances). Note, that there are no checks to validate
            the distance matrix.

        reference_dist_knn
            An input is required for a component-wise evaluation of the kernel. This is
            the case if the distance matrix is rectangular or non-symmetric (i.e.,
            ``is_pdist=False``). The required values are returned for a pre-evaluation
            of the pair-wise evaluation.
        """

        self._validate(
            distance_matrix=distance_matrix,
            is_pdist=is_pdist,
            reference_dist_knn=reference_dist_knn,
        )

        dist_knn = _kth_nearest_neighbor_dist(distance_matrix, self.k_neighbor)

        distance_factors = _symmetric_matrix_division(
            distance_matrix,
            vec=np.sqrt(dist_knn),
            vec_right=np.sqrt(reference_dist_knn)
            if reference_dist_knn is not None
            else None,
        )

        if isinstance(distance_factors, np.ndarray):
            kernel_matrix = scipy.sparse.csr_matrix(
                distance_factors < self.delta, dtype=np.bool
            )
        else:
            assert isinstance(distance_factors, scipy.sparse.csr_matrix)
            distance_factors.data = (distance_factors.data < self.delta).astype(np.bool)
            distance_factors.eliminate_zeros()
            kernel_matrix = distance_factors

        # return dist_knn, which is required for cdist_k_nearest_neighbor in
        # order to do a follow-up cdist request (then as reference_dist_knn as input).
        if is_pdist:
            ret_cdist: Optional[Dict[str, np.ndarray]] = dict(
                reference_dist_knn=dist_knn
            )
        else:
            ret_cdist = None

        return kernel_matrix, ret_cdist


<<<<<<< HEAD
class MahalanobisKernel(PCManifoldKernel):
    """
    Parameters
    ----------

    epsilon
        The kernel bandwidth. If ``None``, it will be estimated from the
        mahalanobis distance matrix, using the median of 10-th nearest neighbor distances.

    distance_metric
        The distance metric to use in the pre-computation of the neighborhoods.

    cov_matrices
        N*m*m array of N covariance matrices of shape m*m each.

    verbosity_level
        If value>0, it prints log statements.
    """

    def __init__(
        self,
        epsilon=None,
        distance_metric="euclidean",
        cov_matrices=None,  # TODO: Cannot be None -> no routine resolve "None"!
        verbosity_level=0,
    ):
        self.epsilon = epsilon
        self.distance_metric = distance_metric
        self.cov_matrices = cov_matrices
        self.verbosity_level = verbosity_level

    def __call__(
        self, X, Y=None, dist_kwargs=None, **kernel_kwargs
    ) -> Union[np.ndarray, scipy.sparse.csr_matrix]:
        """Compute kernel matrix.

        Parameters
        ----------
        X
            Reference point cloud of shape `(n_samples_X, n_features_X)`.

        Y
            Query point cloud of shape `(n_samples_Y, n_features_Y)`. If not given,
            then `Y=X`.

        dist_kwargs,
            Keyword arguments passed to the distance matrix computation. See
            :py:meth:`datafold.pcfold.compute_distance_matrix` for parameter arguments.

        kernel_kwargs
            not supplied

        Returns
        -------
        Union[np.ndarray, scipy.sparse.csr_matrix]
            Kernel matrix of shape `(n_samples_Y, n_samples_X)`. If cut-off is
            specified in `dist_kwargs`, then the matrix is sparse.
        """

        # if not("covariance_matrices" in kernel_kwargs):
        #    raise ValueError(f"invalid kwargs {kernel_kwargs}, must have covariance_matrices")

        X = np.atleast_2d(X)

        if Y is not None:
            Y = np.atleast_2d(Y)

        self._log(f"MahalanobisKernel dist_kwargs: {dist_kwargs}")

        distance_matrix = compute_distance_matrix(
            X, Y, metric=self.distance_metric, **dist_kwargs or {},
        )

        kernel_matrix = self.eval(X, distance_matrix, self.cov_matrices, dist_kwargs)

        return kernel_matrix

    def _log(self, string):
        if self.verbosity_level > 0:
            print(string)

    def eval(
        self, points, distance_matrix, covariance_matrices, dist_kwargs
    ) -> Union[np.ndarray, scipy.sparse.csr_matrix]:
        """Replace the given distance_matrix with the mahalanobis kernel matrix.
        """

        distance_matrix = scipy.sparse.csr_matrix(distance_matrix)

        for row in range(distance_matrix.shape[0]):
            r = distance_matrix.getrow(row)

            p1 = points[row, :]
            c1 = covariance_matrices[row, :, :]

            for d_index in range(len(r.data)):
                col = r.indices[d_index]
                if col != row:
                    p2 = points[col, :]
                    c2 = covariance_matrices[col, :, :]
                    diff = p1 - p2
                    M_distance = np.sqrt(1 / 2 * diff.T @ (c1 + c2) @ diff)

                    distance_matrix.data[
                        distance_matrix.indptr[row] : distance_matrix.indptr[row + 1]
                    ][d_index] = M_distance

        self._log("Mahalanobis metric ready.")

        if dist_kwargs is None:
            dist_kwargs = {}

        _epsilon = self.epsilon

        if _epsilon is None:
            cut_off = datafold.pcfold.estimators.estimate_cutoff(
                points, k=dist_kwargs.get("kmin", 25), distance_matrix=distance_matrix
            )
            _epsilon = datafold.pcfold.estimators.estimate_scale(
                points, cut_off=cut_off
            )
        self._log(f"Using epsilon {_epsilon}")

        # convert distance to kernel
        distance_matrix.data = np.exp(
            -np.power(distance_matrix.data, 2) / (2 * _epsilon)
        )

        # make it symmetric
        distance_matrix = scipy.sparse.lil_matrix(distance_matrix)
        distance_matrix = scipy.sparse.csr_matrix(
            0.5 * (distance_matrix + distance_matrix.T)
        )

        return distance_matrix


class DmapKernelFixed(PCManifoldKernel):
=======
class DmapKernelFixed(BaseManifoldKernel):
>>>>>>> 5f985ec8
    """Diffusion map kernel with fixed kernel bandwidth.

    This kernel wraps an kernel to describe a diffusion process.

    Parameters
    ----------

    internal_kernel
        Kernel that describes the proximity between data points.

    is_stochastic
        If True, the kernel matrix is row-normalized.

    alpha
        Degree of re-normalization of sampling density in point cloud. `alpha` must be
        inside the interval [0, 1] (inclusive).

    symmetrize_kernel
        If True, performs a conjugate transformation which can improve numerical
        stability for matrix operations (such as computing eigenpairs). The matrix to
        change the basis back is provided as a quantity of interest (see
        possible return values in :meth:`PCManifoldKernel.__call__`).

    See Also
    --------
    :py:class:`DiffusionMaps`

    References
    ----------
    :cite:`coifman_diffusion_2006`
    """

    def __init__(
        self,
        internal_kernel: PCManifoldKernel = GaussianKernel(epsilon=1.0),
        is_stochastic: bool = True,
        alpha: float = 1.0,
        symmetrize_kernel: bool = True,
    ):

        self.is_stochastic = is_stochastic

        if not (0 <= alpha <= 1):
            raise ValueError(f"alpha has to be between [0, 1]. Got alpha={alpha}")
        self.alpha = alpha
        self.symmetrize_kernel = symmetrize_kernel

        self.internal_kernel = internal_kernel

        # i) not stochastic -> if the kernel is symmetric the kernel is always
        # symmetric
        # `symmetrize_kernel` indicates if the user wants the kernel to use
        # similarity transformations to solve the
        # eigenproblem on a symmetric kernel (if required).

        # NOTE: a necessary condition to symmetrize the kernel is that the kernel
        # is evaluated pairwise
        #  (i.e. is_pdist = True)
        #     self._is_symmetric = True
        # else:
        #     self._is_symmetric = False

        self.row_sums_init = None

        super(DmapKernelFixed, self).__init__()

    @property
    def is_symmetric(self):
        return self.symmetrize_kernel or not self.is_stochastic

    def is_symmetric_transform(self) -> bool:
        """Indicates whether a symmetric conjugate kernel matrix was computed.

        Returns
        -------

        """

        # If the kernel is made stochastic, it looses the symmetry, if symmetric_kernel
        # is set to True, then apply the the symmetry transformation
        return self.is_stochastic and self.is_symmetric

    def _normalize_sampling_density_kernel_matrix(
        self,
        kernel_matrix: Union[np.ndarray, scipy.sparse.csr_matrix],
        row_sums_alpha_fit: np.ndarray,
    ) -> Tuple[Union[np.ndarray, scipy.sparse.csr_matrix], Optional[np.ndarray]]:
        """Normalize (sparse/dense) kernels with positive `alpha` value. This is also
        referred to a 'renormalization' of sampling density. """

        if row_sums_alpha_fit is None:
            assert is_symmetric_matrix(kernel_matrix)
        else:
            assert row_sums_alpha_fit.shape[0] == kernel_matrix.shape[1]

        row_sums = kernel_matrix.sum(axis=1)

        if scipy.sparse.issparse(kernel_matrix):
            # np.matrix (deprecated but used in scipy sparse matrix) to np.ndarray
            row_sums = row_sums.A1

        if self.alpha < 1:
            row_sums_alpha = np.power(row_sums, self.alpha, out=row_sums)
        else:  # no need to power with 1
            row_sums_alpha = row_sums

        normalized_kernel = _symmetric_matrix_division(
            matrix=kernel_matrix, vec=row_sums_alpha, vec_right=row_sums_alpha_fit,
        )

        if row_sums_alpha_fit is not None:
            # Set row_sums_alpha to None for security, because in a cdist-case (if
            # row_sums_alpha_fit) there is no need to further process row_sums_alpha, yet.
            row_sums_alpha = None

        return normalized_kernel, row_sums_alpha

    def _normalize(
        self, rbf_kernel: KernelType, row_sums_alpha_fit: np.ndarray, is_pdist: bool
    ):

        # only required for symmetric kernel, return None if not used
        basis_change_matrix = None

        # required if alpha>0 and _normalize is called later for a cdist case
        # set in the pdist, alpha > 0 case
        row_sums_alpha = None

        if self.is_stochastic:

            if self.alpha > 0:
                # if pdist: kernel is still symmetric after this function call
                (
                    rbf_kernel,
                    row_sums_alpha,
                ) = self._normalize_sampling_density_kernel_matrix(
                    rbf_kernel, row_sums_alpha_fit
                )

            if is_pdist and self.is_symmetric_transform():
                # Increases numerical stability when solving the eigenproblem
                # Note1: when using the (symmetric) conjugate matrix, the eigenvectors
                #        have to be transformed back to match the original
                # Note2: the similarity transform only works for the is_pdist case
                #        (for cdist, there is no symmetric kernel in the first place,
                #        because it is generally rectangular and does not include self
                #        points)
                rbf_kernel, basis_change_matrix = _conjugate_stochastic_kernel_matrix(
                    rbf_kernel
                )
            else:
                rbf_kernel = _stochastic_kernel_matrix(rbf_kernel)

            assert (
                (is_pdist and self.is_symmetric_transform())
                and basis_change_matrix is not None
            ) or (
                not (is_pdist and self.is_symmetric_transform())
                and basis_change_matrix is None
            )

        if is_pdist and self.is_symmetric:
            assert is_symmetric_matrix(rbf_kernel)

        return rbf_kernel, basis_change_matrix, row_sums_alpha

    def _validate_row_alpha_fit(self, is_pdist, row_sums_alpha_fit):
        if (
            self.is_stochastic
            and self.alpha > 0
            and not is_pdist
            and row_sums_alpha_fit is None
        ):
            raise ValueError(
                "cdist request can not be carried out, if 'row_sums_alpha_fit=None'"
                "Please consider to report bug."
            )

    def _eval(self, kernel_output, is_pdist, row_sums_alpha_fit):

        self._validate_row_alpha_fit(
            is_pdist=is_pdist, row_sums_alpha_fit=row_sums_alpha_fit
        )

        kernel_matrix, internal_ret_cdist, _ = PCManifoldKernel.read_kernel_output(
            kernel_output=kernel_output
        )

        if isinstance(kernel_matrix, pd.DataFrame):
            # store indices and save into same type later
            _type = type(kernel_matrix)
            rows_idx, columns_idx = kernel_matrix.index, kernel_matrix.columns
            kernel_matrix = kernel_matrix.to_numpy()
        else:
            _type, rows_idx, columns_idx = None, None, None

        kernel_matrix, basis_change_matrix, row_sums_alpha = self._normalize(
            kernel_matrix, row_sums_alpha_fit=row_sums_alpha_fit, is_pdist=is_pdist,
        )

        if rows_idx is not None and columns_idx is not None:
            kernel_matrix = _type(kernel_matrix, index=rows_idx, columns=columns_idx)

        if is_pdist:
            ret_cdist = dict(
                row_sums_alpha_fit=row_sums_alpha,
                internal_kernel_kwargs=internal_ret_cdist,
            )
            ret_extra = dict(basis_change_matrix=basis_change_matrix)
        else:
            # no need for row_sums_alpha or the basis change matrix in the cdist case
            ret_cdist = None
            ret_extra = None

        return kernel_matrix, ret_cdist, ret_extra

    def __call__(
        self,
        X: np.ndarray,
        Y: Optional[np.ndarray] = None,
        dist_kwargs: Optional[Dict] = None,
        internal_kernel_kwargs: Optional[Dict] = None,
        row_sums_alpha_fit: Optional[np.ndarray] = None,
        **kernel_kwargs,
    ) -> Tuple[
        Union[np.ndarray, scipy.sparse.csr_matrix], Optional[Dict], Optional[Dict]
    ]:
        """Compute the diffusion map kernel.

        Parameters
        ----------
        X
            Reference point cloud of shape `(n_samples_X, n_features_X)`.

        Y
            Query point cloud of shape `(n_samples_Y, n_features_Y)`. If not given,
            then `Y=X`.

        dist_kwargs
            Keyword arguments passed to the internal distance matrix computation. See
            :py:meth:`datafold.pcfold.compute_distance_matrix` for parameter arguments.

        internal_kernel_kwargs
            Keyword arguments passed to the set internal kernel.

        row_sums_alpha_fit
            Row sum values during re-normalization computed during pair-wise kernel
            computation. The parameter is mandatory for the compontent-wise kernel
            computation and if `alpha>0`.

        Returns
        -------
        numpy.ndarray`, `scipy.sparse.csr_matrix`
            kernel matrix (or conjugate of it) with same type and shape as
            `distance_matrix`
        
        Optional[Dict[str, numpy.ndarray]]
            Row sums from re-normalization in key 'row_sums_alpha_fit', only returned for
            pairwise computations. The values are required for follow up out-of-sample
            kernel evaluations (`Y is not None`).

        Optional[Dict[str, scipy.sparse.dia_matrix]]
            Basis change matrix (sparse diagonal) if `is_symmetrize=True` and only
            returned if the kernel matrix is a symmetric conjugate of the true
            diffusion kernel matrix. Required to recover the diffusion map eigenvectors
            from the symmetric conjugate matrix.
        """

        is_pdist = Y is None

        kernel_output = self.internal_kernel(
            X, Y=Y, dist_kwargs=dist_kwargs or {}, **internal_kernel_kwargs or {}
        )

        return self._eval(
            kernel_output=kernel_output,
            is_pdist=is_pdist,
            row_sums_alpha_fit=row_sums_alpha_fit,
        )

    def eval(
        self,
        distance_matrix: Union[np.ndarray, scipy.sparse.csr_matrix],
        is_pdist=False,
        row_sums_alpha_fit=None,
    ):
        """Evaluate kernel on pre-computed distance matrix.

        For return values see :meth:`.__call__`.

        Parameters
        ----------

        distance_matrix
            Matrix of shape `(n_samples_Y, n_samples_X)`.

        is_pdist:
            If True, the distance matrix must be square

        Returns
        -------
        """

        kernel_output = self.internal_kernel.eval(distance_matrix)
        return self._eval(
            kernel_output=kernel_output,
            is_pdist=is_pdist,
            row_sums_alpha_fit=row_sums_alpha_fit,
        )


class ConeKernel(TSCManifoldKernel):
    r"""Compute a dynamics adapted cone kernel for time series collection data.

    The equations below describe the kernel evaluation and are taken from the referenced
    paper below.

    A single kernel evaluation between samples :math:`x` and :math:`y` is computed with

    .. math::
        K(x, y) = \exp
        \left(
        -\frac{\vert\vert \omega_{ij}\vert\vert^2}
        {\varepsilon \delta t^2 \vert\vert \xi_i \vert\vert \vert\vert \xi_j \vert\vert }
        \left[ (1-\zeta \cos^2 \theta_i)(1-\zeta \cos^2 \theta_j) \right]^{0.5}
        \right)

    where,

    .. math::
        \cos \theta_i =
        \frac{(\xi_i, \omega_{ij})}
        {\vert\vert \xi_i \vert\vert \vert\vert \omega_{ij} \vert\vert}

    is the angle between samples,

    .. math::
        \omega_{ij} = y - x

    is a difference vector between the point pairs,

    .. math::
        \delta t

    is the (constant) time sampling in the time series,

    .. math::
        \varepsilon

    is an additional scaling parameter of the kernel bandwidth,

    .. math::
        \zeta

    is the parameter to control the angular influence, and

    .. math::
        \xi_i = \delta_p x_i = \sum_{j=-p/2}^{p/2} w_j x_{i+j}

    is the approximation of the dynamical vector field. The approximation is carried
    out with :math:`\delta_p`, a :math:`p`-th order accurate central finite difference
    (in a sense that :math:`\frac{\xi}{\delta t} + \mathcal{O}(\delta t^p)`) with
    associated weights :math:`w`.

    .. note::
        In the centered finite difference the time values are shifted such that no
        samples are taken from the future. For exmaple, for the scheme
        :math:`x_{t+1} - x_{t-1}`, at time :math:`t`, then the new assigned time value
        is `t+1`. See also :py:meth:`.TSCAccessor.time_derivative`.

    Parameters
    ----------

    zeta
        A scalar between :math:`[0, 1)` that controls the angular influence . The
        weight from one point to a neighboring point is increased if the relative
        displacement vector is aligned with the dynamical flow. The special case of
        `zeta=0`, corresponds to the so-called "Non-Linear Laplacian Spectral
        Analysis" kernel (NLSA).

    epsilon
        An additional scaling parameter with which the kernel scale can be adapted to
        the actual time sampling frequency.

    fd_accuracy
        The accuracy of the centered finite difference scheme (:math:`p`
        in the description). Note, that the higher the order the more smaples are
        required in a warm-up phase, where the centered scheme cannot be evaluated with
        the given accuracy. All samples from this warm-up phase are dropped in the
        kernel evaluation.

    References
    ----------

    :cite:`giannakis_dynamics-adapted_2015` (the equations are taken from the
    `arXiv version <https://arxiv.org/abs/1403.0361>`__)
    """

    def __init__(self, zeta: float = 0.0, epsilon: float = 1.0, fd_accuracy: int = 4):
        self.zeta = zeta
        self.epsilon = epsilon
        self.fd_accuracy = fd_accuracy

    def _validate_setting(self, X, Y):

        # cannot import in top of file, because this creates circular imports
        from datafold.pcfold.timeseries.collection import TSCDataFrame, TSCException

        check_scalar(
            self.zeta,
            name="zeta",
            target_type=(int, np.integer, float, np.floating),
            min_val=0.0,
            max_val=1.0 - np.finfo(float).eps,
        )

        check_scalar(
            self.epsilon,
            name="epsilon",
            target_type=(int, np.integer, float, np.floating),
            min_val=np.finfo(float).eps,
            max_val=None,
        )

        check_scalar(
            self.fd_accuracy,
            "fd_accuracy",
            target_type=(int, np.integer),
            min_val=1,
            max_val=None,
        )

        # make sure to only deal with Python built-in types
        self.zeta = float(self.zeta)
        self.epsilon = float(self.epsilon)
        self.fd_accuracy = int(self.fd_accuracy)

        if not isinstance(X, TSCDataFrame):
            raise TypeError(f"X must be a TSCDataFrame (got: {type(X)})")

        if Y is not None and not isinstance(Y, TSCDataFrame):
            raise TypeError(f"Y must be a TSCDataFrame (got: {type(X)}")

        if Y is not None:
            is_df_same_index(X, Y, check_index=False, check_column=True, handle="raise")

        # checks that they are scalar:
        X_dt = X.delta_time

        if not is_float(X_dt):
            # raises error:
            X.tsc.check_const_time_delta()

        if Y is not None:
            Y_dt = Y.delta_time

            if not is_float(X_dt):
                # raises error:
                Y.tsc.check_const_time_delta()

            if Y_dt != X_dt:
                raise TSCException(
                    f"'X.delta_time={X_dt}' and 'Y.delta_time={Y_dt}' "
                    f"have not the same time sampling."
                )

        # return here to not compute delta_time again
        return X_dt

    def _compute_distance_and_cosinus_matrix(
        self,
        Y_numpy: np.ndarray,
        timederiv_Y: np.ndarray,
        norm_timederiv_Y: np.ndarray,
        X_numpy: Optional[np.ndarray] = None,
        distance_matrix=None,
    ):

        if X_numpy is None:
            X_numpy = Y_numpy

        is_compute_distance = distance_matrix is None

        # pre-allocate cosine- and distance-matrix
        cos_matrix = np.zeros((Y_numpy.shape[0], X_numpy.shape[0]))

        if is_compute_distance:
            distance_matrix = np.zeros_like(cos_matrix)

        # only allocate memory in first iteration, afterwards use already
        # existing array via "out" parameter
        diff_matrix = None
        division = None
        zero_mask = None

        for row_idx in range(cos_matrix.shape[0]):
            diff_matrix = np.subtract(X_numpy, Y_numpy[row_idx, :], out=diff_matrix)

            # distance matrix is not computed via "compute_distance_matrix" function
            if is_compute_distance:
                distance_matrix[row_idx, :] = scipy.linalg.norm(
                    diff_matrix, axis=1, check_finite=False
                )

            # denominator of cos: norm of time_derivative * norm_difference
            division = np.multiply(
                norm_timederiv_Y[row_idx], distance_matrix[row_idx, :], out=division
            )

            # nominator of cos: scalar product (time_derivative, differences)
            # in paper: (\xi, \omega)
            cos_matrix[row_idx, :] = np.dot(
                timederiv_Y[row_idx, :], diff_matrix.T, out=cos_matrix[row_idx, :],
            )

            # special handling of duplicates -> division by zero leads to nan
            zero_mask = np.equal(division, 0.0, out=zero_mask)
            cos_matrix[row_idx, zero_mask] = 0
            cos_matrix[row_idx, ~zero_mask] /= division[~zero_mask]

        # memory and cache efficient solving of (no intermediate memory allocations):
        # cos_matrix = 1 - self.zeta * np.square(np.cos(cos_matrix))
        cos_matrix = np.cos(cos_matrix, out=cos_matrix)
        cos_matrix = np.square(cos_matrix, out=cos_matrix)
        cos_matrix = np.multiply(self.zeta, cos_matrix, out=cos_matrix)
        cos_matrix = np.subtract(1.0, cos_matrix, out=cos_matrix)

        if not np.isfinite(cos_matrix).all():
            raise ValueError("not all finite")

        return cos_matrix, distance_matrix

    def _approx_dynflow(self, X):
        timederiv = X.tsc.time_derivative(diff_order=1, accuracy=self.fd_accuracy)
        norm_timederiv = df_type_and_indices_from(
            timederiv,
            values=np.linalg.norm(timederiv, axis=1),
            except_columns=["fd_norm"],
        )

        return timederiv, norm_timederiv

    def __call__(
        self,
        X: pd.DataFrame,
        Y: Optional[pd.DataFrame] = None,
        dist_kwargs: Optional[Dict[str, object]] = None,
        timederiv_X=None,
        norm_timederiv_X=None,
        **kernel_kwargs,
    ):
        """Compute kernel matrix.

        Parameters
        ----------
        X
            The reference time series collection of shape `(n_samples_X, n_features_X)`.
        Y
            The query time series collection of shape `(n_samples_Y, n_features_Y)`. If
            `Y` is not provided, then ``Y=X``.

        dist_kwargs
            ignored `(The distance matrix is computed as part of the kernel evaluation.
            For now this can only be a dense matrix).`
        
        timederiv_X
            The time derivative from a finite difference scheme. Required for a
            component-wise evaluation.

        norm_timederiv_X
            Norm of the time derivative. Required for a component-wise evaluation.

        **kernel_kwargs
            ignored
            
        Returns
        -------
        TSCDataFrame
            The kernel matrix with time information.
        """

        delta_time = self._validate_setting(X, Y)

        if kernel_kwargs != {}:
            raise ValueError(f"kernel_kwargs={kernel_kwargs} are not supported")

        is_pdist = Y is None

        if is_pdist:
            timederiv_X, norm_timederiv_X = self._approx_dynflow(X=X)
        else:
            if timederiv_X is None or norm_timederiv_X is None:
                raise ValueError(
                    "For component wise computation the parameters 'timederiv_X' "
                    "and 'norm_timederiv_X' must be provided. "
                )

        # NOTE: samples are dropped here which are at the time series boundaries. How
        # many, depends on the accuracy level of the time derivative.
        X_numpy = X.loc[timederiv_X.index].to_numpy()

        if is_pdist:
            timederiv_Y = timederiv_X

            if self.zeta != 0.0:
                (
                    cos_matrix_Y_X,
                    distance_matrix,
                ) = self._compute_distance_and_cosinus_matrix(
                    Y_numpy=X_numpy,  # query (Y) = reference (X)
                    timederiv_Y=timederiv_X.to_numpy(),
                    norm_timederiv_Y=norm_timederiv_X.to_numpy(),
                )

                cos_matrix = np.multiply(
                    cos_matrix_Y_X, cos_matrix_Y_X.T, out=cos_matrix_Y_X
                )
                cos_matrix = np.sqrt(cos_matrix, out=cos_matrix)
                # squared Euclidean metric
                distance_matrix = np.square(distance_matrix, out=distance_matrix)
            else:
                distance_matrix = compute_distance_matrix(X_numpy, metric="sqeuclidean")
                cos_matrix = np.ones((X_numpy.shape[0], X_numpy.shape[0]))

            factor_matrix = _symmetric_matrix_division(
                cos_matrix,
                vec=norm_timederiv_X.to_numpy().ravel(),
                vec_right=None,
                scalar=(delta_time ** 2) * self.epsilon,
            )

        else:
            assert isinstance(Y, pd.DataFrame)  # mypy

            timederiv_Y, norm_timederiv_Y = self._approx_dynflow(X=Y)
            Y_numpy = Y.loc[timederiv_Y.index].to_numpy()

            if self.zeta != 0.0:
                (
                    cos_matrix_Y_X,
                    distance_matrix,
                ) = self._compute_distance_and_cosinus_matrix(
                    Y_numpy=Y_numpy,
                    timederiv_Y=timederiv_Y.to_numpy(),
                    norm_timederiv_Y=norm_timederiv_Y.to_numpy(),
                    X_numpy=X_numpy,
                )

                # because of the time derivative cos_matrix is not symmetric between
                #   reference / query set
                # cos_matrix(i,j) != cos_matrix.T(j,i)
                # --> compute from the other way
                cos_matrix_X_Y, _ = self._compute_distance_and_cosinus_matrix(
                    X_numpy,
                    timederiv_Y=timederiv_X.to_numpy(),
                    norm_timederiv_Y=norm_timederiv_X.to_numpy(),
                    X_numpy=Y_numpy,
                    distance_matrix=distance_matrix.T,
                )

                cos_matrix = np.multiply(
                    cos_matrix_Y_X, cos_matrix_X_Y.T, out=cos_matrix_Y_X
                )
                cos_matrix = np.sqrt(cos_matrix, out=cos_matrix)
                # squared Euclidean metric
                distance_matrix = np.square(distance_matrix, out=distance_matrix)
            else:
                distance_matrix = compute_distance_matrix(
                    X_numpy, Y_numpy, metric="sqeuclidean"
                )
                cos_matrix = np.ones((Y_numpy.shape[0], X_numpy.shape[0]))

            factor_matrix = _symmetric_matrix_division(
                cos_matrix,
                vec=norm_timederiv_Y.to_numpy().ravel(),
                vec_right=norm_timederiv_X.to_numpy().ravel(),
                scalar=(delta_time ** 2) * self.epsilon,
            )

        kernel_matrix = _apply_kernel_function_numexpr(
            distance_matrix=distance_matrix,
            expr="exp(-1.0 * D * factor_matrix)",
            expr_dict={"factor_matrix": factor_matrix},
        )

        kernel_matrix = df_type_and_indices_from(
            indices_from=timederiv_Y,
            values=kernel_matrix,
            except_columns=[f"X{i}" for i in np.arange(X_numpy.shape[0])],
        )

        if is_pdist:
            ret_cdist: Optional[Dict[str, Any]] = dict(
                timederiv_X=timederiv_X, norm_timederiv_X=norm_timederiv_X
            )
        else:
            ret_cdist = None

        return kernel_matrix, ret_cdist


class DmapKernelVariable(BaseManifoldKernel):
    """Diffusion maps kernel with variable kernel bandwidth.

    .. warning::
        This class is not documented. Contributions are welcome
            * documentation
            * unit- or functional-testing

    References
    ----------
    :cite:`berry_nonparametric_2015`
    :cite:`berry_variable_2016`

    See Also
    --------
    :py:class:`DiffusionMapsVariable`

    """

    def __init__(self, epsilon, k, expected_dim, beta, symmetrize_kernel):
        if expected_dim <= 0 and not is_integer(expected_dim):
            raise ValueError("expected_dim has to be a non-negative integer.")

        if epsilon < 0 and not not is_float(expected_dim):
            raise ValueError("epsilon has to be positive float.")

        if k <= 0 and not is_integer(expected_dim):
            raise ValueError("k has to be a non-negative integer.")

        self.beta = beta
        self.epsilon = epsilon
        self.k = k
        self.expected_dim = expected_dim  # variable 'd' in paper

        if symmetrize_kernel:  # allows to later on include a stochastic option...
            self.is_symmetric = True
        else:
            self.is_symmetric = False

        self.alpha = -self.expected_dim / 4
        c2 = (
            1 / 2
            - 2 * self.alpha
            + 2 * self.expected_dim * self.alpha
            + self.expected_dim * self.beta / 2
            + self.beta
        )

        if c2 >= 0:
            raise ValueError(
                "Theory requires c2 to be negative:\n"
                "c2 = 1/2 - 2 * alpha + 2 * expected_dim * alpha + expected_dim * "
                f"beta/2 + beta \n but is {c2}"
            )

    def is_symmetric_transform(self, is_pdist):
        # If the kernel is made stochastic, it looses the symmetry, if symmetric_kernel
        # is set to True, then apply the the symmetry transformation
        return is_pdist and self.is_symmetric

    def _compute_rho0(self, distance_matrix):
        """Ad hoc bandwidth function."""
        nr_samples = distance_matrix.shape[1]

        # both modes are equivalent, MODE=1 allows to easier compare with ref3.
        MODE = 1
        if MODE == 1:  # according to Berry code
            # keep only nearest neighbors
            distance_matrix = np.sort(np.sqrt(distance_matrix), axis=1)[
                :, 1 : self.k + 1
            ]
            rho0 = np.sqrt(np.mean(distance_matrix ** 2, axis=1))
        else:  # MODE == 2:  , more performant if required
            if self.k < nr_samples:
                # TODO: have to revert setting the inf
                #   -> check that the diagonal is all zeros
                #   -> set to inf
                #   -> after computation set all infs back to zero
                #   -> this is also very similar to continous-nn in PCManifold

                # this allows to ignore the trivial distance=0 to itself
                np.fill_diagonal(distance_matrix, np.inf)

                # more efficient than sorting, everything
                distance_matrix.partition(self.k, axis=1)
                distance_matrix = np.sort(distance_matrix[:, : self.k], axis=1)
                distance_matrix = distance_matrix * distance_matrix
            else:  # self.k == self.N
                np.fill_diagonal(distance_matrix, np.nan)
                bool_mask = ~np.diag(np.ones(nr_samples)).astype(np.bool)
                distance_matrix = distance_matrix[bool_mask].reshape(
                    distance_matrix.shape[0], distance_matrix.shape[1] - 1
                )

            # experimental: --------------------------------------------------------------
            # paper: in var-bw paper (ref2) pdfp. 7
            # it is mentioned to IGNORE non-zero entries -- this is not detailed more.
            # a consequence is that the NN and kernel looses symmetry, so do (K+K^T) / 2
            # This is with a cut-off rate:
            # val = 1E-2
            # distance_matrix[distance_matrix < val] = np.nan
            # experimental END -----------------------------------------------------------

            # nanmean only for the experimental part, if leaving this out, np.mean
            # suffices
            rho0 = np.sqrt(np.nanmean(distance_matrix, axis=1))

        return rho0

    def _compute_q0(self, distance_matrix, rho0):
        """The sampling density."""

        meanrho0 = np.mean(rho0)
        rho0tilde = rho0 / meanrho0

        # TODO: eps0 could also be optimized (see Berry Code + paper ref2)
        eps0 = meanrho0 ** 2

        expon_matrix = _symmetric_matrix_division(
            matrix=-distance_matrix, vec=rho0tilde, scalar=2 * eps0
        )

        nr_samples = distance_matrix.shape[0]

        # according to eq. (10) in ref1
        q0 = (
            np.power(2 * np.pi * eps0, -self.expected_dim / 2)
            / (np.power(rho0, self.expected_dim) * nr_samples)
            * np.sum(np.exp(expon_matrix), axis=1)
        )

        return q0

    def _compute_rho(self, q0):
        """The bandwidth function for K_eps_s"""
        rho = np.power(q0, self.beta)

        # Division by rho-mean is not in papers, but in berry code (ref3)
        return rho / np.mean(rho)

    def _compute_kernel_eps_s(self, distance_matrix, rho):
        expon_matrix = _symmetric_matrix_division(
            matrix=distance_matrix, vec=rho, scalar=-4 * self.epsilon
        )
        kernel_eps_s = np.exp(expon_matrix, out=expon_matrix)
        return kernel_eps_s

    def _compute_q_eps_s(self, kernel_eps_s, rho):
        rho_power_dim = np.power(rho, self.expected_dim)[:, np.newaxis]
        q_eps_s = np.sum(kernel_eps_s / rho_power_dim, axis=1)
        return q_eps_s

    def _compute_kernel_eps_alpha_s(self, kernel_eps_s, q_eps_s):
        kernel_eps_alpha_s = _symmetric_matrix_division(
            matrix=kernel_eps_s, vec=np.power(q_eps_s, self.alpha)
        )
        assert is_symmetric_matrix(kernel_eps_alpha_s)

        return kernel_eps_alpha_s

    def _compute_matrix_l(self, kernel_eps_alpha_s, rho):
        rhosq = np.square(rho)[:, np.newaxis]
        n_samples = rho.shape[0]
        matrix_l = (kernel_eps_alpha_s - np.eye(n_samples)) / (self.epsilon * rhosq)
        return matrix_l

    def _compute_matrix_s_inv(self, rho, q_eps_alpha_s):
        s_diag = np.reciprocal(rho * np.sqrt(q_eps_alpha_s))
        return scipy.sparse.diags(s_diag)

    def _compute_matrix_l_conjugate(self, kernel_eps_alpha_s, rho, q_eps_alpha_s):

        basis_change_matrix = self._compute_matrix_s_inv(rho, q_eps_alpha_s)

        p_sq_inv = scipy.sparse.diags(np.reciprocal(np.square(rho)))

        matrix_l_hat = (
            basis_change_matrix @ kernel_eps_alpha_s @ basis_change_matrix
            - (p_sq_inv - scipy.sparse.diags(np.ones(kernel_eps_alpha_s.shape[0])))
        )

        matrix_l_hat = remove_numeric_noise_symmetric_matrix(matrix_l_hat)

        return matrix_l_hat, basis_change_matrix

    def __call__(
        self, X, Y=None, kernel_kwargs=None, dist_kwargs=None,
    ):

        dist_kwargs = dist_kwargs or {}
        cut_off = dist_kwargs.pop("cut_off", None)

        if cut_off is not None and not np.isinf(cut_off):
            raise NotImplementedError("Handling sparsity is currently not implemented!")

        if Y is not None:
            raise NotImplementedError("cdist case is currently not implemented!")

        if self.k > X.shape[0]:
            raise ValueError(
                f"nr of nearest neighbors (self.k={self.k}) "
                f"is larger than number of samples (={X.shape[0]})"
            )

        distance_matrix = compute_distance_matrix(
            X, Y, metric="sqeuclidean", **dist_kwargs,
        )

        operator_l_matrix, basis_change_matrix, rho0, rho, q0, q_eps_s = self.eval(
            distance_matrix
        )

        # TODO: this is not yet aligned to the kernel_matrix, cdist_dict, extra_dict
        return (
            operator_l_matrix,
            basis_change_matrix,
            rho0,
            rho,
            q0,
            q_eps_s,
        )

    def eval(self, distance_matrix: Union[np.ndarray, scipy.sparse.csr_matrix]):

        if scipy.sparse.issparse(distance_matrix):
            raise NotImplementedError(
                "Currently DmapKernelVariable is only implemented to handle a dense "
                "distance matrix."
            )

        assert (
            is_symmetric_matrix(distance_matrix)
            and (np.diag(distance_matrix) == 0).all()
        ), "only pdist case supported at the moment"

        rho0 = self._compute_rho0(distance_matrix)
        q0 = self._compute_q0(distance_matrix, rho0)
        rho = self._compute_rho(q0)
        kernel_eps_s = self._compute_kernel_eps_s(distance_matrix, rho)
        q_eps_s = self._compute_q_eps_s(kernel_eps_s, rho)
        kernel_eps_alpha_s = self._compute_kernel_eps_alpha_s(kernel_eps_s, q_eps_s)

        if self.is_symmetric:
            q_eps_alpha_s = kernel_eps_alpha_s.sum(axis=1)
            operator_l_matrix, basis_change_matrix = self._compute_matrix_l_conjugate(
                kernel_eps_alpha_s, rho, q_eps_alpha_s
            )
        else:
            basis_change_matrix = None
            operator_l_matrix = self._compute_matrix_l(kernel_eps_alpha_s, rho)

        return (
            operator_l_matrix,
            basis_change_matrix,
            rho0,
            rho,
            q0,
            q_eps_s,
        )<|MERGE_RESOLUTION|>--- conflicted
+++ resolved
@@ -11,11 +11,7 @@
 from sklearn.preprocessing import normalize
 from sklearn.utils import check_scalar
 
-<<<<<<< HEAD
-from datafold.decorators import warn_experimental_class
 from datafold.pcfold import *
-=======
->>>>>>> 5f985ec8
 from datafold.pcfold.distance import compute_distance_matrix
 from datafold.utils.general import (
     df_type_and_indices_from,
@@ -549,7 +545,7 @@
             that can be included as `**kernel_kwargs` to a follow-up ``__call__``. Note
             that if a kernel has no such values, this is empty (i.e. not even `None` is
             returned).
-        
+
         Optional[Dict]
             If the kernel computes quantities of interest, then these quantities can be
             included in this dictionary. If this is returned, then this
@@ -581,7 +577,7 @@
             that the kernel acts only on stored data, i.e. distance values with
             exactly zero (duplicates and self distance) must be stored explicitly in the
             matrix. Only large distance values exceeding a cut-off should not be stored.
-        
+
         Returns
         -------
 
@@ -1193,7 +1189,6 @@
         return kernel_matrix, ret_cdist
 
 
-<<<<<<< HEAD
 class MahalanobisKernel(PCManifoldKernel):
     """
     Parameters
@@ -1331,10 +1326,7 @@
         return distance_matrix
 
 
-class DmapKernelFixed(PCManifoldKernel):
-=======
 class DmapKernelFixed(BaseManifoldKernel):
->>>>>>> 5f985ec8
     """Diffusion map kernel with fixed kernel bandwidth.
 
     This kernel wraps an kernel to describe a diffusion process.
@@ -1899,7 +1891,7 @@
         dist_kwargs
             ignored `(The distance matrix is computed as part of the kernel evaluation.
             For now this can only be a dense matrix).`
-        
+
         timederiv_X
             The time derivative from a finite difference scheme. Required for a
             component-wise evaluation.
@@ -1909,7 +1901,7 @@
 
         **kernel_kwargs
             ignored
-            
+
         Returns
         -------
         TSCDataFrame
