import abc
from typing import Any, Callable, Dict, List, Optional, Tuple, Union

import numexpr as ne
import numpy as np
import pandas as pd
import scipy.sparse
import scipy.spatial
from scipy.special import xlogy
from sklearn.gaussian_process.kernels import Kernel
from sklearn.preprocessing import normalize
from sklearn.utils import check_scalar

from datafold.pcfold import *
from datafold.pcfold.distance import compute_distance_matrix
from datafold.utils.general import (
    df_type_and_indices_from,
    diagmat_dot_mat,
    is_df_same_index,
    is_float,
    is_integer,
    is_symmetric_matrix,
    mat_dot_diagmat,
    remove_numeric_noise_symmetric_matrix,
)

KernelType = Union[pd.DataFrame, np.ndarray, scipy.sparse.csr_matrix]


def _apply_kernel_function(distance_matrix, kernel_function):
    if scipy.sparse.issparse(distance_matrix):
        kernel = distance_matrix
        # NOTE: applies on stored data, it is VERY important, that real distance zeros are
        # included in 'distance_matrix' (E.g. normalized kernels have to have a 1.0 on
        # the diagonal) are included in the sparse matrix!
        kernel.data = kernel_function(kernel.data)
    else:
        kernel = kernel_function(distance_matrix)

    return kernel


def _apply_kernel_function_numexpr(distance_matrix, expr, expr_dict=None):

    expr_dict = expr_dict or {}
    assert "D" not in expr_dict.keys()

    if scipy.sparse.issparse(distance_matrix):
        # copy because the distance matrix may be used further by the user
        distance_matrix = distance_matrix.copy()
        expr_dict["D"] = distance_matrix.data
        ne.evaluate(expr, expr_dict, out=distance_matrix.data)
        return distance_matrix  # returns actually the kernel
    else:
        expr_dict["D"] = distance_matrix
        return ne.evaluate(expr, expr_dict)


def _symmetric_matrix_division(
    matrix: Union[np.ndarray, scipy.sparse.spmatrix],
    vec: np.ndarray,
    vec_right: Optional[np.ndarray] = None,
    scalar: float = 1.0,
) -> np.ndarray:
    r"""Symmetric division, which often appears in kernels.

    .. math::
        \frac{M_{i, j}}{a v^(l)_i v^(r)_j}

    where :math:`M` is a (kernel-) matrix and its elements are divided by the
    (left and right) vector elements :math:`v` and scalar :math:`a`.

    .. warning::
        The function is in-place and may therefore overwrite the matrix. Make a copy
        beforehand if the old values are still required.

    Parameters
    ----------
    matrix
        Matrix of shape `(n_rows, n_columns)` to apply symmetric division on.
        If matrix is square and ``vec_right=None``, then `matrix` is assumed to be
        symmetric (this enables removing numerical noise to return a perfectly symmetric
        matrix).

    vec
        Vector of shape `(n_rows,)` in the denominator (Note, the reciprocal
        is is internal of the function).
        
    vec_right
        Vector of shape `(n_columns,)`. If matrix is non-square or matrix input is
        not symmetric, then this input is required. If None, it is set
        to ``vec_right=vec``.

    scalar
        Scalar ``a`` in the denominator.

    Returns
    -------
    numpy.ndarray
    """

    if matrix.ndim != 2:
        raise ValueError("Parameter 'matrix' must be a two dimensional array.")

    if matrix.shape[0] != matrix.shape[1] and vec_right is None:
        raise ValueError(
            "If 'matrix' has rectangular shape, then 'vec_right' must be provided."
        )

    vec_inv_left = np.reciprocal(vec.astype(np.float64))

    if vec_right is None:
        vec_inv_right = vec_inv_left.view()
    else:
        vec_inv_right = np.reciprocal(vec_right.astype(np.float64))

    if vec_inv_left.ndim != 1 or vec_inv_left.shape[0] != matrix.shape[0]:
        raise ValueError(
            f"Invalid input: 'vec.shape={vec.shape}' is not compatible with "
            f"'matrix.shape={matrix.shape}'."
        )

    if vec_inv_right.ndim != 1 or vec_inv_right.shape[0] != matrix.shape[1]:
        raise ValueError(
            f"Invalid input: 'vec_right.shape={vec_inv_right.shape}' is not compatible "
            f"with 'matrix.shape={matrix.shape}'."
        )

    if scipy.sparse.issparse(matrix):
        left_inv_diag_sparse = scipy.sparse.spdiags(
            vec_inv_left, 0, m=matrix.shape[0], n=matrix.shape[0]
        )
        right_inv_diag_sparse = scipy.sparse.spdiags(
            vec_inv_right, 0, m=matrix.shape[1], n=matrix.shape[1]
        )

        # The performance of DIA-sparse matrices is good if the matrix is actually
        # sparse. I.e. the performance drops for a sparse-dense-sparse multiplication.

        # The zeros are removed in the matrix multiplication, but because 'matrix' is
        # usually a distance matrix we need to preserve the "true zeros"!
        matrix.data[matrix.data == 0] = np.nan
        matrix = left_inv_diag_sparse @ matrix @ right_inv_diag_sparse
        matrix.data[np.isnan(matrix.data)] = 0
    else:
        # Solves efficiently:
        # np.diag(1/vector_elements) @ matrix @ np.diag(1/vector_elements)
        matrix = diagmat_dot_mat(vec_inv_left, matrix, out=matrix)
        matrix = mat_dot_diagmat(matrix, vec_inv_right, out=matrix)

    # sparse and dense
    if vec_right is None:
        matrix = remove_numeric_noise_symmetric_matrix(matrix)

    if scalar != 1.0:
        scalar = 1 / scalar
        matrix = np.multiply(matrix, scalar, out=matrix)
    return matrix


def _conjugate_stochastic_kernel_matrix(
    kernel_matrix: Union[np.ndarray, scipy.sparse.spmatrix]
) -> Tuple[Union[np.ndarray, scipy.sparse.spmatrix], scipy.sparse.dia_matrix]:
    r"""Conjugate transformation to obtain symmetric (conjugate) kernel matrix with same
    spectrum properties.

    Rabin et al. :cite:`rabin_heterogeneous_2012` states in equation Eq. 3.1 \
    (notation adapted):

    .. math::
        P = D^{-1} K

    the standard row normalization. Eq. 3.3 shows that matrix :math:`P` has a similar
    matrix with

    .. math::
       A = D^{1/2} P D^{-1/2}

    Replacing :math:`P` from above we get:

    .. math::
        A = D^{1/2} D^{-1} K D^{-1/2}
        A = D^{-1/2} K D^{-1/2}

    Where the last equation is the conjugate transformation performed in this function.
    The matrix :math:`A` has the same eigenvalues to :math:`P` and the eigenvectors
    can be recovered (Eq. 3.4. in reference):

    .. math::
       \Psi = D^{-1/2} V

    where :math:`V` are the eigenvectors of :math:`A` and :math:`\Psi` from matrix \
    :math:`P`.

    .. note::
        The conjugate-stochastic matrix is not stochastic, but still has the trivial
        eigenvalue 1 (i.e. the row-sums are not equal to 1).

    Parameters
    ----------
    kernel_matrix
        non-symmetric kernel matrix

    Returns
    -------
    Tuple[Union[np.ndarray, scipy.sparse.spmatrix], scipy.sparse.dia_matrix]
        conjugate matrix (tpye as `kernel_matrix`) and (sparse) diagonal matrix to recover
        eigenvectors

    References
    ----------
    :cite:`rabin_heterogeneous_2012`

    """

    left_vec = kernel_matrix.sum(axis=1)

    if scipy.sparse.issparse(kernel_matrix):
        # to np.ndarray in case it is depricated format np.matrix
        left_vec = left_vec.A1

    left_vec = np.sqrt(left_vec, out=left_vec)

    kernel_matrix = _symmetric_matrix_division(
        kernel_matrix, vec=left_vec, vec_right=None
    )

    # This is D^{-1/2} in sparse matrix form.
    basis_change_matrix = scipy.sparse.diags(np.reciprocal(left_vec, out=left_vec))

    return kernel_matrix, basis_change_matrix


def _stochastic_kernel_matrix(kernel_matrix: Union[np.ndarray, scipy.sparse.spmatrix]):
    """Normalizes matrix rows.

    This function performs

    .. math::
        M = D^{-1} K

    where matrix :math:`M` is the row-normalized kernel from :math:`K` by the
    matrix :math:`D` with the row sums of :math:`K` on the diagonal.

    .. note::
        If the kernel matrix is evaluated component wise (points compared to reference
        points), then outliers can have a row sum close to zero. In this case the
        respective element on the diagonal is set to zero. For a pairwise kernel
        (pdist) this can not happen, as the diagonal element must be non-zero.

    Parameters
    ----------
    kernel_matrix
        kernel matrix (square or rectangular) to normalize

    Returns
    -------
    Union[np.ndarray, scipy.sparse.spmatrix]
        normalized kernel matrix with type same as `kernel_matrix`
    """
    if scipy.sparse.issparse(kernel_matrix):
        # in a microbenchmark this turned out to be the fastest solution for sparse
        # matrices
        kernel_matrix = normalize(kernel_matrix, copy=False, norm="l1")
    else:  # dense

        normalize_diagonal = np.sum(kernel_matrix, axis=1)

        with np.errstate(divide="ignore", over="ignore"):
            # especially in cdist computations there can be far away outliers
            # (or very small scale/epsilon). This results in elements near 0 and
            #  the reciprocal can then
            #     - be inf
            #     - overflow (resulting in negative values)
            #  these cases are catched with 'bool_invalid' below
            normalize_diagonal = np.reciprocal(
                normalize_diagonal, out=normalize_diagonal
            )

        bool_invalid = np.logical_or(
            np.isinf(normalize_diagonal), normalize_diagonal < 0
        )
        normalize_diagonal[bool_invalid] = 0
        kernel_matrix = diagmat_dot_mat(normalize_diagonal, kernel_matrix)

    return kernel_matrix


def _kth_nearest_neighbor_dist(
    distance_matrix: Union[np.ndarray, scipy.sparse.csr_matrix], k
) -> np.ndarray:
    """Compute the distance to the `k`-th nearest neighbor.

    Parameters
    ----------
    distance_matrix
        Matrix of shape `(n_samples_Y, n_samples_X)` to partition to find the distance of
        the `k`-th nearest neighbor. If the matrix is sparse each point must have a
        minimum number of `k` non-zero elements.

    k
        The distance of the `k`-th nearest neighbor is returned. The value must be a
        positive integer.

    Returns
    -------
    numpy.ndarray
        distance values
    """

    if not is_integer(k):
        raise ValueError(f"parameter 'k={k}' must be a positive integer")
    else:
        # make sure we deal with Python built-in
        k = int(k)

    if not (0 <= k <= distance_matrix.shape[1]):
        raise ValueError(
            "'k' must be an integer between 1 and "
            f"distance_matrix.shape[1]={distance_matrix.shape[1]}"
        )

    if isinstance(distance_matrix, np.ndarray):
        dist_knn = np.partition(distance_matrix, k - 1, axis=1)[:, k - 1]
    elif isinstance(distance_matrix, scipy.sparse.csr_matrix):
        # see mircobenchmark_kth_nn.py for a comparison of implementations for the
        # sparse case

        def _get_kth_largest_elements_sparse(
            data: np.ndarray, indptr: np.ndarray, row_nnz, k_neighbor: int,
        ):
            dist_knn = np.zeros(len(row_nnz))
            for i in range(len(row_nnz)):
                start_row = indptr[i]
                dist_knn[i] = np.partition(
                    data[start_row : start_row + row_nnz[i]], k_neighbor - 1
                )[k_neighbor - 1]

            return dist_knn

        row_nnz = distance_matrix.getnnz(axis=1)

        if (row_nnz < k).any():
            raise ValueError(
                f"There are {(row_nnz < k).sum()} points that "
                f"do not have at least k_neighbor={k}."
            )

        dist_knn = _get_kth_largest_elements_sparse(
            distance_matrix.data, distance_matrix.indptr, row_nnz, k,
        )
    else:
        raise TypeError(f"type {type(distance_matrix)} not supported")

    return dist_knn


class BaseManifoldKernel(Kernel):
    @abc.abstractmethod
    def __call__(self, X, Y=None, *, dist_kwargs=None, **kernel_kwargs):
        """Compute kernel matrix.

        If `Y=None`, then the pairwise-kernel is computed with `Y=X`. If `Y` is given,
        then the kernel matrix is computed component-wise with `X` being the reference
        and `Y` the query point cloud.

        Because the kernel can return a variable number of return values, this is
        unified with :meth:`PCManifoldKernel.read_kernel_output`.

        Parameters
        ----------
        args
        kwargs
            See parameter documentation in subclasses.

        Returns
        -------
        """

    def diag(self, X):
        """(Not implemented, not used in datafold)

        Raises
        ------
        NotImplementedError
            this is only to overwrite abstract method in super class
        """

        raise NotImplementedError("base class")

    def is_stationary(self):
        """(Not implemented, not used in datafold)

        Raises
        ------
        NotImplementedError
            this is only to overwrite abstract method in super class
        """

        # in datafold there is no handling of this attribute, if required this has to
        # be implemented
        raise NotImplementedError("base class")

    def __repr__(self):

        param_str = ", ".join(
            [f"{name}={val}" for name, val in self.get_params().items()]
        )
        return f"{self.__class__.__name__}({param_str})"

    def _read_kernel_kwargs(self, attrs: Optional[List[str]], kernel_kwargs: dict):

        return_values: List[Any] = []

        if attrs is not None:
            for attr in attrs:
                return_values.append(kernel_kwargs.pop(attr, None))

        if kernel_kwargs != {}:
            raise KeyError(
                f"kernel_kwargs.keys = {kernel_kwargs.keys()} are not " f"supported"
            )

        if len(return_values) == 0:
            return None
        elif len(return_values) == 1:
            return return_values[0]
        else:
            return return_values

    @staticmethod
    def read_kernel_output(
        kernel_output: Union[Union[np.ndarray, scipy.sparse.csr_matrix], Tuple]
    ) -> Tuple[Union[np.ndarray, scipy.sparse.csr_matrix], Dict, Dict]:
        """Unifies kernel output for all possible return scenarios of a kernel.

        This is required for models that allow generic kernels to be set where the
        number of outputs of the internal kernel are not known *apriori*.

        A kernel must return a computed kernel matrix in the first position. The two
        other places are optional:

        2. A dictionary containing keys that are required for a component-wise kernel
           computation (and set in `**kernel_kwargs`, see also below). Examples are
           computed density values.
        3. A dictionary that containes additional information computed during the
           computation. These extra information must always be at the third return
           position.

        .. code-block:: python

            # we don't know how the exact kernel and therefore not how many return
            # values are contained in kernel_output
            kernel_output = compute_kernel_matrix(X)

            # we read the output and obtain the three psossible places
            kernel_matrix, cdist_kwargs, extra_info = \
                PCManifold.read_kernel_output(kernel_output)

            # we can compute a follow up component-wise kernel matrix
            cdist_kernel_output = compute_kernel_matrix(X,Y, **cdist_kwargs)

        Parameters
        ----------
        kernel_output
            Output from an generic kernel, from which we don't know if it contains one,
            two or three return values.

        Returns
        -------
        Union[numpy.ndarray, scipy.sparse.csr_matrix]
            Kernel matrix.

        Dict
            Data required for follow-up component-wise computation. The dictionary
            should contain keys that can be included as `**kernel_kwargs` to the follow-up
            ``__call__``. Dictionary is empty if no data is contained in kernel output.

        Dict
            Quantities of interest with keys specific of the respective kernel.
            Dictionary is empty if no data is contained in kernel output.
        """

        if isinstance(
            kernel_output, (pd.DataFrame, np.ndarray, scipy.sparse.csr_matrix)
        ):
            # easiest case, we simply return the kernel matrix
            kernel_matrix, ret_cdist, ret_extra = [kernel_output, None, None]
        elif isinstance(kernel_output, tuple):
            if len(kernel_output) == 1:
                kernel_matrix, ret_cdist, ret_extra = [kernel_output[0], None, None]
            elif len(kernel_output) == 2:
                kernel_matrix, ret_cdist, ret_extra = (
                    kernel_output[0],
                    kernel_output[1],
                    None,
                )
            elif len(kernel_output) == 3:
                kernel_matrix, ret_cdist, ret_extra = kernel_output
            else:
                raise ValueError(
                    "kernel_output must has more than three elements. "
                    "Please report bug"
                )
        else:
            raise TypeError(
                "'kernel_output' must be either pandas.DataFrame (incl. TSCDataFrame), "
                "numpy.ndarray or tuple. Please report bug."
            )

        ret_cdist = ret_cdist or {}
        ret_extra = ret_extra or {}

        if not isinstance(
            kernel_matrix, (pd.DataFrame, np.ndarray, scipy.sparse.csr_matrix)
        ):
            raise TypeError(
                f"Illegal type of kernel_matrix (type={type(kernel_matrix)}. "
                f"Please report bug."
            )

        return kernel_matrix, ret_cdist, ret_extra


class PCManifoldKernel(BaseManifoldKernel):
    """Abstract base class for kernels acting on point clouds.

    See Also
    --------
    :py:class:`PCManifold`
    """

    @abc.abstractmethod
    def __call__(
        self,
        X: np.ndarray,
        Y: Optional[np.ndarray] = None,
        *,
        dist_kwargs: Optional[Dict[str, object]] = None,
        **kernel_kwargs,
    ):
        """Abstract method to compute the kernel matrix from a point cloud.

        Parameters
        ----------
        X
            Data of shape `(n_samples_X, n_features)`.

        Y
            Reference data of shape `(n_samples_y, n_features_y)`

        dist_kwargs
            Keyword arguments for the distance computation.

        **kernel_kwargs
            Keyword arguments for the kernel algorithm.

        Returns
        -------
        numpy.ndarray
            Kernel matrix of shape `(n_samples_X, n_samples_X)` for the pairwise
            case or `(n_samples_y, n_samples_X)` for component-wise kernels

        Optional[Dict]
            For the pairwise computation, a kernel can return data that is required for a
            follow-up component-wise computation. The dictionary should contain keys
            that can be included as `**kernel_kwargs` to a follow-up ``__call__``. Note
            that if a kernel has no such values, this is empty (i.e. not even `None` is
            returned).

        Optional[Dict]
            If the kernel computes quantities of interest, then these quantities can be
            included in this dictionary. If this is returned, then this
            must be at the third return position (with a possible `None` return at the
            second position). If a kernel has no such values, this can be empty (i.e. not
            even `None` is returned).
        """

        raise NotImplementedError("base class")

    @abc.abstractmethod
    def eval(
        self, distance_matrix: Union[np.ndarray, scipy.sparse.csr_matrix]
    ) -> Union[np.ndarray, scipy.sparse.csr_matrix]:
        """Evaluate kernel on pre-computed distance matrix.

        For return values see :meth:`.__call__`.

        .. note::

            In this function there are no checks of whether the distance matrix was
            computed with the correct metric required by the kernel.

        Parameters
        ----------

        distance_matrix
            Matrix of shape `(n_samples_Y, n_samples_X)`. For the sparse matrix case note
            that the kernel acts only on stored data, i.e. distance values with
            exactly zero (duplicates and self distance) must be stored explicitly in the
            matrix. Only large distance values exceeding a cut-off should not be stored.

        Returns
        -------

        """
        raise NotImplementedError("base class")


class TSCManifoldKernel(BaseManifoldKernel):
    """Abstract base class for kernels acting on time series collections.

    See Also
    --------
    :py:class:`.TSCDataFrame`
    """

    @abc.abstractmethod
    def __call__(
        self,
        X: pd.DataFrame,
        Y: Optional[pd.DataFrame] = None,
        *,
        dist_kwargs: Optional[Dict[str, object]] = None,
        **kernel_kwargs,
    ):
        """Abstract method to compute the kernel matrix from a time series collection.

        Parameters
        ----------
        X
            Data of shape `(n_samples_X, n_features)`.

        Y
            Data of shape `(n_samples_Y, n_features)`.

        dist_kwargs
            Keyword arguments for the distance computation.

        **kernel_kwargs
            Keyword arguments for the kernel algorithm.

        Returns
        -------
        Union[TSCDataFrame, pd.DataFrame]
            The computed kernel matrix as ``TSCDataFrame`` (or fallback
            ``pandas.DataFrame``, if not regular time series). The basis shape of the
            kernel matrix `(n_samples_Y, n_samples_X)`. However, the kernel may not be
            evaluated at all given input time values and is then reduced accordingly.

        Optional[Dict]
            For the pairwise computation, a kernel can return data that is required for a
            follow-up component-wise computation. The dictionary should contain keys
            that can be included as `**kernel_kwargs` to a follow-up ``__call__``. Note
            that if a kernel has no such values, this is empty (i.e. not even `None` is
            returned).

        Optional[Dict]
            If the kernel computes quantities of interest, then these quantities can be
            included in this dictionary. If this is returned, then this
            must be at the third return position (with a possible `None` return at the
            second position). If a kernel has no such values, this can be empty (i.e. not
            even `None` is returned).
        """

        raise NotImplementedError("base class")


class RadialBasisKernel(PCManifoldKernel, metaclass=abc.ABCMeta):
    """Abstract base class for radial basis kernels.

    "A radial basis function (RBF) is a real-valued function whose value depends \
    only on the distance between the input and some fixed point." from
    `Wikipedia <https://en.wikipedia.org/wiki/Radial_basis_function>`_

    Parameters
    ----------
    distance_metric
        metric required for kernel
    """

    def __init__(self, distance_metric):
        self.distance_metric = distance_metric
        super(RadialBasisKernel, self).__init__()

    @classmethod
    def _check_bandwidth_parameter(cls, parameter, name) -> float:
        check_scalar(
            parameter,
            name=name,
            target_type=(int, float, np.integer, np.floating),
            min_val=float(np.finfo(np.float64).eps),
        )
        return float(parameter)

    def __call__(
        self, X, Y=None, *, dist_kwargs=None, **kernel_kwargs
    ) -> Union[np.ndarray, scipy.sparse.csr_matrix]:
        """Compute kernel matrix.

        Parameters
        ----------
        X
            Reference point cloud of shape `(n_samples_X, n_features_X)`.

        Y
            Query point cloud of shape `(n_samples_Y, n_features_Y)`. If not given,
            then `Y=X`.

        dist_kwargs,
            Keyword arguments passed to the distance matrix computation. See
            :py:meth:`datafold.pcfold.compute_distance_matrix` for parameter arguments.

        **kernel_kwargs
            None

        Returns
        -------
        Union[np.ndarray, scipy.sparse.csr_matrix]
            Kernel matrix of shape `(n_samples_Y, n_samples_X)`. If cut-off is
            specified in `dist_kwargs`, then the matrix is sparse.
        """

        self._read_kernel_kwargs(attrs=None, kernel_kwargs=kernel_kwargs)

        X = np.atleast_2d(X)

        if Y is not None:
            Y = np.atleast_2d(Y)

        distance_matrix = compute_distance_matrix(
            X, Y, metric=self.distance_metric, **dist_kwargs or {},
        )

        kernel_matrix = self.eval(distance_matrix)

        return kernel_matrix


class GaussianKernel(RadialBasisKernel):
    r"""Gaussian radial basis kernel.

    .. math::
        K = \exp(\frac{-1}{2\varepsilon} \cdot D)

    where :math:`D` is the squared euclidean distance matrix.

    See also super classes :class:`RadialBasisKernel` and :class:`PCManifoldKernel`
    for more functionality and documentation.

    Parameters
    ----------
    epsilon
        The kernel scale as a positive float value. Alternatively, a a
        callable can be passed. After computing the distance matrix, the distance matrix
        will be passed to this function i.e. ``function(distance_matrix)``. The result
        of this function must be a again a positive float to describe the kernel scale.
    """

    def __init__(self, epsilon: Union[float, Callable] = 1.0):
        self.epsilon = epsilon
        super(GaussianKernel, self).__init__(distance_metric="sqeuclidean")

    def eval(
        self, distance_matrix: Union[np.ndarray, scipy.sparse.csr_matrix]
    ) -> Union[np.ndarray, scipy.sparse.csr_matrix]:
        """Evaluate the kernel on pre-computed distance matrix.

        Parameters
        ----------
        distance_matrix
            Matrix of pairwise distances of shape `(n_samples_Y, n_samples_X)`.

        Returns
        -------
        Union[np.ndarray, scipy.sparse.csr_matrix]
            Kernel matrix of same shape and type as `distance_matrix`.
        """

        # Security copy, the distance matrix is maybe required again (for gradient,
        # or other computations...)

        if callable(self.epsilon):
            self.epsilon = self.epsilon(distance_matrix)

        self.epsilon = self._check_bandwidth_parameter(
            parameter=self.epsilon, name="epsilon"
        )

        return _apply_kernel_function_numexpr(
            distance_matrix,
            expr="exp((- 1 / (2*eps)) * D)",
            expr_dict={"eps": self.epsilon},
        )


class MultiquadricKernel(RadialBasisKernel):
    r"""Multiquadric radial basis kernel.

    .. math::
        K = \sqrt(\frac{1}{2\varepsilon} \cdot D + 1)

    where :math:`D` is the squared euclidean distance matrix.

    See also super classes :class:`RadialBasisKernel` and :class:`PCManifoldKernel`
    for more functionality and documentation.

    Parameters
    ----------
    epsilon
        kernel scale
    """

    def __init__(self, epsilon: float = 1.0):
        self.epsilon = epsilon
        super(MultiquadricKernel, self).__init__(distance_metric="sqeuclidean")

    def eval(
        self, distance_matrix: Union[np.ndarray, scipy.sparse.csr_matrix]
    ) -> Union[np.ndarray, scipy.sparse.csr_matrix]:
        """Evaluate the kernel on pre-computed distance matrix.

        Parameters
        ----------
        distance_matrix
            Matrix of pairwise distances of shape `(n_samples_Y, n_samples_X)`.

        Returns
        -------
        Union[np.ndarray, scipy.sparse.csr_matrix]
            Kernel matrix of same shape and type as `distance_matrix`.
        """

        self.epsilon = self._check_bandwidth_parameter(
            parameter=self.epsilon, name="epsilon"
        )

        return _apply_kernel_function_numexpr(
            distance_matrix,
            expr="sqrt(1.0 / (2*eps) * D + 1.0)",
            expr_dict={"eps": self.epsilon},
        )


class InverseMultiquadricKernel(RadialBasisKernel):
    r"""Inverse multiquadric radial basis kernel.

    .. math::
        K = \sqrt(\frac{1}{2\varepsilon} \cdot D + 1)^{-1}

    where :math:`D` is the squared Euclidean distance matrix.

    See also super classes :class:`RadialBasisKernel` and :class:`PCManifoldKernel`
    for more functionality and documentation.

    Parameters
    ----------
    epsilon
        kernel scale
    """

    def __init__(self, epsilon: float = 1.0):
        self.epsilon = epsilon
        super(InverseMultiquadricKernel, self).__init__(distance_metric="sqeuclidean")

    def eval(
        self, distance_matrix: Union[np.ndarray, scipy.sparse.csr_matrix]
    ) -> Union[np.ndarray, scipy.sparse.csr_matrix]:
        """Evaluate the kernel on pre-computed distance matrix.

        Parameters
        ----------
        distance_matrix
            Matrix of pairwise distances of shape `(n_samples_Y, n_samples_X)`.

        Returns
        -------
        Union[np.ndarray, scipy.sparse.csr_matrix]
            Kernel matrix of same shape and type as `distance_matrix`.
        """

        self.epsilon = self._check_bandwidth_parameter(
            parameter=self.epsilon, name="epsilon"
        )

        return _apply_kernel_function_numexpr(
            distance_matrix,
            expr="1.0 / sqrt(1.0 / (2*eps) * D + 1.0)",
            expr_dict={"eps": self.epsilon},
        )


class CubicKernel(RadialBasisKernel):
    r"""Cubic radial basis kernel.

    .. math::
        K= D^{3}

    where :math:`D` is the Euclidean distance matrix.

    See also super classes :class:`RadialBasisKernel` and :class:`PCManifoldKernel`
    for more functionality and documentation.
    """

    def __init__(self):
        super(CubicKernel, self).__init__(distance_metric="euclidean")

    def eval(
        self, distance_matrix: Union[np.ndarray, scipy.sparse.csr_matrix]
    ) -> Union[np.ndarray, scipy.sparse.csr_matrix]:
        """Evaluate the kernel on pre-computed distance matrix.

        Parameters
        ----------
        distance_matrix
            Matrix of pairwise distances of shape `(n_samples_Y, n_samples_X)`.

        Returns
        -------
        Union[np.ndarray, scipy.sparse.csr_matrix]
            Kernel matrix of same shape and type as `distance_matrix`.
        """
        # return r ** 3
        return _apply_kernel_function_numexpr(distance_matrix, expr="D ** 3")


class QuinticKernel(RadialBasisKernel):
    r"""Quintic radial basis kernel.

    .. math::
        K= D^{5}

    where :math:`D` is the Euclidean distance matrix.

    See also super classes :class:`RadialBasisKernel` and :class:`PCManifoldKernel`
    for more functionality and documentation.
    """

    def __init__(self):
        super(QuinticKernel, self).__init__(distance_metric="euclidean")

    def eval(
        self, distance_matrix: Union[np.ndarray, scipy.sparse.csr_matrix]
    ) -> Union[np.ndarray, scipy.sparse.csr_matrix]:
        """Evaluate the kernel on pre-computed distance matrix.

        Parameters
        ----------
        distance_matrix
            Matrix of pairwise distances of shape `(n_samples_Y, n_samples_X)`.

        Returns
        -------
        Union[np.ndarray, scipy.sparse.csr_matrix]
            Kernel matrix of same shape and type as `distance_matrix`.
        """
        # r**5
        return _apply_kernel_function_numexpr(distance_matrix, "D ** 5")


class ThinPlateKernel(RadialBasisKernel):
    r"""Thin plate radial basis kernel.

    .. math::
        K = xlogy(D^2, D)


    where :math:`D` is the Euclidean distance matrix and argument for
    :class:`scipy.special.xlogy`.

    See also super classes :class:`RadialBasisKernel` and :class:`PCManifoldKernel`
    for more functionality and documentation.
    """

    def __init__(self):
        super(ThinPlateKernel, self).__init__(distance_metric="euclidean")

    def eval(self, distance_matrix: np.ndarray) -> np.ndarray:
        """Evaluate the kernel on pre-computed distance matrix.

        Parameters
        ----------
        distance_matrix
            Matrix of pairwise distances of shape `(n_samples_Y, n_samples_X)`.

        Returns
        -------
        Union[np.ndarray, scipy.sparse.csr_matrix]
            Kernel matrix of same shape and type as `distance_matrix`.
        """
        return xlogy(np.square(distance_matrix), distance_matrix)


class ContinuousNNKernel(PCManifoldKernel):
    """Compute the continuous `k` nearest-neighbor adjacency graph.

    The continuous `k` nearest neighbor (C-kNN) graph is an adjacency (i.e. unweighted)
    graph for which the (un-normalized) graph Laplacian converges spectrally to a
    Laplace-Beltrami operator on the manifold in the large data limit.

    Parameters
    ----------
    k_neighbor
        For each point the distance to the `k_neighbor` nearest neighbor is computed.
        If a sparse matrix is computed (with cut-off distance), then each point must
        have a minimum of `k` stored neighbors. (see `kmin` parameter in
        :meth:`pcfold.distance.compute_distance_matrix`).

    delta
        Unit-less scale parameter.

    References
    ----------

    :cite:`berry_consistent_2019`
    """

    def __init__(self, k_neighbor: int, delta: float):

        if not is_integer(k_neighbor):
            raise TypeError("n_neighbors must be an integer")
        else:
            # make sure to only use Python built-in
            self.k_neighbor = int(k_neighbor)

        if not is_float(delta):
            if is_integer(delta):
                self.delta = float(delta)
            else:
                raise TypeError("delta must be of type float")
        else:
            # make sure to only use Python built-in
            self.delta = float(delta)

        if self.k_neighbor < 1:
            raise ValueError(
                f"parameter 'k_neighbor={self.k_neighbor}' must be a positive integer"
            )

        if self.delta <= 0.0:
            raise ValueError(
                f"parrameter 'delta={self.delta}' must be a positive float"
            )

        super(ContinuousNNKernel, self).__init__()

    def _validate_reference_dist_knn(self, is_pdist, reference_dist_knn):
        if is_pdist and reference_dist_knn is None:
            raise ValueError("For the 'cdist' case 'reference_dist_knn' must be given")

    def __call__(
        self,
        X: np.ndarray,
        Y: Optional[np.ndarray] = None,
        *,
        dist_kwargs: Optional[Dict] = None,
        **kernel_kwargs,
    ):
        """Compute (sparse) adjacency graph to describes a point neighborhood.

        Parameters
        ----------
        X
            Reference point cloud of shape `(n_samples_X, n_features_X)`.

        Y
            Query point cloud of shape `(n_samples_Y, n_features_Y)`. If not given,
            then `Y=X`.

        dist_kwargs
            Keyword arguments passed to the internal distance matrix computation. See
            :py:meth:`datafold.pcfold.compute_distance_matrix` for parameter arguments.

        **kernel_kwargs: Dict[str, object]
            - reference_dist_knn: Optional[np.ndarray]
                Distances to the `k`-th nearest neighbor for each point in `X`. The
                parameter is mandatory if `Y` is not `None`.

        Returns
        -------
        scipy.sparse.csr_matrix
            Sparse adjacency matrix describing the unweighted, undirected continuous
            nearest neighbor graph.

        Optional[Dict[str, numpy.ndarray]]
            For a pair-wise kernel evaluation, a dictionary with key
            `reference_dist_knn` with the `k`-the nearest neighbors for each point is
            returned.
        """

        is_pdist = Y is None

        reference_dist_knn = self._read_kernel_kwargs(
            attrs=["reference_dist_knn"], kernel_kwargs=kernel_kwargs
        )

        dist_kwargs = dist_kwargs or {}
        # minimum number of neighbors required in the sparse case!
        dist_kwargs.setdefault("kmin", self.k_neighbor)

        distance_matrix = compute_distance_matrix(
            X, Y, metric="euclidean", **dist_kwargs
        )

        return self.eval(
            distance_matrix, is_pdist=is_pdist, reference_dist_knn=reference_dist_knn
        )

    def _validate(self, distance_matrix, is_pdist, reference_dist_knn):
        if distance_matrix.ndim != 2:
            raise ValueError("distance_matrix must be a two-dimensional array")

        n_samples_Y, n_samples_X = distance_matrix.shape

        if is_pdist:
            if n_samples_Y != n_samples_X:
                raise ValueError(
                    "If is_pdist=True, the distance matrix must be square and symmetric."
                )

            if isinstance(distance_matrix, np.ndarray):
                diagonal = np.diag(distance_matrix)
            else:
                diagonal = np.asarray(distance_matrix.diagonal(0))

            if (diagonal != 0).all():
                raise ValueError(
                    "If is_pdist=True, distance_matrix must have zeros on diagonal."
                )
        else:
            if reference_dist_knn is None:
                raise ValueError(
                    "If is_pdist=False, 'reference_dist_knn' (=None) must be provided."
                )

            if not isinstance(reference_dist_knn, np.ndarray):
                raise TypeError("cdist_reference_k_nn must be of type numpy.ndarray")

            if reference_dist_knn.ndim != 1:
                raise ValueError("cdist_reference_k_nn must be 1 dim.")

            if reference_dist_knn.shape[0] != n_samples_X:
                raise ValueError(
                    f"len(cdist_reference_k_nn)={reference_dist_knn.shape[0]} "
                    f"must be distance.shape[1]={n_samples_X}"
                )

            if self.k_neighbor < 1 or self.k_neighbor > n_samples_X - 1:
                raise ValueError(
                    "'n_neighbors' must be in a range between 1 to the number of samples."
                )

    def eval(
        self, distance_matrix, is_pdist=False, reference_dist_knn=None
    ) -> Tuple[scipy.sparse.csr_matrix, Optional[Dict[Any, np.ndarray]]]:
        """Evaluate kernel on pre-computed distance matrix.

        For return values see :meth:`.__call__`.

        Parameters
        ----------
        distance_matrix
            Pre-computed matrix.

        is_pdist
            If True, the `distance_matrix` is assumed to be symmetric and with zeros on
            the diagonal (self distances). Note, that there are no checks to validate
            the distance matrix.

        reference_dist_knn
            An input is required for a component-wise evaluation of the kernel. This is
            the case if the distance matrix is rectangular or non-symmetric (i.e.,
            ``is_pdist=False``). The required values are returned for a pre-evaluation
            of the pair-wise evaluation.
        """

        self._validate(
            distance_matrix=distance_matrix,
            is_pdist=is_pdist,
            reference_dist_knn=reference_dist_knn,
        )

        dist_knn = _kth_nearest_neighbor_dist(distance_matrix, self.k_neighbor)

        distance_factors = _symmetric_matrix_division(
            distance_matrix,
            vec=np.sqrt(dist_knn),
            vec_right=np.sqrt(reference_dist_knn)
            if reference_dist_knn is not None
            else None,
        )

        if isinstance(distance_factors, np.ndarray):
            kernel_matrix = scipy.sparse.csr_matrix(
                distance_factors < self.delta, dtype=np.bool
            )
        else:
            assert isinstance(distance_factors, scipy.sparse.csr_matrix)
            distance_factors.data = (distance_factors.data < self.delta).astype(np.bool)
            distance_factors.eliminate_zeros()
            kernel_matrix = distance_factors

        # return dist_knn, which is required for cdist_k_nearest_neighbor in
        # order to do a follow-up cdist request (then as reference_dist_knn as input).
        if is_pdist:
            ret_cdist: Optional[Dict[str, np.ndarray]] = dict(
                reference_dist_knn=dist_knn
            )
        else:
            ret_cdist = None

        return kernel_matrix, ret_cdist


class MahalanobisKernel(PCManifoldKernel):
    """
    Parameters
    ----------

    epsilon
        The kernel bandwidth. If ``None``, it will be estimated from the
        mahalanobis distance matrix, using the median of 10-th nearest neighbor distances.

    distance_metric
        The distance metric to use in the pre-computation of the neighborhoods.

    cov_matrices
        N*m*m array of N covariance matrices of shape m*m each.

    verbosity_level
        If value>0, it prints log statements.
    """

    def __init__(
        self,
        epsilon=None,
        distance_metric="euclidean",
        cov_matrices=None,  # TODO: Cannot be None -> no routine resolve "None"!
        verbosity_level=0,
    ):
        self.epsilon = epsilon
        self.distance_metric = distance_metric
        self.cov_matrices = cov_matrices
        self.verbosity_level = verbosity_level

    def __call__(
        self, X, Y=None, dist_kwargs=None, **kernel_kwargs
    ) -> Union[np.ndarray, scipy.sparse.csr_matrix]:
        """Compute kernel matrix.

        Parameters
        ----------
        X
            Reference point cloud of shape `(n_samples_X, n_features_X)`.

        Y
            Query point cloud of shape `(n_samples_Y, n_features_Y)`. If not given,
            then `Y=X`.

        dist_kwargs,
            Keyword arguments passed to the distance matrix computation. See
            :py:meth:`datafold.pcfold.compute_distance_matrix` for parameter arguments.

        kernel_kwargs
            not supplied

        Returns
        -------
        Union[np.ndarray, scipy.sparse.csr_matrix]
            Kernel matrix of shape `(n_samples_Y, n_samples_X)`. If cut-off is
            specified in `dist_kwargs`, then the matrix is sparse.
        """

        # if not("covariance_matrices" in kernel_kwargs):
        #    raise ValueError(f"invalid kwargs {kernel_kwargs}, must have covariance_matrices")

        X = np.atleast_2d(X)

        if Y is not None:
            Y = np.atleast_2d(Y)

        self._log(f"MahalanobisKernel dist_kwargs: {dist_kwargs}")

        distance_matrix = compute_distance_matrix(
            X, Y, metric=self.distance_metric, **dist_kwargs or {},
        )

        kernel_matrix = self.eval(X, distance_matrix, self.cov_matrices, dist_kwargs)

        return kernel_matrix

    def _log(self, string):
        if self.verbosity_level > 0:
            print(string)

    def eval(
        self, points, distance_matrix, covariance_matrices, dist_kwargs
    ) -> Union[np.ndarray, scipy.sparse.csr_matrix]:
        """Replace the given distance_matrix with the mahalanobis kernel matrix.
        """

        distance_matrix = scipy.sparse.csr_matrix(distance_matrix)

        for row in range(distance_matrix.shape[0]):
            r = distance_matrix.getrow(row)

            p1 = points[row, :]
            c1 = covariance_matrices[row, :, :]

            for d_index in range(len(r.data)):
                col = r.indices[d_index]
                if col != row:
                    p2 = points[col, :]
                    c2 = covariance_matrices[col, :, :]
                    diff = p1 - p2
                    M_distance = np.sqrt(1 / 2 * diff.T @ (c1 + c2) @ diff)

                    distance_matrix.data[
                        distance_matrix.indptr[row] : distance_matrix.indptr[row + 1]
                    ][d_index] = M_distance

        self._log("Mahalanobis metric ready.")

        if dist_kwargs is None:
            dist_kwargs = {}

        _epsilon = self.epsilon

        if _epsilon is None:
            cut_off = datafold.pcfold.estimators.estimate_cutoff(
                points, k=dist_kwargs.get("kmin", 25), distance_matrix=distance_matrix
            )
            _epsilon = datafold.pcfold.estimators.estimate_scale(
                points, cut_off=cut_off
            )
        self._log(f"Using epsilon {_epsilon}")

        # convert distance to kernel
        distance_matrix.data = np.exp(
            -np.power(distance_matrix.data, 2) / (2 * _epsilon)
        )

        # make it symmetric
        distance_matrix = scipy.sparse.lil_matrix(distance_matrix)
        distance_matrix = scipy.sparse.csr_matrix(
            0.5 * (distance_matrix + distance_matrix.T)
        )

        return distance_matrix


class DmapKernelFixed(BaseManifoldKernel):
    """Diffusion map kernel with fixed kernel bandwidth.

    This kernel wraps an kernel to describe a diffusion process.

    Parameters
    ----------

    internal_kernel
        Kernel that describes the proximity between data points.

    is_stochastic
        If True, the kernel matrix is row-normalized.

    alpha
        Degree of re-normalization of sampling density in point cloud. `alpha` must be
        inside the interval [0, 1] (inclusive).

    symmetrize_kernel
        If True, performs a conjugate transformation which can improve numerical
        stability for matrix operations (such as computing eigenpairs). The matrix to
        change the basis back is provided as a quantity of interest (see
        possible return values in :meth:`PCManifoldKernel.__call__`).

    See Also
    --------
    :py:class:`DiffusionMaps`

    References
    ----------
    :cite:`coifman_diffusion_2006`
    """

    def __init__(
        self,
        internal_kernel: PCManifoldKernel = GaussianKernel(epsilon=1.0),
        is_stochastic: bool = True,
        alpha: float = 1.0,
        symmetrize_kernel: bool = True,
    ):

        self.is_stochastic = is_stochastic

        if not (0 <= alpha <= 1):
            raise ValueError(f"alpha has to be between [0, 1]. Got alpha={alpha}")
        self.alpha = alpha
        self.symmetrize_kernel = symmetrize_kernel

        self.internal_kernel = internal_kernel

        # i) not stochastic -> if the kernel is symmetric the kernel is always
        # symmetric
        # `symmetrize_kernel` indicates if the user wants the kernel to use
        # similarity transformations to solve the
        # eigenproblem on a symmetric kernel (if required).

        # NOTE: a necessary condition to symmetrize the kernel is that the kernel
        # is evaluated pairwise
        #  (i.e. is_pdist = True)
        #     self._is_symmetric = True
        # else:
        #     self._is_symmetric = False

        self.row_sums_init = None

        super(DmapKernelFixed, self).__init__()

    @property
    def is_symmetric(self):
        return self.symmetrize_kernel or not self.is_stochastic

    def is_symmetric_transform(self) -> bool:
        """Indicates whether a symmetric conjugate kernel matrix was computed.

        Returns
        -------

        """

        # If the kernel is made stochastic, it looses the symmetry, if symmetric_kernel
        # is set to True, then apply the the symmetry transformation
        return self.is_stochastic and self.is_symmetric

    def _normalize_sampling_density_kernel_matrix(
        self,
        kernel_matrix: Union[np.ndarray, scipy.sparse.csr_matrix],
        row_sums_alpha_fit: np.ndarray,
    ) -> Tuple[Union[np.ndarray, scipy.sparse.csr_matrix], Optional[np.ndarray]]:
        """Normalize (sparse/dense) kernels with positive `alpha` value. This is also
        referred to a 'renormalization' of sampling density. """

        if row_sums_alpha_fit is None:
            assert is_symmetric_matrix(kernel_matrix)
        else:
            assert row_sums_alpha_fit.shape[0] == kernel_matrix.shape[1]

        row_sums = kernel_matrix.sum(axis=1)

        if scipy.sparse.issparse(kernel_matrix):
            # np.matrix (deprecated but used in scipy sparse matrix) to np.ndarray
            row_sums = row_sums.A1

        if self.alpha < 1:
            row_sums_alpha = np.power(row_sums, self.alpha, out=row_sums)
        else:  # no need to power with 1
            row_sums_alpha = row_sums

        normalized_kernel = _symmetric_matrix_division(
            matrix=kernel_matrix, vec=row_sums_alpha, vec_right=row_sums_alpha_fit,
        )

        if row_sums_alpha_fit is not None:
            # Set row_sums_alpha to None for security, because in a cdist-case (if
            # row_sums_alpha_fit) there is no need to further process row_sums_alpha, yet.
            row_sums_alpha = None

        return normalized_kernel, row_sums_alpha

    def _normalize(
        self, rbf_kernel: KernelType, row_sums_alpha_fit: np.ndarray, is_pdist: bool
    ):

        # only required for symmetric kernel, return None if not used
        basis_change_matrix = None

        # required if alpha>0 and _normalize is called later for a cdist case
        # set in the pdist, alpha > 0 case
        row_sums_alpha = None

        if self.is_stochastic:

            if self.alpha > 0:
                # if pdist: kernel is still symmetric after this function call
                (
                    rbf_kernel,
                    row_sums_alpha,
                ) = self._normalize_sampling_density_kernel_matrix(
                    rbf_kernel, row_sums_alpha_fit
                )

            if is_pdist and self.is_symmetric_transform():
                # Increases numerical stability when solving the eigenproblem
                # Note1: when using the (symmetric) conjugate matrix, the eigenvectors
                #        have to be transformed back to match the original
                # Note2: the similarity transform only works for the is_pdist case
                #        (for cdist, there is no symmetric kernel in the first place,
                #        because it is generally rectangular and does not include self
                #        points)
                rbf_kernel, basis_change_matrix = _conjugate_stochastic_kernel_matrix(
                    rbf_kernel
                )
            else:
                rbf_kernel = _stochastic_kernel_matrix(rbf_kernel)

            assert (
                (is_pdist and self.is_symmetric_transform())
                and basis_change_matrix is not None
            ) or (
                not (is_pdist and self.is_symmetric_transform())
                and basis_change_matrix is None
            )

        if is_pdist and self.is_symmetric:
            assert is_symmetric_matrix(rbf_kernel)

        return rbf_kernel, basis_change_matrix, row_sums_alpha

    def _validate_row_alpha_fit(self, is_pdist, row_sums_alpha_fit):
        if (
            self.is_stochastic
            and self.alpha > 0
            and not is_pdist
            and row_sums_alpha_fit is None
        ):
            raise ValueError(
                "cdist request can not be carried out, if 'row_sums_alpha_fit=None'"
                "Please consider to report bug."
            )

    def _eval(self, kernel_output, is_pdist, row_sums_alpha_fit):

        self._validate_row_alpha_fit(
            is_pdist=is_pdist, row_sums_alpha_fit=row_sums_alpha_fit
        )

        kernel_matrix, internal_ret_cdist, _ = PCManifoldKernel.read_kernel_output(
            kernel_output=kernel_output
        )

        if isinstance(kernel_matrix, pd.DataFrame):
            # store indices and save into same type later
            _type = type(kernel_matrix)
            rows_idx, columns_idx = kernel_matrix.index, kernel_matrix.columns
            kernel_matrix = kernel_matrix.to_numpy()
        else:
            _type, rows_idx, columns_idx = None, None, None

        kernel_matrix, basis_change_matrix, row_sums_alpha = self._normalize(
            kernel_matrix, row_sums_alpha_fit=row_sums_alpha_fit, is_pdist=is_pdist,
        )

        if rows_idx is not None and columns_idx is not None:
            kernel_matrix = _type(kernel_matrix, index=rows_idx, columns=columns_idx)

        if is_pdist:
            ret_cdist = dict(
                row_sums_alpha_fit=row_sums_alpha,
                internal_kernel_kwargs=internal_ret_cdist,
            )
            ret_extra = dict(basis_change_matrix=basis_change_matrix)
        else:
            # no need for row_sums_alpha or the basis change matrix in the cdist case
            ret_cdist = None
            ret_extra = None

        return kernel_matrix, ret_cdist, ret_extra

    def __call__(
        self,
        X: np.ndarray,
        Y: Optional[np.ndarray] = None,
        *,
        dist_kwargs: Optional[Dict] = None,
        **kernel_kwargs,
    ) -> Tuple[
        Union[np.ndarray, scipy.sparse.csr_matrix], Optional[Dict], Optional[Dict]
    ]:
        """Compute the diffusion map kernel.

        Parameters
        ----------
        X
            Reference point cloud of shape `(n_samples_X, n_features_X)`.

        Y
            Query point cloud of shape `(n_samples_Y, n_features_Y)`. If not given,
            then `Y=X`.

        dist_kwargs
            Keyword arguments passed to the internal distance matrix computation. See
            :py:meth:`datafold.pcfold.compute_distance_matrix` for parameter arguments.
        
        **kernel_kwargs: Dict[str, object]
            - internal_kernel_kwargs: Optional[Dict]
                Keyword arguments passed to the set internal kernel.
            - row_sums_alpha_fit: Optional[np.ndarray]
                Row sum values during re-normalization computed during pair-wise kernel
                computation. The parameter is mandatory for the compontent-wise kernel
                computation and if `alpha>0`.

        Returns
        -------
        numpy.ndarray`, `scipy.sparse.csr_matrix`
            kernel matrix (or conjugate of it) with same type and shape as
            `distance_matrix`
        
        Optional[Dict[str, numpy.ndarray]]
            Row sums from re-normalization in key 'row_sums_alpha_fit', only returned for
            pairwise computations. The values are required for follow up out-of-sample
            kernel evaluations (`Y is not None`).

        Optional[Dict[str, scipy.sparse.dia_matrix]]
            Basis change matrix (sparse diagonal) if `is_symmetrize=True` and only
            returned if the kernel matrix is a symmetric conjugate of the true
            diffusion kernel matrix. Required to recover the diffusion map eigenvectors
            from the symmetric conjugate matrix.
        """

        is_pdist = Y is None

        internal_kernel_kwargs, row_sums_alpha_fit = self._read_kernel_kwargs(
            attrs=["internal_kernel_kwargs", "row_sums_alpha_fit"],
            kernel_kwargs=kernel_kwargs,
        )

        kernel_output = self.internal_kernel(
            X, Y=Y, dist_kwargs=dist_kwargs or {}, **internal_kernel_kwargs or {}
        )

        return self._eval(
            kernel_output=kernel_output,
            is_pdist=is_pdist,
            row_sums_alpha_fit=row_sums_alpha_fit,
        )

    def eval(
        self,
        distance_matrix: Union[np.ndarray, scipy.sparse.csr_matrix],
        is_pdist=False,
        row_sums_alpha_fit=None,
    ):
        """Evaluate kernel on pre-computed distance matrix.

        For return values see :meth:`.__call__`.

        Parameters
        ----------

        distance_matrix
            Matrix of shape `(n_samples_Y, n_samples_X)`.

        is_pdist:
            If True, the distance matrix must be square

        Returns
        -------
        """

        kernel_output = self.internal_kernel.eval(distance_matrix)
        return self._eval(
            kernel_output=kernel_output,
            is_pdist=is_pdist,
            row_sums_alpha_fit=row_sums_alpha_fit,
        )


class ConeKernel(TSCManifoldKernel):
    r"""Compute a dynamics adapted cone kernel for time series collection data.

    The equations below describe the kernel evaluation and are taken from the referenced
    paper below.

    A single kernel evaluation between samples :math:`x` and :math:`y` is computed with

    .. math::
        K(x, y) = \exp
        \left(
        -\frac{\vert\vert \omega_{ij}\vert\vert^2}
        {\varepsilon \delta t^2 \vert\vert \xi_i \vert\vert \vert\vert \xi_j \vert\vert }
        \left[ (1-\zeta \cos^2 \theta_i)(1-\zeta \cos^2 \theta_j) \right]^{0.5}
        \right)

    where,

    .. math::
        \cos \theta_i =
        \frac{(\xi_i, \omega_{ij})}
        {\vert\vert \xi_i \vert\vert \vert\vert \omega_{ij} \vert\vert}

    is the angle between samples,

    .. math::
        \omega_{ij} = y - x

    is a difference vector between the point pairs,

    .. math::
        \delta t

    is the (constant) time sampling in the time series,

    .. math::
        \varepsilon

    is an additional scaling parameter of the kernel bandwidth,

    .. math::
        \zeta

    is the parameter to control the angular influence, and

    .. math::
        \xi_i = \delta_p x_i = \sum_{j=-p/2}^{p/2} w_j x_{i+j}

    is the approximation of the dynamical vector field. The approximation is carried
    out with :math:`\delta_p`, a :math:`p`-th order accurate central finite difference
    (in a sense that :math:`\frac{\xi}{\delta t} + \mathcal{O}(\delta t^p)`) with
    associated weights :math:`w`.

    .. note::
        In the centered finite difference the time values are shifted such that no
        samples are taken from the future. For exmaple, for the scheme
        :math:`x_{t+1} - x_{t-1}`, at time :math:`t`, then the new assigned time value
        is `t+1`. See also :py:meth:`.TSCAccessor.time_derivative`.

    Parameters
    ----------

    zeta
        A scalar between :math:`[0, 1)` that controls the angular influence . The
        weight from one point to a neighboring point is increased if the relative
        displacement vector is aligned with the dynamical flow. The special case of
        `zeta=0`, corresponds to the so-called "Non-Linear Laplacian Spectral
        Analysis" kernel (NLSA).

    epsilon
        An additional scaling parameter with which the kernel scale can be adapted to
        the actual time sampling frequency.

    fd_accuracy
        The accuracy of the centered finite difference scheme (:math:`p`
        in the description). Note, that the higher the order the more smaples are
        required in a warm-up phase, where the centered scheme cannot be evaluated with
        the given accuracy. All samples from this warm-up phase are dropped in the
        kernel evaluation.

    References
    ----------

    :cite:`giannakis_dynamics-adapted_2015` (the equations are taken from the
    `arXiv version <https://arxiv.org/abs/1403.0361>`__)
    """

    def __init__(self, zeta: float = 0.0, epsilon: float = 1.0, fd_accuracy: int = 4):
        self.zeta = zeta
        self.epsilon = epsilon
        self.fd_accuracy = fd_accuracy

    def _validate_setting(self, X, Y):

        # cannot import in top of file, because this creates circular imports
        from datafold.pcfold.timeseries.collection import TSCDataFrame, TSCException

        check_scalar(
            self.zeta,
            name="zeta",
            target_type=(int, np.integer, float, np.floating),
            min_val=0.0,
            max_val=1.0 - np.finfo(float).eps,
        )

        check_scalar(
            self.epsilon,
            name="epsilon",
            target_type=(int, np.integer, float, np.floating),
            min_val=np.finfo(float).eps,
            max_val=None,
        )

        check_scalar(
            self.fd_accuracy,
            "fd_accuracy",
            target_type=(int, np.integer),
            min_val=1,
            max_val=None,
        )

        # make sure to only deal with Python built-in types
        self.zeta = float(self.zeta)
        self.epsilon = float(self.epsilon)
        self.fd_accuracy = int(self.fd_accuracy)

        if not isinstance(X, TSCDataFrame):
            raise TypeError(f"X must be a TSCDataFrame (got: {type(X)})")

        if Y is not None and not isinstance(Y, TSCDataFrame):
            raise TypeError(f"Y must be a TSCDataFrame (got: {type(X)}")

        if Y is not None:
            is_df_same_index(X, Y, check_index=False, check_column=True, handle="raise")

        # checks that they are scalar:
        X_dt = X.delta_time

        if not is_float(X_dt):
            # raises error:
            X.tsc.check_const_time_delta()

        if Y is not None:
            Y_dt = Y.delta_time

            if not is_float(X_dt):
                # raises error:
                Y.tsc.check_const_time_delta()

            if Y_dt != X_dt:
                raise TSCException(
                    f"'X.delta_time={X_dt}' and 'Y.delta_time={Y_dt}' "
                    f"have not the same time sampling."
                )

        # return here to not compute delta_time again
        return X_dt

    def _compute_distance_and_cosinus_matrix(
        self,
        Y_numpy: np.ndarray,
        timederiv_Y: np.ndarray,
        norm_timederiv_Y: np.ndarray,
        X_numpy: Optional[np.ndarray] = None,
        distance_matrix=None,
    ):

        if X_numpy is None:
            X_numpy = Y_numpy

        is_compute_distance = distance_matrix is None

        # pre-allocate cosine- and distance-matrix
        cos_matrix = np.zeros((Y_numpy.shape[0], X_numpy.shape[0]))

        if is_compute_distance:
            distance_matrix = np.zeros_like(cos_matrix)

        # only allocate memory in first iteration, afterwards use already
        # existing array via "out" parameter
        diff_matrix = None
        division = None
        zero_mask = None

        for row_idx in range(cos_matrix.shape[0]):
            diff_matrix = np.subtract(X_numpy, Y_numpy[row_idx, :], out=diff_matrix)

            # distance matrix is not computed via "compute_distance_matrix" function
            if is_compute_distance:
                distance_matrix[row_idx, :] = scipy.linalg.norm(
                    diff_matrix, axis=1, check_finite=False
                )

            # denominator of cos: norm of time_derivative * norm_difference
            division = np.multiply(
                norm_timederiv_Y[row_idx], distance_matrix[row_idx, :], out=division
            )

            # nominator of cos: scalar product (time_derivative, differences)
            # in paper: (\xi, \omega)
            cos_matrix[row_idx, :] = np.dot(
                timederiv_Y[row_idx, :], diff_matrix.T, out=cos_matrix[row_idx, :],
            )

            # special handling of duplicates -> division by zero leads to nan
            zero_mask = np.equal(division, 0.0, out=zero_mask)
            cos_matrix[row_idx, zero_mask] = 0
            cos_matrix[row_idx, ~zero_mask] /= division[~zero_mask]

        # memory and cache efficient solving of (no intermediate memory allocations):
        # cos_matrix = 1 - self.zeta * np.square(np.cos(cos_matrix))
        cos_matrix = np.cos(cos_matrix, out=cos_matrix)
        cos_matrix = np.square(cos_matrix, out=cos_matrix)
        cos_matrix = np.multiply(self.zeta, cos_matrix, out=cos_matrix)
        cos_matrix = np.subtract(1.0, cos_matrix, out=cos_matrix)

        if not np.isfinite(cos_matrix).all():
            raise ValueError("not all finite")

        return cos_matrix, distance_matrix

    def _approx_dynflow(self, X):
        timederiv = X.tsc.time_derivative(
            scheme="center", diff_order=1, accuracy=self.fd_accuracy, shift_index=True
        )
        norm_timederiv = df_type_and_indices_from(
            timederiv,
            values=np.linalg.norm(timederiv, axis=1),
            except_columns=["fd_norm"],
        )

        return timederiv, norm_timederiv

    def __call__(
        self,
        X: pd.DataFrame,
        Y: Optional[pd.DataFrame] = None,
        *,
        dist_kwargs: Optional[Dict[str, object]] = None,
        **kernel_kwargs,
    ):
        """Compute kernel matrix.

        Parameters
        ----------
        X
            The reference time series collection of shape `(n_samples_X, n_features_X)`.
        Y
            The query time series collection of shape `(n_samples_Y, n_features_Y)`. If
            `Y` is not provided, then ``Y=X``.

        dist_kwargs
            ignored `(The distance matrix is computed as part of the kernel evaluation.
            For now this can only be a dense matrix).`
<<<<<<< HEAD

        timederiv_X
            The time derivative from a finite difference scheme. Required for a
            component-wise evaluation.

        norm_timederiv_X
            Norm of the time derivative. Required for a component-wise evaluation.

        **kernel_kwargs
            ignored

=======

        **kernel_kwargs: Dict[str, object]
            - timederiv_X
                The time derivative from a finite difference scheme. Required for a
                component-wise evaluation.
            - norm_timederiv_X
                Norm of the time derivative. Required for a component-wise evaluation.
            
>>>>>>> 560ea96c
        Returns
        -------
        TSCDataFrame
            The kernel matrix with time information.
        """

        delta_time = self._validate_setting(X, Y)

        timederiv_X, norm_timederiv_X = self._read_kernel_kwargs(
            attrs=["timederiv_X", "norm_timederiv_X"], kernel_kwargs=kernel_kwargs
        )

        is_pdist = Y is None

        if is_pdist:
            timederiv_X, norm_timederiv_X = self._approx_dynflow(X=X)
        else:
            if timederiv_X is None or norm_timederiv_X is None:
                raise ValueError(
                    "For component wise computation the parameters 'timederiv_X' "
                    "and 'norm_timederiv_X' must be provided. "
                )

        # NOTE: samples are dropped here which are at the time series boundaries. How
        # many, depends on the accuracy level of the time derivative.
        X_numpy = X.loc[timederiv_X.index].to_numpy()

        if is_pdist:
            timederiv_Y = timederiv_X

            if self.zeta != 0.0:
                (
                    cos_matrix_Y_X,
                    distance_matrix,
                ) = self._compute_distance_and_cosinus_matrix(
                    Y_numpy=X_numpy,  # query (Y) = reference (X)
                    timederiv_Y=timederiv_X.to_numpy(),
                    norm_timederiv_Y=norm_timederiv_X.to_numpy(),
                )

                cos_matrix = np.multiply(
                    cos_matrix_Y_X, cos_matrix_Y_X.T, out=cos_matrix_Y_X
                )
                cos_matrix = np.sqrt(cos_matrix, out=cos_matrix)
                # squared Euclidean metric
                distance_matrix = np.square(distance_matrix, out=distance_matrix)
            else:
                distance_matrix = compute_distance_matrix(X_numpy, metric="sqeuclidean")
                cos_matrix = np.ones((X_numpy.shape[0], X_numpy.shape[0]))

            factor_matrix = _symmetric_matrix_division(
                cos_matrix,
                vec=norm_timederiv_X.to_numpy().ravel(),
                vec_right=None,
                scalar=(delta_time ** 2) * self.epsilon,
            )

        else:
            assert isinstance(Y, pd.DataFrame)  # mypy

            timederiv_Y, norm_timederiv_Y = self._approx_dynflow(X=Y)
            Y_numpy = Y.loc[timederiv_Y.index].to_numpy()

            if self.zeta != 0.0:
                (
                    cos_matrix_Y_X,
                    distance_matrix,
                ) = self._compute_distance_and_cosinus_matrix(
                    Y_numpy=Y_numpy,
                    timederiv_Y=timederiv_Y.to_numpy(),
                    norm_timederiv_Y=norm_timederiv_Y.to_numpy(),
                    X_numpy=X_numpy,
                )

                # because of the time derivative cos_matrix is not symmetric between
                #   reference / query set
                # cos_matrix(i,j) != cos_matrix.T(j,i)
                # --> compute from the other way
                cos_matrix_X_Y, _ = self._compute_distance_and_cosinus_matrix(
                    X_numpy,
                    timederiv_Y=timederiv_X.to_numpy(),
                    norm_timederiv_Y=norm_timederiv_X.to_numpy(),
                    X_numpy=Y_numpy,
                    distance_matrix=distance_matrix.T,
                )

                cos_matrix = np.multiply(
                    cos_matrix_Y_X, cos_matrix_X_Y.T, out=cos_matrix_Y_X
                )
                cos_matrix = np.sqrt(cos_matrix, out=cos_matrix)
                # squared Euclidean metric
                distance_matrix = np.square(distance_matrix, out=distance_matrix)
            else:
                distance_matrix = compute_distance_matrix(
                    X_numpy, Y_numpy, metric="sqeuclidean"
                )
                cos_matrix = np.ones((Y_numpy.shape[0], X_numpy.shape[0]))

            factor_matrix = _symmetric_matrix_division(
                cos_matrix,
                vec=norm_timederiv_Y.to_numpy().ravel(),
                vec_right=norm_timederiv_X.to_numpy().ravel(),
                scalar=(delta_time ** 2) * self.epsilon,
            )

        kernel_matrix = _apply_kernel_function_numexpr(
            distance_matrix=distance_matrix,
            expr="exp(-1.0 * D * factor_matrix)",
            expr_dict={"factor_matrix": factor_matrix},
        )

        kernel_matrix = df_type_and_indices_from(
            indices_from=timederiv_Y,
            values=kernel_matrix,
            except_columns=[f"X{i}" for i in np.arange(X_numpy.shape[0])],
        )

        if is_pdist:
            ret_cdist: Optional[Dict[str, Any]] = dict(
                timederiv_X=timederiv_X, norm_timederiv_X=norm_timederiv_X
            )
        else:
            ret_cdist = None

        return kernel_matrix, ret_cdist


class DmapKernelVariable(BaseManifoldKernel):
    """Diffusion maps kernel with variable kernel bandwidth.

    .. warning::
        This class is not documented. Contributions are welcome
            * documentation
            * unit- or functional-testing

    References
    ----------
    :cite:`berry_nonparametric_2015`
    :cite:`berry_variable_2016`

    See Also
    --------
    :py:class:`DiffusionMapsVariable`

    """

    def __init__(self, epsilon, k, expected_dim, beta, symmetrize_kernel):
        if expected_dim <= 0 and not is_integer(expected_dim):
            raise ValueError("expected_dim has to be a non-negative integer.")

        if epsilon < 0 and not not is_float(expected_dim):
            raise ValueError("epsilon has to be positive float.")

        if k <= 0 and not is_integer(expected_dim):
            raise ValueError("k has to be a non-negative integer.")

        self.beta = beta
        self.epsilon = epsilon
        self.k = k
        self.expected_dim = expected_dim  # variable 'd' in paper

        if symmetrize_kernel:  # allows to later on include a stochastic option...
            self.is_symmetric = True
        else:
            self.is_symmetric = False

        self.alpha = -self.expected_dim / 4
        c2 = (
            1 / 2
            - 2 * self.alpha
            + 2 * self.expected_dim * self.alpha
            + self.expected_dim * self.beta / 2
            + self.beta
        )

        if c2 >= 0:
            raise ValueError(
                "Theory requires c2 to be negative:\n"
                "c2 = 1/2 - 2 * alpha + 2 * expected_dim * alpha + expected_dim * "
                f"beta/2 + beta \n but is {c2}"
            )

    def is_symmetric_transform(self, is_pdist):
        # If the kernel is made stochastic, it looses the symmetry, if symmetric_kernel
        # is set to True, then apply the the symmetry transformation
        return is_pdist and self.is_symmetric

    def _compute_rho0(self, distance_matrix):
        """Ad hoc bandwidth function."""
        nr_samples = distance_matrix.shape[1]

        # both modes are equivalent, MODE=1 allows to easier compare with ref3.
        MODE = 1
        if MODE == 1:  # according to Berry code
            # keep only nearest neighbors
            distance_matrix = np.sort(np.sqrt(distance_matrix), axis=1)[
                :, 1 : self.k + 1
            ]
            rho0 = np.sqrt(np.mean(distance_matrix ** 2, axis=1))
        else:  # MODE == 2:  , more performant if required
            if self.k < nr_samples:
                # TODO: have to revert setting the inf
                #   -> check that the diagonal is all zeros
                #   -> set to inf
                #   -> after computation set all infs back to zero
                #   -> this is also very similar to continous-nn in PCManifold

                # this allows to ignore the trivial distance=0 to itself
                np.fill_diagonal(distance_matrix, np.inf)

                # more efficient than sorting, everything
                distance_matrix.partition(self.k, axis=1)
                distance_matrix = np.sort(distance_matrix[:, : self.k], axis=1)
                distance_matrix = distance_matrix * distance_matrix
            else:  # self.k == self.N
                np.fill_diagonal(distance_matrix, np.nan)
                bool_mask = ~np.diag(np.ones(nr_samples)).astype(np.bool)
                distance_matrix = distance_matrix[bool_mask].reshape(
                    distance_matrix.shape[0], distance_matrix.shape[1] - 1
                )

            # experimental: --------------------------------------------------------------
            # paper: in var-bw paper (ref2) pdfp. 7
            # it is mentioned to IGNORE non-zero entries -- this is not detailed more.
            # a consequence is that the NN and kernel looses symmetry, so does (K+K^T) / 2
            # This is with a cut-off rate:
            # val = 1E-2
            # distance_matrix[distance_matrix < val] = np.nan
            # experimental END -----------------------------------------------------------

            # nanmean only for the experimental part, if leaving this out, np.mean
            # suffices
            rho0 = np.sqrt(np.nanmean(distance_matrix, axis=1))

        return rho0

    def _compute_q0(self, distance_matrix, rho0):
        """The sampling density."""

        meanrho0 = np.mean(rho0)
        rho0tilde = rho0 / meanrho0

        # TODO: eps0 could also be optimized (see Berry Code + paper ref2)
        eps0 = meanrho0 ** 2

        expon_matrix = _symmetric_matrix_division(
            matrix=-distance_matrix, vec=rho0tilde, scalar=2 * eps0
        )

        nr_samples = distance_matrix.shape[0]

        # according to eq. (10) in ref1
        q0 = (
            np.power(2 * np.pi * eps0, -self.expected_dim / 2)
            / (np.power(rho0, self.expected_dim) * nr_samples)
            * np.sum(np.exp(expon_matrix), axis=1)
        )

        return q0

    def _compute_rho(self, q0):
        """The bandwidth function for K_eps_s"""
        rho = np.power(q0, self.beta)

        # Division by rho-mean is not in papers, but in berry code (ref3)
        return rho / np.mean(rho)

    def _compute_kernel_eps_s(self, distance_matrix, rho):
        expon_matrix = _symmetric_matrix_division(
            matrix=distance_matrix, vec=rho, scalar=-4 * self.epsilon
        )
        kernel_eps_s = np.exp(expon_matrix, out=expon_matrix)
        return kernel_eps_s

    def _compute_q_eps_s(self, kernel_eps_s, rho):
        rho_power_dim = np.power(rho, self.expected_dim)[:, np.newaxis]
        q_eps_s = np.sum(kernel_eps_s / rho_power_dim, axis=1)
        return q_eps_s

    def _compute_kernel_eps_alpha_s(self, kernel_eps_s, q_eps_s):
        kernel_eps_alpha_s = _symmetric_matrix_division(
            matrix=kernel_eps_s, vec=np.power(q_eps_s, self.alpha)
        )
        assert is_symmetric_matrix(kernel_eps_alpha_s)

        return kernel_eps_alpha_s

    def _compute_matrix_l(self, kernel_eps_alpha_s, rho):
        rhosq = np.square(rho)[:, np.newaxis]
        n_samples = rho.shape[0]
        matrix_l = (kernel_eps_alpha_s - np.eye(n_samples)) / (self.epsilon * rhosq)
        return matrix_l

    def _compute_matrix_s_inv(self, rho, q_eps_alpha_s):
        s_diag = np.reciprocal(rho * np.sqrt(q_eps_alpha_s))
        return scipy.sparse.diags(s_diag)

    def _compute_matrix_l_conjugate(self, kernel_eps_alpha_s, rho, q_eps_alpha_s):

        basis_change_matrix = self._compute_matrix_s_inv(rho, q_eps_alpha_s)

        p_sq_inv = scipy.sparse.diags(np.reciprocal(np.square(rho)))

        matrix_l_hat = (
            basis_change_matrix @ kernel_eps_alpha_s @ basis_change_matrix
            - (p_sq_inv - scipy.sparse.diags(np.ones(kernel_eps_alpha_s.shape[0])))
        )

        matrix_l_hat = remove_numeric_noise_symmetric_matrix(matrix_l_hat)

        return matrix_l_hat, basis_change_matrix

    def __call__(self, X, Y=None, *, dist_kwargs=None, **kernel_kwargs):

        dist_kwargs = dist_kwargs or {}
        cut_off = dist_kwargs.pop("cut_off", None)

        self._read_kernel_kwargs(attrs=None, kernel_kwargs=kernel_kwargs)

        if cut_off is not None and not np.isinf(cut_off):
            raise NotImplementedError("Handling sparsity is currently not implemented!")

        if Y is not None:
            raise NotImplementedError("cdist case is currently not implemented!")

        if self.k > X.shape[0]:
            raise ValueError(
                f"nr of nearest neighbors (self.k={self.k}) "
                f"is larger than number of samples (={X.shape[0]})"
            )

        distance_matrix = compute_distance_matrix(
            X, Y, metric="sqeuclidean", **dist_kwargs,
        )

        operator_l_matrix, basis_change_matrix, rho0, rho, q0, q_eps_s = self.eval(
            distance_matrix
        )

        # TODO: this is not yet aligned to the kernel_matrix, cdist_dict, extra_dict
        return (
            operator_l_matrix,
            basis_change_matrix,
            rho0,
            rho,
            q0,
            q_eps_s,
        )

    def eval(self, distance_matrix: Union[np.ndarray, scipy.sparse.csr_matrix]):

        if scipy.sparse.issparse(distance_matrix):
            raise NotImplementedError(
                "Currently DmapKernelVariable is only implemented to handle a dense "
                "distance matrix."
            )

        assert (
            is_symmetric_matrix(distance_matrix)
            and (np.diag(distance_matrix) == 0).all()
        ), "only pdist case supported at the moment"

        rho0 = self._compute_rho0(distance_matrix)
        q0 = self._compute_q0(distance_matrix, rho0)
        rho = self._compute_rho(q0)
        kernel_eps_s = self._compute_kernel_eps_s(distance_matrix, rho)
        q_eps_s = self._compute_q_eps_s(kernel_eps_s, rho)
        kernel_eps_alpha_s = self._compute_kernel_eps_alpha_s(kernel_eps_s, q_eps_s)

        if self.is_symmetric:
            q_eps_alpha_s = kernel_eps_alpha_s.sum(axis=1)
            operator_l_matrix, basis_change_matrix = self._compute_matrix_l_conjugate(
                kernel_eps_alpha_s, rho, q_eps_alpha_s
            )
        else:
            basis_change_matrix = None
            operator_l_matrix = self._compute_matrix_l(kernel_eps_alpha_s, rho)

        return (
            operator_l_matrix,
            basis_change_matrix,
            rho0,
            rho,
            q0,
            q_eps_s,
        )<|MERGE_RESOLUTION|>--- conflicted
+++ resolved
@@ -1590,7 +1590,7 @@
         dist_kwargs
             Keyword arguments passed to the internal distance matrix computation. See
             :py:meth:`datafold.pcfold.compute_distance_matrix` for parameter arguments.
-        
+
         **kernel_kwargs: Dict[str, object]
             - internal_kernel_kwargs: Optional[Dict]
                 Keyword arguments passed to the set internal kernel.
@@ -1919,19 +1919,6 @@
         dist_kwargs
             ignored `(The distance matrix is computed as part of the kernel evaluation.
             For now this can only be a dense matrix).`
-<<<<<<< HEAD
-
-        timederiv_X
-            The time derivative from a finite difference scheme. Required for a
-            component-wise evaluation.
-
-        norm_timederiv_X
-            Norm of the time derivative. Required for a component-wise evaluation.
-
-        **kernel_kwargs
-            ignored
-
-=======
 
         **kernel_kwargs: Dict[str, object]
             - timederiv_X
@@ -1940,7 +1927,6 @@
             - norm_timederiv_X
                 Norm of the time derivative. Required for a component-wise evaluation.
             
->>>>>>> 560ea96c
         Returns
         -------
         TSCDataFrame
