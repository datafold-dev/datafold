--- conflicted
+++ resolved
@@ -413,18 +413,10 @@
         ----------
 
         distance_matrix
-<<<<<<< HEAD
-            distance matrix of shape `(n_samples_X, n_samples_Y)`. For the sparse case note
-            that the kernel acts on all stored data, i.e. usually point
-            pairs that have distance zero (duplicates or self points) must be stored
-            in the matrix and only very large distance values (resulting
-            in small kernel values) should not be stored.
-=======
             Matrix of shape `(n_samples, n_samples)`. For the sparse case note
             that the kernel acts on all stored data, i.e. usually distance zeros
             must be stored in the matrix and only distance values exceeding the cut of
             are zeros not sored.
->>>>>>> aa6e2667
         
         Returns
         -------
@@ -650,12 +642,7 @@
 
 
 class DmapKernelFixed(PCManifoldKernel):
-<<<<<<< HEAD
-    """Diffusion maps kernel with fixed kernel-bandwidth of the internal Gaussian radial
-    basis kernel.
-=======
     """Diffusion maps kernel with fixed kernel bandwidth.
->>>>>>> aa6e2667
 
     Parameters
     ----------
@@ -799,12 +786,7 @@
         return rbf_kernel, basis_change_matrix, row_sums_alpha
 
     def is_symmetric_transform(self, is_pdist: bool) -> bool:
-<<<<<<< HEAD
-        """Indicates whether a symmetric kernel matrix transform is applied.
-=======
-        """Indicates whether a symmetric conjugate to a non-symmetric matrix is
-        performed.
->>>>>>> aa6e2667
+        """Indicates whether a symmetric conjugate matrix is computed.
 
         Parameters
         ----------
@@ -930,10 +912,6 @@
 
         Returns
         -------
-<<<<<<< HEAD
-
-        see :meth:`__call__`
-=======
         numpy.ndarray, scipy.sparse.csr_matrix
             kernel matrix (or conjugate transformation) with same type and shape as
             `distance_matrix`
@@ -946,7 +924,6 @@
             Row sums from re-normalization, only returned for the `Y is None`. The values
             are required for follow up out-of-sample kernel evaluations when
             `Y is not None`.
->>>>>>> aa6e2667
         """
 
         row_sums_alpha_fit = self._read_kernel_kwargs(kernel_kwargs, is_pdist)
@@ -1134,13 +1111,13 @@
             If True, the `distance_matrix` is assumed to be symmetric and with zeros on
             the diagonal (self distances). Note, that there is no check whether the matrix
             is actually symmetric.
-        
+
         reference_dist_knn
             An input is required for a component-wise evaluation of the kernel (
             out-of-sample evaluations). This is the case if the distance matrix is
             rectangular or non-symmetric (i.e., ``is_pdist=False``). The required
             values are returned for a pre-evaluation of the pair-wise evaluation.
-            
+
         Returns
         -------
         scipy.sparse.csr_matrix
