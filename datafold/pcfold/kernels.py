import abc
from typing import Dict, Optional, Tuple, Union

import numexpr as ne
import numpy as np
import scipy.sparse
import scipy.spatial
from scipy.special import xlogy
from sklearn.gaussian_process.kernels import (
    Kernel,
    NormalizedKernelMixin,
    StationaryKernelMixin,
)
from sklearn.preprocessing import normalize

from datafold.decorators import warn_experimental_class
from datafold.pcfold.distance import compute_distance_matrix
from datafold.utils.general import (
    diagmat_dot_mat,
    is_float,
    is_integer,
    is_symmetric_matrix,
    mat_dot_diagmat,
    remove_numeric_noise_symmetric_matrix,
)


def _apply_kernel_function(distance_matrix, kernel_function):
    if scipy.sparse.issparse(distance_matrix):
        kernel = distance_matrix
        # NOTE: applies on stored data, it is VERY important, that real distance zeros are
        # included in 'distance_matrix' (E.g. normalized kernels have to have a 1.0 on
        # the diagonal) are included in the sparse matrix!
        kernel.data = kernel_function(kernel.data)
    else:
        kernel = kernel_function(distance_matrix)

    return kernel


def _apply_kernel_function_numexpr(distance_matrix, expr, expr_dict=None):

    expr_dict = {} if expr_dict is None else expr_dict
    assert "D" not in expr_dict.keys()

    if scipy.sparse.issparse(distance_matrix):
        # copy because the distance matrix may be used further by the user
        distance_matrix = distance_matrix.copy()
        expr_dict["D"] = distance_matrix.data
        ne.evaluate(expr, expr_dict, out=distance_matrix.data)
        return distance_matrix  # returns actually the kernel
    else:
        expr_dict["D"] = distance_matrix
        return ne.evaluate(expr, expr_dict)


def _symmetric_matrix_division(
    matrix: Union[np.ndarray, scipy.sparse.spmatrix],
    vec: np.ndarray,
    vec_right: Optional[np.ndarray] = None,
    scalar: float = 1.0,
) -> np.ndarray:
    r"""Symmetric division, which often appears in kernels.

    .. math::
        \frac{M_{i, j}}{a v^(l)_i v^(r)_j}

    where :math:`M` is a (kernel-) matrix and its elements are divided by the
    (left and right) vector elements :math:`v` and scalar :math:`a`.

    .. warning::
        The function is in-place and may therefore overwrite the matrix. Make a copy
        beforehand if the old values are still required.

    Parameters
    ----------
    matrix
        Matrix of shape `(n_rows, n_columns)` to apply symmetric division on.
        If matrix is square and ``vec_right=None``, then `matrix` is assumed to be
        symmetric (this enables removing numerical noise to return a perfectly symmetric
        matrix).

    vec
        Vector of shape `(n_rows,)` in the denominator (Note, the reciprocal
        is is internal of the function).
        
    vec_right
        Vector of shape `(n_columns,)`. If matrix is non-square or matrix input is
        not symmetric, then this input is required. If None, it is set
        to ``vec_right=vec``.

    scalar
        Scalar ``a`` in the denominator.

    Returns
    -------
    numpy.ndarray
    """

    if matrix.ndim != 2:
        raise ValueError("matrix must be two dimensional")

    if matrix.shape[0] != matrix.shape[1] and vec_right is None:
        raise ValueError("if matrix is non-square then vec_right must be provided")

    vec_inv_left = np.reciprocal(vec.astype(np.float64))

    if vec_right is None:
        vec_inv_right = vec_inv_left.view()
    else:
        vec_inv_right = np.reciprocal(vec_right.astype(np.float64))

    if vec_inv_left.ndim != 1 or vec_inv_left.shape[0] != matrix.shape[0]:
        raise ValueError("input 'vec' has the wrong shape or dimension")

    if vec_inv_right.ndim != 1 or vec_inv_right.shape[0] != matrix.shape[1]:
        raise ValueError("input 'vec_right' has the wrong shape or dimension")

    if scipy.sparse.issparse(matrix):
        left_inv_diag_sparse = scipy.sparse.spdiags(
            vec_inv_left, 0, m=matrix.shape[0], n=matrix.shape[0]
        )
        right_inv_diag_sparse = scipy.sparse.spdiags(
            vec_inv_right, 0, m=matrix.shape[1], n=matrix.shape[1]
        )

        # See file mircobenchmark_sparse_outer_division.py:
        # The performance of DIA-sparse matrices is good if the matrix is actually
        # sparse. I.e. the performance drops for a dense-sparse matrix. There is another
        # implementation in the mircrobenchmark that also handles this case well,
        # however, it requires numba.

        # The zeros are removed in the matrix multiplication. However, if matrix is a
        # distance matrix we need to preserve the "true zeros"!
        matrix.data[matrix.data == 0] = np.nan
        matrix = left_inv_diag_sparse @ matrix @ right_inv_diag_sparse
        matrix.data[np.isnan(matrix.data)] = 0
    else:
        # Solves efficiently:
        # np.diag(1/vector_elements) @ matrix @ np.diag(1/vector_elements)
        matrix = diagmat_dot_mat(vec_inv_left, matrix, out=matrix)
        matrix = mat_dot_diagmat(matrix, vec_inv_right, out=matrix)

    # sparse and dense
    if vec_right is None:
        matrix = remove_numeric_noise_symmetric_matrix(matrix)

    if scalar != 1.0:
        scalar = 1 / scalar
        matrix = np.multiply(matrix, scalar, out=matrix)
    return matrix


def _conjugate_stochastic_kernel_matrix(
    kernel_matrix: Union[np.ndarray, scipy.sparse.spmatrix]
) -> Tuple[Union[np.ndarray, scipy.sparse.spmatrix], scipy.sparse.dia_matrix]:
    r"""Conjugate transformation to obtain symmetric (conjugate) kernel matrix with same
    spectrum properties.

    In Rabin et al. :cite:`rabin_heterogeneous_2012` (Eq. 3.1) states that \
    (notation adapted):

    .. math::
        P = D^{-1} K

    where :math:`D^{-1}` is the standard row normalization. Eq. 3.3 shows that matrix \
    :math:`P` has a similar matrix with

    .. math::
       A = D^{1/2} P D^{-1/2}

    Replacing :math:`P` from above we get:

    .. math::
        A = D^{1/2} D^{-1} K D^{-1/2}
        A = D^{-1/2} K D^{-1/2}

    Where the last equation is the conjugate transformation performed in this function.
    The matrix :math:`A` has the same eigenvalues to :math:`P` and the eigenvectors
    can be recovered (Eq. 3.4. in reference):

    .. math::
       \Psi = D^{-1/2} V

    where :math:`V` are the eigenvectors of :math:`A` and :math:`\Psi` from matrix \
    :math:`P`.

    .. note::
        The conjugate-stochastic matrix is not stochastic, but still has the trivial
        eigenvalue 1 (i.e. the row-sums are not equal to 1).

    Parameters
    ----------
    kernel_matrix
        non-symmetric kernel matrix

    Returns
    -------
    Tuple[Union[np.ndarray, scipy.sparse.spmatrix], scipy.sparse.dia_matrix]
        conjugate matrix (tpye as `kernel_matrix`) and (sparse) diagonal matrix to recover
        eigenvectors

    References
    ----------
    :cite:`rabin_heterogeneous_2012`

    """

    left_vec = kernel_matrix.sum(axis=1)

    if scipy.sparse.issparse(kernel_matrix):
        # to np.ndarray in case it is depricated format np.matrix
        left_vec = left_vec.A1

    left_vec = np.sqrt(left_vec, out=left_vec)

    kernel_matrix = _symmetric_matrix_division(
        kernel_matrix, vec=left_vec, vec_right=None
    )
    # TODO: maybe let _symmetric_matrix_division return the reciprocal left_vec /
    #  right_vec
    basis_change_matrix = scipy.sparse.diags(np.reciprocal(left_vec, out=left_vec))

    return kernel_matrix, basis_change_matrix


def _stochastic_kernel_matrix(kernel_matrix: Union[np.ndarray, scipy.sparse.spmatrix]):
    """Normalizes matrix rows.

    This function performs

    .. math::
        M = D^{-1} K

    where matrix :math:`M` is the row-normalized kernel from :math:`K` by the
    matrix :math:`D` with the row sums of :math:`K` on the diagonal.

    .. note::
        If the kernel matrix is evaluated component wise (points compared to reference
        points), then outliers can have a row sum close to zero. In this case the
        respective element on the diagonal is set to zero. For a pairwise kernel
        (pdist) this can not happen, as the diagonal element must be non-zero.

    Parameters
    ----------
    kernel_matrix
        kernel matrix (square or rectangular) to normalize

    Returns
    -------
    Union[np.ndarray, scipy.sparse.spmatrix]
        normalized kernel matrix with type same as `kernel_matrix`
    """
    if scipy.sparse.issparse(kernel_matrix):
        # see microbenchmark_stochastic_matrix.py, for the sparse case this variant is
        # the fastest)
        kernel_matrix = normalize(kernel_matrix, copy=False, norm="l1")
    else:  # dense

        normalize_diagonal = np.sum(kernel_matrix, axis=1)

        with np.errstate(divide="ignore", over="ignore"):
            # especially in cdist there can be far away outliers (or very small
            # scale/epsilon), such that elements are near 0
            #  the reciprocal can then
            #     - be inf
            #     - overflow (resulting in negative values)
            #  these cases are catched with bool_invalid below
            normalize_diagonal = np.reciprocal(
                normalize_diagonal, out=normalize_diagonal
            )

        bool_invalid = np.logical_or(
            np.isinf(normalize_diagonal), normalize_diagonal < 0
        )
        normalize_diagonal[bool_invalid] = 0
        kernel_matrix = diagmat_dot_mat(normalize_diagonal, kernel_matrix)

    return kernel_matrix


def _kth_nearest_neighbor_dist(
    distance_matrix: Union[np.ndarray, scipy.sparse.csr_matrix], k
) -> np.ndarray:
    """Compute the distance to the `k`-th nearest neighbor.

    Parameters
    ----------
    distance_matrix
        Matrix to partition to find the distance of the `k`-th nearest neighbor. If
        matrix is sparse each point must have a minimum number of `k` non-zero elements.

    k
        `k` nearest neighbors to find. The value must be a positive integer.

    Returns
    -------
    numpy.ndarray
        distance values
    """

    if not is_integer(k):
        raise ValueError(f"parameter 'k={k}' must be a positive integer")
    else:
        # make sure we deal with Python built-in
        k = int(k)

    if not (0 <= k <= distance_matrix.shape[1]):
        raise ValueError(
            "'k' must be an integer between 1 and "
            f"distance_matrix.shape[1]={distance_matrix.shape[1]}"
        )

    if isinstance(distance_matrix, np.ndarray):
        dist_knn = np.partition(distance_matrix, k - 1, axis=1)[:, k - 1]
    elif isinstance(distance_matrix, scipy.sparse.csr_matrix):
        # see mircobenchmark_kth_nn.py for a comparison of implementations for the
        # sparse case

        def _get_kth_largest_elements_sparse(
            data: np.ndarray, indptr: np.ndarray, row_nnz, k_neighbor: int,
        ):
            dist_knn = np.zeros(len(row_nnz))
            for i in range(len(row_nnz)):
                start_row = indptr[i]
                dist_knn[i] = np.partition(
                    data[start_row : start_row + row_nnz[i]], k_neighbor - 1
                )[k_neighbor - 1]

            return dist_knn

        row_nnz = distance_matrix.getnnz(axis=1)

        if (row_nnz < k).any():
            raise ValueError(
                f"There are {(row_nnz < k).sum()} points that "
                f"do not have at least k_neighbor={k}."
            )

        dist_knn = _get_kth_largest_elements_sparse(
            distance_matrix.data, distance_matrix.indptr, row_nnz, k,
        )
    else:
        raise TypeError(f"type {type(distance_matrix)} not supported")

    return dist_knn


class PCManifoldKernel(Kernel):
    """Abstract base class for kernels used in *datafold*.

    See Also
    --------

    :py:class:`PCManifold`
    """

    @abc.abstractmethod
    def __call__(
        self,
        X: np.ndarray,
        Y: Optional[np.ndarray] = None,
        dist_cut_off: Optional[float] = None,
        dist_backend: str = "brute",
        kernel_kwargs: Optional[Dict[str, object]] = None,
        dist_backend_kwargs: Optional[Dict[str, object]] = None,
    ) -> np.ndarray:
        """Abstract method to compute the kernel matrix.
        
        If `Y` is given, the kernel matrix is computed component-wise, and if `Y=None`
        the kernel matrix is computed pairwise.
        
        Parameters
        ----------
        X
            data of shape `(n_samples, n_features)`

        Y
            reference data of shape `(n_samples_y, n_features_y)`

        dist_cut_off
            cut-off distance

        dist_backend
            backend of distance algorithm

        kernel_kwargs
            keyword arguments for the kernel algorithm

        dist_backend_kwargs
            keyword arguments for the distance algorithm

        Returns
        -------
<<<<<<< HEAD
        np.ndarray
            kernel matrix os shape `(n_samples, n_samples)` (if `Y is None`) or
            `(n_samples_y, n_samples)` if `Y it not None`
=======
        numpy.ndarray
            kernel matrix with shape `(n_samples, n_samples)` for pair-wise kernels or
            `(n_samples_y, n_samples)` for component wise kernels
>>>>>>> 0e224514
        """

        raise NotImplementedError("base class")

    @abc.abstractmethod
    def eval(
        self, distance_matrix: Union[np.ndarray, scipy.sparse.csr_matrix]
    ) -> Union[np.ndarray, scipy.sparse.csr_matrix]:
        """Evaluate kernel on pre-computed distance matrix.

        .. note::

            There are no checks whether the correct kernel metric was used.

        Parameters
        ----------

        distance_matrix
<<<<<<< HEAD
            distance matrix of shape `(n_samples, n_samples)`. For the sparse case note
            that the kernel acts on all stored data, i.e. usually real distance zeros
            must be stored in the matrix and only very large distance values (resulting
            in small kernel values) should not be stored.
=======
            Matrix of shape `(n_samples, n_samples)`. For the sparse case note
            that the kernel acts on all stored data, i.e. usually distance zeros
            must be stored in the matrix and only distance values exceeding the cut of
            are zeros not sored.
>>>>>>> 0e224514
        
        Returns
        -------
        numpy.ndarray, scipy.sparse.csr_matrix
            kernel matrix with same type and shape as `distance_matrix`

        """
        raise NotImplementedError("base class")

    def diag(self, X):
        """(Not implemented, not used in datafold)

        Raises
        ------
        NotImplementedError
            this is only to overwrite abstract method in super class
        """

        raise NotImplementedError("base class")

    def is_stationary(self):
        """(Not implemented, not used in datafold)

        Raises
        ------
        NotImplementedError
            this is only to overwrite abstract method in super class
        """

        # in datafold there is no handling of this attribute, if required this has to
        # be implemented
        raise NotImplementedError("base class")


class RadialBasisKernel(PCManifoldKernel):
    """Abstract base class for radial basis kernels.

    "A radial basis function (RBF) is a real-valued function whose value depends \
    only on the distance between the input and some fixed point." from
    `Wikipedia <https://en.wikipedia.org/wiki/Radial_basis_function>`_

    Parameters
    ----------
    distance_metric
        distance metric required in the kernel
    """

    def __init__(self, distance_metric):

        self.distance_metric = distance_metric

    def __call__(
        self,
        X,
        Y=None,
        dist_cut_off=None,
        dist_backend="brute",
        kernel_kwargs=None,
        dist_backend_kwargs=None,
    ):
        X = np.atleast_2d(X)

        if Y is not None:
            Y = np.atleast_2d(Y)

        distance_matrix = compute_distance_matrix(
            X,
            Y,
            metric=self.distance_metric,
            cut_off=dist_cut_off,
            backend=dist_backend,
            **({} if dist_backend_kwargs is None else dist_backend_kwargs),
        )

        kernel_matrix = self.eval(distance_matrix)

        return kernel_matrix


class GaussianKernel(RadialBasisKernel):
    r"""Gaussian radial basis kernel.

    .. math::
        K = \exp(\frac{-1}{2\varepsilon} \cdot D)

    where :math:`D` is the squared euclidean distance matrix.

    Parameters
    ----------
    epsilon
        kernel scale
    """

    def __init__(self, epsilon=1.0):
        self.epsilon = epsilon
        super(GaussianKernel, self).__init__(distance_metric="sqeuclidean")

    def eval(
        self, distance_matrix: Union[np.ndarray, scipy.sparse.csr_matrix]
    ) -> Union[np.ndarray, scipy.sparse.csr_matrix]:
        # Security copy, the distance matrix is maybe required again (for gradient,
        # or other computations...)

        return _apply_kernel_function_numexpr(
            distance_matrix,
            expr="exp((- 1 / (2*eps)) * D)",
            expr_dict={"eps": self.epsilon},
        )


class MultiquadricKernel(RadialBasisKernel):
    r"""Multiquadric radial basis kernel.

    .. math::
        K = \sqrt(\frac{1}{2\varepsilon} \cdot D + 1)
        

    where :math:`D` is the squared euclidean distance matrix.

    Parameters
    ----------
    epsilon
        kernel scale
    """

    def __init__(self, epsilon=1.0):
        self.epsilon = epsilon
        super(MultiquadricKernel, self).__init__(distance_metric="sqeuclidean")

    def eval(
        self, distance_matrix: Union[np.ndarray, scipy.sparse.csr_matrix]
    ) -> Union[np.ndarray, scipy.sparse.csr_matrix]:
        return _apply_kernel_function_numexpr(
            distance_matrix,
            expr="sqrt(1.0 / (2*eps) * D + 1.0)",
            expr_dict={"eps": self.epsilon},
        )


class InverseMultiquadricKernel(RadialBasisKernel):
    r"""Inverse multiquadric radial basis kernel.

    .. math::
        K = \sqrt(\frac{1}{2\varepsilon} \cdot D + 1)^{-1}

    where :math:`D` is the squared Euclidean distance matrix.

    Parameters
    ----------
    epsilon
        kernel scale
    """

    def __init__(self, epsilon=1.0):
        self.epsilon = epsilon
        super(InverseMultiquadricKernel, self).__init__(distance_metric="sqeuclidean")

    def eval(
        self, distance_matrix: Union[np.ndarray, scipy.sparse.csr_matrix]
    ) -> Union[np.ndarray, scipy.sparse.csr_matrix]:
        return _apply_kernel_function_numexpr(
            distance_matrix,
            expr="1.0 / sqrt(1.0 / (2*eps) * D + 1.0)",
            expr_dict={"eps": self.epsilon},
        )


class CubicKernel(RadialBasisKernel):
    r"""Cubic radial basis kernel.

    .. math::
        K= D^{3}

    where :math:`D` is the Euclidean distance matrix.
    """

    def __init__(self):
        super(CubicKernel, self).__init__(distance_metric="euclidean")

    def eval(
        self, distance_matrix: Union[np.ndarray, scipy.sparse.csr_matrix]
    ) -> Union[np.ndarray, scipy.sparse.csr_matrix]:
        # return r ** 3
        return _apply_kernel_function_numexpr(distance_matrix, expr="D ** 3")


class QuinticKernel(RadialBasisKernel):
    r"""Quintic radial basis kernel.

    .. math::
        K= D^{5}

    where :math:`D` is the Euclidean distance matrix.
    """

    def __init__(self):
        super(QuinticKernel, self).__init__(distance_metric="euclidean")

    def eval(
        self, distance_matrix: Union[np.ndarray, scipy.sparse.csr_matrix]
    ) -> Union[np.ndarray, scipy.sparse.csr_matrix]:
        # r**5
        return _apply_kernel_function_numexpr(distance_matrix, "D ** 5")


class ThinPlateKernel(RadialBasisKernel):
    r"""Thin plate radial basis kernel.

    .. math::
        K = xlogy(D^2, D)


    where :math:`D` is the Euclidean distance matrix and argument for
    :class:`scipy.special.xlogy`
    """

    def __init__(self):
        super(ThinPlateKernel, self).__init__(distance_metric="euclidean")

    def eval(self, distance_matrix: np.ndarray) -> np.ndarray:

        return xlogy(np.square(distance_matrix), distance_matrix)


class DmapKernelFixed(PCManifoldKernel):
    """Diffusion maps kernel with fixed kernel bandwidth.

    Parameters
    ----------

    epsilon
        Gaussian kernel scale.

    is_stochastic
        If True, the kernel matrix is row-normalized.

    alpha
        Degree of re-normalization of sampling density in point cloud. `alpha` must be
        inside the interval [0, 1] (inclusive).

    symmetrize_kernel
        If True, performs a conjugate transformation which can improve numerical
        stability for matrix operations (such as computing eigenpairs).


    See Also
    --------
    :py:class:`DiffusionMaps`

    References
    ----------
    :cite:`coifman_diffusion_2006`
    """

    def __init__(
        self,
        epsilon: float = 1.0,
        is_stochastic: bool = True,
        alpha: float = 1.0,
        symmetrize_kernel: bool = True,
    ):

        self.epsilon = epsilon
        self.is_stochastic = is_stochastic

        if not (0 <= alpha <= 1):
            raise ValueError(f"alpha has to be between [0, 1]. Got alpha={alpha}")
        self.alpha = alpha
        self.symmetrize_kernel = symmetrize_kernel

        self._internal_gauss_kernel = GaussianKernel(self.epsilon)

        if not self.is_stochastic or self.symmetrize_kernel:
            # If not stochastic, the kernel is always symmetric
            # `symmetrize_kernel` indicates if the user wants the kernel to use
            # similarity transformations to solve the
            # eigenproblem on a symmetric kernel (if required).

            # NOTE: a necessary condition to symmetrize the kernel is that the kernel
            # is evaluated pairwise
            #  (i.e. is_pdist = True)
            self.is_symmetric = True
        else:
            self.is_symmetric = False

        self.row_sums_init = None

        super(DmapKernelFixed, self).__init__()

    def _normalize_sampling_density_kernel_matrix(
        self, kernel_matrix, row_sums_alpha_fit
    ):
        """Normalize (sparse/dense) kernels with positive `alpha` value. This is also
        referred to 'renormalization'. """

        if row_sums_alpha_fit is None:
            assert is_symmetric_matrix(kernel_matrix)
        else:
            assert row_sums_alpha_fit.shape[0] == kernel_matrix.shape[1]

        row_sums = kernel_matrix.sum(axis=1)

        if scipy.sparse.issparse(kernel_matrix):
            row_sums = row_sums.A1  # turns matrix (deprectated) into np.ndarray

        if self.alpha < 1:
            row_sums_alpha = np.power(row_sums, self.alpha, out=row_sums)
        else:  # no need to power with 1
            row_sums_alpha = row_sums

        normalized_kernel = _symmetric_matrix_division(
            matrix=kernel_matrix, vec=row_sums_alpha, vec_right=row_sums_alpha_fit,
        )

        if row_sums_alpha_fit is not None:
            # Set row_sums_alpha to None for security, because in a cdist-case (if
            # row_sums_alpha_fit) there is no need to further process row_sums_alpha, yet.
            row_sums_alpha = None

        return normalized_kernel, row_sums_alpha

    def _normalize(self, rbf_kernel, row_sums_alpha_fit, is_pdist):

        # only required for symmetric kernel, return None if not used
        basis_change_matrix = None

        # required if alpha>0 and _normalize is called later for a cdist case
        # set in the pdist, alpha > 0 case
        row_sums_alpha = None

        if self.is_stochastic:

            if self.alpha > 0:
                # if pdist: kernel is still symmetric after this function call
                (
                    rbf_kernel,
                    row_sums_alpha,
                ) = self._normalize_sampling_density_kernel_matrix(
                    rbf_kernel, row_sums_alpha_fit
                )

            if self.is_symmetric_transform(is_pdist):
                # Increases numerical stability when solving the eigenproblem
                # Note1: when using the (symmetric) conjugate matrix, the eigenvectors
                #        have to be transformed back to match the original
                # Note2: the similarity transform only works for the is_pdist case
                #        (for cdist, there is no symmetric kernel in the first place,
                #        because it is generally rectangular and does not include self
                #        points)
                rbf_kernel, basis_change_matrix = _conjugate_stochastic_kernel_matrix(
                    rbf_kernel
                )
            else:
                rbf_kernel = _stochastic_kernel_matrix(rbf_kernel)

            assert (
                self.is_symmetric_transform(is_pdist)
                and basis_change_matrix is not None
            ) or (
                not self.is_symmetric_transform(is_pdist)
                and basis_change_matrix is None
            )

        if is_pdist and self.is_symmetric:
            assert is_symmetric_matrix(rbf_kernel)

        return rbf_kernel, basis_change_matrix, row_sums_alpha

    def is_symmetric_transform(self, is_pdist: bool) -> bool:
        """Indicates whether a symmetric conjugate matrix is computed.

        Parameters
        ----------
        is_pdist
            If True, the kernel matrix is computed with pair-wise.

        Returns
        -------
        """

        # If the kernel is made stochastic, it looses the symmetry, if symmetric_kernel
        # is set to True, then apply the the symmetry transformation
        return is_pdist and self.is_stochastic and self.is_symmetric

    def _read_kernel_kwargs(self, kernel_kwargs, is_pdist):
        row_sums_alpha_fit = None
        if self.is_stochastic and self.alpha > 0 and not is_pdist:
            row_sums_alpha_fit = kernel_kwargs.pop("row_sums_alpha_fit", None)

            if row_sums_alpha_fit is None:
                raise RuntimeError(
                    "cdist cannot be carried out, if no "
                    "kernel_kwargs['row_sums_alpha_fit'] is given. "
                    "Please report bug."
                )
        return row_sums_alpha_fit

    def __call__(
        self,
        X: np.ndarray,
        Y: Optional[np.ndarray] = None,
        dist_cut_off: Optional[float] = None,
        dist_backend: str = "guess_optimal",
        kernel_kwargs: Optional[Dict] = None,
        dist_backend_kwargs: Optional[Dict] = None,
    ):
        """Evaluate the diffusion maps kernel.

        Parameters
        ----------
        X
            Reference point cloud of shape `(n_samples_X, n_features_X)`.

        Y
            Query point cloud of shape `(n_samples_Y, n_features_Y)`. If not given,
            then `Y=X`.

        dist_cut_off
            Radius to cut off larger distance values.

        dist_backend
            name of :py:class:`DistanceAlgorithm`

        kernel_kwargs
            * ``row_sums_alpha_fit`` - the row sum values for alpha-normalization
                computed during pairwise computation. This is required for ``Y is not X``
                and ``alpha>0``

        dist_backend_kwargs
            keyword arguments handled to the distance algorithm

        Returns
        -------
        :class:`numpy.ndarray`, :class:`scipy.sparse.csr_matrix`
            kernel matrix (or conjugate of it) with same type and shape as
            `distance_matrix`

        Optional[scipy.sparse.dia_matrix]
            Basis change matrix (sparse diagonal) if `is_symmetrize=True` and only
            returned if the kernel matrix is a symmetric conjugate of the true kernel
            matrix. Required to recover the diffusion map eigenvectors from the
            symmetric conjugate matrix.

        Optional[numpy.ndarray]
            Row sums from re-normalization, only returned for pairwise computations.
            The values are required for follow up out-of-sample kernel evaluations
            (`Y is not None`).
        """
        if kernel_kwargs is None:
            kernel_kwargs = {}

        rbf_kernel_matrix = self._internal_gauss_kernel(
            X,
            Y=Y,
            dist_cut_off=dist_cut_off,
            dist_backend=dist_backend,
            kernel_kwargs=kernel_kwargs,
            dist_backend_kwargs=dist_backend_kwargs,
        )

        is_pdist = Y is None

        row_sums_alpha_fit = self._read_kernel_kwargs(
            kernel_kwargs=kernel_kwargs, is_pdist=is_pdist
        )

        kernel_matrix, basis_change_matrix, row_sums_alpha = self._normalize(
            rbf_kernel_matrix, row_sums_alpha_fit, is_pdist
        )

        return (
            kernel_matrix,
            basis_change_matrix,  # is None if not required for back-transformation
            row_sums_alpha,  # is None for cdist or (pdist and alpha==0)
        )

    def eval(
        self,
        distance_matrix: Union[np.ndarray, scipy.sparse.csr_matrix],
        is_pdist=False,
        **kernel_kwargs,
    ):
        """Evaluate kernel on pre-computed distance matrix.

        Parameters
        ----------

        distance_matrix
<<<<<<< HEAD
            distance matrix of shape `(n_samples, n_samples)`. For the sparse case note
            that the kernel acts on all stored data, i.e. usually real distance zeros
            must be stored in the matrix and only very large distance values (resulting
            in small kernel values) should not be stored.
=======
            Matrix of shape `(n_samples, n_samples)`. For the sparse case note
            that the kernel acts on all stored data, i.e. usually distance zeros
            must be stored in the matrix and only distance values exceeding the cut of
            are zeros not sored.
>>>>>>> 0e224514

        Returns
        -------
        numpy.ndarray, scipy.sparse.csr_matrix
            kernel matrix (or conjugate transformation) with same type and shape as
            `distance_matrix`

        Optional[:class:`scipy.sparse.dia_matrix`]
            basis change matrix if `is_symmetrize=True` and the original kernel is
            non-symmetric

        Optional[:class:`numpy.ndarray`]
            Row sums from re-normalization, only returned for the `Y is None`. The values
            are required for follow up out-of-sample kernel evaluations when
            `Y is not None`.
        """

        row_sums_alpha_fit = self._read_kernel_kwargs(kernel_kwargs, is_pdist)

        if is_pdist and row_sums_alpha_fit is not None:
            raise ValueError("if is_pdist=True then row_sum_alpha_fit=None")

        rbf_kernel_matrix = self._internal_gauss_kernel.eval(distance_matrix)
        kernel_matrix, basis_change_matrix, row_sums_alpha = self._normalize(
            rbf_kernel_matrix, row_sums_alpha_fit=row_sums_alpha_fit, is_pdist=is_pdist
        )

        return kernel_matrix, basis_change_matrix, row_sums_alpha


class ContinuousNNKernel(PCManifoldKernel):
    """Continuous `k` nearest-neighbor graph construction.

    C-kNN constructs an unweighted graph for which the (un-normalized) graph Laplacian
    converges spectrally to a Laplace-Beltrami operator on the manifold in the large
    data limit.

    Parameters
    ----------
    k_neighbor
        For each point the distance to the k-th neighbor is computed. The parameter value
        must be positive. If a sparse matrix is computed (with cut-off distance),
        then each point must have a minimum of `k` neighbors. (see `kmin` parameter in
        :meth:`pcfold.distance.compute_distance_matrix`).

    delta
        Unit-less scale parameter.

    References
    ----------

    :cite:`berry_consistent_2016`
    """

    # TODO: Currently, in the pdist case, the self-zero is considered as a valid neighbor.
    #  It's a bit tricky to not mess up the OOS behaviour...
    #  What is the correct way to deal with this? If the trivial self-distance is not
    #  considered, how does this affect the cdist case (k+1)?

    def __init__(self, k_neighbor: int, delta: float):

        if not is_integer(k_neighbor):
            raise TypeError("n_neighbors must be an integer")
        else:
            # make sure to only use Python built-in
            self.k_neighbor = int(k_neighbor)

        if not is_float(delta):
            if is_integer(delta):
                self.delta = float(delta)
            else:
                raise TypeError("delta must be of type float")
        else:
            # make sure to only use Python built-in
            self.delta = float(delta)

        if self.k_neighbor < 1:
            raise ValueError(
                f"'parameter 'k_neighbor={self.k_neighbor}' must be a positive integer"
            )

        if self.delta <= 0.0:
            raise ValueError(
                f"'parameter 'delta={self.delta}' must be a positive float"
            )

        super(ContinuousNNKernel, self).__init__()

    def __call__(
        self,
        X: np.ndarray,
        Y: Optional[np.ndarray] = None,
        dist_cut_off: Optional[float] = None,
        dist_backend: str = "brute",
        kernel_kwargs: Optional[Dict] = None,
        dist_backend_kwargs: Optional[Dict] = None,
    ):
        """Compute kernel matrix.

        Parameters
        ----------
        X
            Reference point cloud of shape `(n_samples_X, n_features_X)`.

        Y
            Query point cloud of shape `(n_samples_Y, n_features_Y)`. If not provided,
            then `Y=X`.

        dist_cut_off
            Cut-off radius, all point pairs with a larger distance value are not
            stored to promote sparsity. Note, that each point must have a minimum of
            `k` neighbors.

        dist_backend
            name of :py:class:`DistanceAlgorithm`

        kernel_kwargs
            * ``row_sums_alpha_fit`` - the row sum values for alpha-normalization
                computed during pairwise computation. This is required for ``Y is not X``
                and ``alpha>0``

        dist_backend_kwargs
            keyword arguments handled to the distance algorithm
        """

        distance_matrix = compute_distance_matrix(
            X,
            Y,
            metric="euclidean",
            cut_off=dist_cut_off,
            # minimum number of neighbors required in the sparse case!
            kmin=self.k_neighbor,
            backend=dist_backend,
            **{} if dist_backend_kwargs is None else dist_backend_kwargs,
        )

        is_pdist = Y is None
        return self.eval(
            distance_matrix,
            is_pdist=is_pdist,
            **{} if kernel_kwargs is None else kernel_kwargs,
        )

    def _validate(self, distance_matrix, is_pdist, reference_dist_knn):
        if distance_matrix.ndim != 2:
            raise ValueError("distance_matrix must be a two-dimensional array")

        n_samples_Y, n_samples_X = distance_matrix.shape

        if is_pdist:
            if n_samples_Y != n_samples_X:
                raise ValueError(
                    "if is_pdist=True, the distance matrix must be square "
                    "and symmetric"
                )

            if isinstance(distance_matrix, np.ndarray):
                diagonal = np.diag(distance_matrix)
            else:
                diagonal = np.asarray(distance_matrix.diagonal(0))

            if (diagonal != 0).all():
                raise ValueError(
                    "if is_pdist=True, distance_matrix must have zeros on diagonal "
                )
        else:
            if reference_dist_knn is None:
                raise ValueError(
                    "if is_pdist=False, cdist_reference_k_nn must be provided"
                )

            if not isinstance(reference_dist_knn, np.ndarray):
                raise TypeError("cdist_reference_k_nn must be of type numpy.ndarray")

            if reference_dist_knn.ndim != 1:
                raise ValueError("cdist_reference_k_nn must be 1 dim.")

            if reference_dist_knn.shape[0] != n_samples_X:
                raise ValueError(
                    f"len(cdist_reference_k_nn)={reference_dist_knn.shape[0]} "
                    f"must be distance.shape[1]={n_samples_X}"
                )

            if self.k_neighbor < 1 or self.k_neighbor > n_samples_X - 1:
                raise ValueError(
                    "n_neighbors must be in the range 1 to number of samples"
                )

    def eval(
        self, distance_matrix, is_pdist=False, reference_dist_knn=None
    ) -> Tuple[scipy.sparse.csr_matrix, np.ndarray]:
        """Evaluate kernel on pre-computed distance matrix.

        Parameters
        ----------
        distance_matrix
            Pre-computed matrix.

        is_pdist
            If True, the `distance_matrix` is assumed to be symmetric and with zeros on
            the diagonal (self distances). Note, that there is no check whether the matrix
            is actually symmetric.

        reference_dist_knn
            An input is required for a component-wise evaluation of the kernel (
            out-of-sample evaluations). This is the case if the distance matrix is
            rectangular or non-symmetric (i.e., ``is_pdist=False``). The required
            values are returned for a pre-evaluation of the pair-wise evaluation.

        Returns
        -------
        scipy.sparse.csr_matrix
            Sparse adjacency matrix describing the unweighted, undirected continuous
            nearest neighbor graph.

        numpy.ndarray
            Distance from each point to it's `k`-th nearest neighbor.
        """
        self._validate(
            distance_matrix=distance_matrix,
            is_pdist=is_pdist,
            reference_dist_knn=reference_dist_knn,
        )

        dist_knn = _kth_nearest_neighbor_dist(distance_matrix, self.k_neighbor)

        distance_factors = _symmetric_matrix_division(
            distance_matrix,
            vec=np.sqrt(dist_knn),
            vec_right=np.sqrt(reference_dist_knn)
            if reference_dist_knn is not None
            else None,
        )

        if isinstance(distance_factors, np.ndarray):
            kernel_matrix = scipy.sparse.csr_matrix(
                distance_factors < self.delta, dtype=np.bool
            )
        else:
            assert isinstance(distance_factors, scipy.sparse.csr_matrix)
            distance_factors.data = (distance_factors.data < self.delta).astype(np.bool)
            distance_factors.eliminate_zeros()
            kernel_matrix = distance_factors

        # return dist_knn, which is required for cdist_k_nearest_neighbor in
        # order to do a follow-up cdist request (then as reference_dist_knn as input).
        return kernel_matrix, dist_knn


class DmapKernelVariable(PCManifoldKernel):
    """Diffusion maps kernel with variable kernel bandwidth.

    .. warning::
        This class is not documented. Contributions are welcome
            * documentation
            * unit- or functional-testing

    References
    ----------
    :cite:`berry_nonparametric_2015`
    :cite:`berry_variable_2016`

    See Also
    --------
    :py:class:`DiffusionMapsVariable`

    """

    def __init__(self, epsilon, k, expected_dim, beta, symmetrize_kernel):
        if expected_dim <= 0 and not is_integer(expected_dim):
            raise ValueError("expected_dim has to be a non-negative integer.")

        if epsilon < 0 and not not is_float(expected_dim):
            raise ValueError("epsilon has to be positive float.")

        if k <= 0 and not is_integer(expected_dim):
            raise ValueError("k has to be a non-negative integer.")

        self.beta = beta
        self.epsilon = epsilon
        self.k = k
        self.expected_dim = expected_dim  # variable 'd' in paper

        if symmetrize_kernel:  # allows to later on include a stochastic option...
            self.is_symmetric = True
        else:
            self.is_symmetric = False

        self.alpha = -self.expected_dim / 4
        c2 = (
            1 / 2
            - 2 * self.alpha
            + 2 * self.expected_dim * self.alpha
            + self.expected_dim * self.beta / 2
            + self.beta
        )

        if c2 >= 0:
            raise ValueError(
                "Theory requires c2 to be negative:\n"
                "c2 = 1/2 - 2 * alpha + 2 * expected_dim * alpha + expected_dim * "
                f"beta/2 + beta \n but is {c2}"
            )

    def is_symmetric_transform(self, is_pdist):
        # If the kernel is made stochastic, it looses the symmetry, if symmetric_kernel
        # is set to True, then apply the the symmetry transformation
        return is_pdist and self.is_symmetric

    def _compute_rho0(self, distance_matrix):
        """Ad hoc bandwidth function."""
        nr_samples = distance_matrix.shape[1]

        # both modes are equivalent, MODE=1 allows to easier compare with ref3.
        MODE = 1
        if MODE == 1:  # according to Berry code
            # keep only nearest neighbors
            distance_matrix = np.sort(np.sqrt(distance_matrix), axis=1)[
                :, 1 : self.k + 1
            ]
            rho0 = np.sqrt(np.mean(distance_matrix ** 2, axis=1))
        else:  # MODE == 2:  , more performant if required
            if self.k < nr_samples:
                # TODO: have to revert setting the inf
                #   -> check that the diagonal is all zeros
                #   -> set to inf
                #   -> after computation set all infs back to zero
                #   -> this is also very similar to continous-nn in PCManifold

                # this allows to ignore the trivial distance=0 to itself
                np.fill_diagonal(distance_matrix, np.inf)

                # more efficient than sorting, everything
                distance_matrix.partition(self.k, axis=1)
                distance_matrix = np.sort(distance_matrix[:, : self.k], axis=1)
                distance_matrix = distance_matrix * distance_matrix
            else:  # self.k == self.N
                np.fill_diagonal(distance_matrix, np.nan)
                bool_mask = ~np.diag(np.ones(nr_samples)).astype(np.bool)
                distance_matrix = distance_matrix[bool_mask].reshape(
                    distance_matrix.shape[0], distance_matrix.shape[1] - 1
                )

            # experimental: --------------------------------------------------------------
            # paper: in var-bw paper (ref2) pdfp. 7
            # it is mentioned to IGNORE non-zero entries -- this is not detailed more.
            # a consequence is that the NN and kernel looses symmetry, so do (K+K^T) / 2
            # This is with a cut-off rate:
            # val = 1E-2
            # distance_matrix[distance_matrix < val] = np.nan
            # experimental END -----------------------------------------------------------

            # nanmean only for the experimental part, if leaving this out, np.mean
            # suffices
            rho0 = np.sqrt(np.nanmean(distance_matrix, axis=1))

        return rho0

    def _compute_q0(self, distance_matrix, rho0):
        """The sampling density."""

        meanrho0 = np.mean(rho0)
        rho0tilde = rho0 / meanrho0

        # TODO: eps0 could also be optimized (see Berry Code + paper ref2)
        eps0 = meanrho0 ** 2

        expon_matrix = _symmetric_matrix_division(
            matrix=-distance_matrix, vec=rho0tilde, scalar=2 * eps0
        )

        nr_samples = distance_matrix.shape[0]

        # according to eq. (10) in ref1
        q0 = (
            np.power(2 * np.pi * eps0, -self.expected_dim / 2)
            / (np.power(rho0, self.expected_dim) * nr_samples)
            * np.sum(np.exp(expon_matrix), axis=1)
        )

        return q0

    def _compute_rho(self, q0):
        """The bandwidth function for K_eps_s"""
        rho = np.power(q0, self.beta)

        # Division by rho-mean is not in papers, but in berry code (ref3)
        return rho / np.mean(rho)

    def _compute_kernel_eps_s(self, distance_matrix, rho):
        expon_matrix = _symmetric_matrix_division(
            matrix=distance_matrix, vec=rho, scalar=-4 * self.epsilon
        )
        kernel_eps_s = np.exp(expon_matrix, out=expon_matrix)
        return kernel_eps_s

    def _compute_q_eps_s(self, kernel_eps_s, rho):
        rho_power_dim = np.power(rho, self.expected_dim)[:, np.newaxis]
        q_eps_s = np.sum(kernel_eps_s / rho_power_dim, axis=1)
        return q_eps_s

    def _compute_kernel_eps_alpha_s(self, kernel_eps_s, q_eps_s):
        kernel_eps_alpha_s = _symmetric_matrix_division(
            matrix=kernel_eps_s, vec=np.power(q_eps_s, self.alpha)
        )
        assert is_symmetric_matrix(kernel_eps_alpha_s)

        return kernel_eps_alpha_s

    def _compute_matrix_l(self, kernel_eps_alpha_s, rho):
        rhosq = np.square(rho)[:, np.newaxis]
        n_samples = rho.shape[0]
        matrix_l = (kernel_eps_alpha_s - np.eye(n_samples)) / (self.epsilon * rhosq)
        return matrix_l

    def _compute_matrix_s_inv(self, rho, q_eps_alpha_s):
        s_diag = np.reciprocal(rho * np.sqrt(q_eps_alpha_s))
        return scipy.sparse.diags(s_diag)

    def _compute_matrix_l_conjugate(self, kernel_eps_alpha_s, rho, q_eps_alpha_s):

        basis_change_matrix = self._compute_matrix_s_inv(rho, q_eps_alpha_s)

        p_sq_inv = scipy.sparse.diags(np.reciprocal(np.square(rho)))

        matrix_l_hat = (
            basis_change_matrix @ kernel_eps_alpha_s @ basis_change_matrix
            - (p_sq_inv - scipy.sparse.diags(np.ones(kernel_eps_alpha_s.shape[0])))
        )

        matrix_l_hat = remove_numeric_noise_symmetric_matrix(matrix_l_hat)

        return matrix_l_hat, basis_change_matrix

    def __call__(
        self,
        X,
        Y=None,
        dist_cut_off=None,
        dist_backend="guess_optimal",
        kernel_kwargs=None,
        dist_backend_kwargs=None,
    ):

        if dist_cut_off is not None and not np.isinf(dist_cut_off):
            raise NotImplementedError("Handling sparsity is currently not implemented!")

        if Y is not None:
            raise NotImplementedError("cdist case is currently not implemented!")

        if self.k > X.shape[0]:
            raise ValueError(
                f"nr of nearest neighbors (self.k={self.k}) "
                f"is larger than number of samples (={X.shape[0]})"
            )

        distance_matrix = compute_distance_matrix(
            X,
            Y,
            metric="sqeuclidean",
            cut_off=dist_cut_off,
            backend=dist_backend,
            **dist_backend_kwargs,
        )

        operator_l_matrix, basis_change_matrix, rho0, rho, q0, q_eps_s = self.eval(
            distance_matrix
        )

        # TODO: make a return_vectors option?
        return (
            operator_l_matrix,
            basis_change_matrix,
            rho0,
            rho,
            q0,
            q_eps_s,
        )

    def eval(self, distance_matrix: Union[np.ndarray, scipy.sparse.csr_matrix]):

        if scipy.sparse.issparse(distance_matrix):
            raise NotImplementedError(
                "Currently DmapKernelVariable is only implemented to handle a dense "
                "distance matrix."
            )

        assert (
            is_symmetric_matrix(distance_matrix)
            and (np.diag(distance_matrix) == 0).all()
        ), "only pdist case supported at the moment"

        rho0 = self._compute_rho0(distance_matrix)
        q0 = self._compute_q0(distance_matrix, rho0)
        rho = self._compute_rho(q0)
        kernel_eps_s = self._compute_kernel_eps_s(distance_matrix, rho)
        q_eps_s = self._compute_q_eps_s(kernel_eps_s, rho)
        kernel_eps_alpha_s = self._compute_kernel_eps_alpha_s(kernel_eps_s, q_eps_s)

        if self.is_symmetric:
            q_eps_alpha_s = kernel_eps_alpha_s.sum(axis=1)
            operator_l_matrix, basis_change_matrix = self._compute_matrix_l_conjugate(
                kernel_eps_alpha_s, rho, q_eps_alpha_s
            )
        else:
            basis_change_matrix = None
            operator_l_matrix = self._compute_matrix_l(kernel_eps_alpha_s, rho)

        return (
            operator_l_matrix,
            basis_change_matrix,
            rho0,
            rho,
            q0,
            q_eps_s,
        )<|MERGE_RESOLUTION|>--- conflicted
+++ resolved
@@ -392,15 +392,9 @@
 
         Returns
         -------
-<<<<<<< HEAD
-        np.ndarray
-            kernel matrix os shape `(n_samples, n_samples)` (if `Y is None`) or
-            `(n_samples_y, n_samples)` if `Y it not None`
-=======
         numpy.ndarray
             kernel matrix with shape `(n_samples, n_samples)` for pair-wise kernels or
             `(n_samples_y, n_samples)` for component wise kernels
->>>>>>> 0e224514
         """
 
         raise NotImplementedError("base class")
@@ -419,17 +413,10 @@
         ----------
 
         distance_matrix
-<<<<<<< HEAD
-            distance matrix of shape `(n_samples, n_samples)`. For the sparse case note
-            that the kernel acts on all stored data, i.e. usually real distance zeros
-            must be stored in the matrix and only very large distance values (resulting
-            in small kernel values) should not be stored.
-=======
             Matrix of shape `(n_samples, n_samples)`. For the sparse case note
             that the kernel acts on all stored data, i.e. usually distance zeros
             must be stored in the matrix and only distance values exceeding the cut of
             are zeros not sored.
->>>>>>> 0e224514
         
         Returns
         -------
@@ -918,17 +905,10 @@
         ----------
 
         distance_matrix
-<<<<<<< HEAD
-            distance matrix of shape `(n_samples, n_samples)`. For the sparse case note
-            that the kernel acts on all stored data, i.e. usually real distance zeros
-            must be stored in the matrix and only very large distance values (resulting
-            in small kernel values) should not be stored.
-=======
             Matrix of shape `(n_samples, n_samples)`. For the sparse case note
             that the kernel acts on all stored data, i.e. usually distance zeros
             must be stored in the matrix and only distance values exceeding the cut of
             are zeros not sored.
->>>>>>> 0e224514
 
         Returns
         -------
