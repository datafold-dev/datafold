import abc
from typing import Dict, Optional, Tuple, Union

import numexpr as ne
import numpy as np
import scipy.sparse
import scipy.spatial
from scipy.special import xlogy
from sklearn.gaussian_process.kernels import (
    Kernel,
    NormalizedKernelMixin,
    StationaryKernelMixin,
)
from sklearn.preprocessing import normalize

from datafold.decorators import warn_experimental_class
from datafold.pcfold.distance import compute_distance_matrix
from datafold.utils.general import (
    diagmat_dot_mat,
    is_float,
    is_integer,
    is_symmetric_matrix,
    mat_dot_diagmat,
    remove_numeric_noise_symmetric_matrix,
)


def _apply_kernel_function(distance_matrix, kernel_function):
    if scipy.sparse.issparse(distance_matrix):
        kernel = distance_matrix
        # NOTE: applies on stored data, it is VERY important, that real distance zeros are
        # included in 'distance_matrix' (E.g. normalized kernels have to have a 1.0 on
        # the diagonal) are included in the sparse matrix!
        kernel.data = kernel_function(kernel.data)
    else:
        kernel = kernel_function(distance_matrix)

    return kernel


def _apply_kernel_function_numexpr(distance_matrix, expr, expr_dict=None):

    expr_dict = {} if expr_dict is None else expr_dict
    assert "D" not in expr_dict.keys()

    if scipy.sparse.issparse(distance_matrix):
        # copy because the distance matrix may be used further by the user
        distance_matrix = distance_matrix.copy()
        expr_dict["D"] = distance_matrix.data
        ne.evaluate(expr, expr_dict, out=distance_matrix.data)
        return distance_matrix  # returns actually the kernel
    else:
        expr_dict["D"] = distance_matrix
        return ne.evaluate(expr, expr_dict)


def _symmetric_matrix_division(
    matrix: Union[np.ndarray, scipy.sparse.spmatrix],
    vec: np.ndarray,
    vec_right: Optional[np.ndarray] = None,
    scalar: float = 1.0,
) -> np.ndarray:
    r"""Symmetric division, which often appears in kernels.

    .. math::
        \frac{M_{i, j}}{a v^(l)_i v^(r)_j}

    where :math:`M` is a (kernel-) matrix and its elements are divided by the
    (left and right) vector elements :math:`v` and scalar :math:`a`.

    .. warning::
        The function is in-place and may therefore overwrite the matrix. Make a copy
        beforehand if the old values are still required.

    Parameters
    ----------
    matrix
        Matrix of shape `(n_rows, n_columns)` to apply symmetric division on.
        If matrix is square and ``vec_right=None``, then `matrix` is assumed to be
        symmetric (this enables removing numerical noise to return a perfectly symmetric
        matrix).
        
    vec
        Vector of shape `(n_rows,)` in the denominator (Note, the reciprocal
        is is internal of the function).
        
    vec_right
        Vector of shape `(n_columns,)`. If matrix is non-square or matrix input is
        not symmetric, then this input is required. If None, it is set
        to ``vec_right=vec``.

    scalar
        Scalar ``a`` in the denominator.

    Returns
    -------
    numpy.ndarray
    """

    if matrix.ndim != 2:
        raise ValueError("matrix must be two dimensional")

    if matrix.shape[0] != matrix.shape[1] and vec_right is None:
        raise ValueError("if matrix is non-square then vec_right must be provided")

    vec_inv_left = np.reciprocal(vec.astype(np.float64))

    if vec_right is None:
        vec_inv_right = vec_inv_left.view()
    else:
        vec_inv_right = np.reciprocal(vec_right.astype(np.float64))

    if vec_inv_left.ndim != 1 or vec_inv_left.shape[0] != matrix.shape[0]:
        raise ValueError("input 'vec' has the wrong shape or dimension")

    if vec_inv_right.ndim != 1 or vec_inv_right.shape[0] != matrix.shape[1]:
        raise ValueError("input 'vec_right' has the wrong shape or dimension")

    if scipy.sparse.issparse(matrix):
        left_inv_diag_sparse = scipy.sparse.spdiags(
            vec_inv_left, 0, m=matrix.shape[0], n=matrix.shape[0]
        )
        right_inv_diag_sparse = scipy.sparse.spdiags(
            vec_inv_right, 0, m=matrix.shape[1], n=matrix.shape[1]
        )

        # See file mircobenchmark_sparse_outer_division.py:
        # The performance of DIA-sparse matrices is good if the matrix is actually
        # sparse. I.e. the performance drops for a dense-sparse matrix. There is another
        # implementation in the mircrobenchmark that also handles this case well,
        # however, it requires numba.

        # The zeros are removed in the matrix multiplication. However, if matrix is a
        # distance matrix we need to preserve the "true zeros"!
        matrix.data[matrix.data == 0] = np.nan
        matrix = left_inv_diag_sparse @ matrix @ right_inv_diag_sparse
        matrix.data[np.isnan(matrix.data)] = 0
    else:
        # Solves efficiently:
        # np.diag(1/vector_elements) @ matrix @ np.diag(1/vector_elements)
        matrix = diagmat_dot_mat(vec_inv_left, matrix, out=matrix)
        matrix = mat_dot_diagmat(matrix, vec_inv_right, out=matrix)

    # sparse and dense
    if vec_right is None:
        matrix = remove_numeric_noise_symmetric_matrix(matrix)

    if scalar != 1.0:
        scalar = 1 / scalar
        matrix = np.multiply(matrix, scalar, out=matrix)
    return matrix


def _conjugate_stochastic_kernel_matrix(
    kernel_matrix: Union[np.ndarray, scipy.sparse.spmatrix]
) -> Tuple[Union[np.ndarray, scipy.sparse.spmatrix], scipy.sparse.dia_matrix]:
    r"""Conjugate transformation to obtain symmetric (conjugate) kernel matrix with same
    spectrum properties.

    In Rabin et al. :cite:`rabin_heterogeneous_2012` (Eq. 3.1) states that \
    (notation adapted):

    .. math::
        P = D^{-1} K

    where :math:`D^{-1}` is the standard row normalization. Eq. 3.3 shows that matrix \
    :math:`P` has a similar matrix with

    .. math::
       A = D^{1/2} P D^{-1/2}

    Replacing :math:`P` from above we get:

    .. math::
        A = D^{1/2} D^{-1} K D^{-1/2}
        A = D^{-1/2} K D^{-1/2}

    Where the last equation is the conjugate transformation performed in this function.
    The matrix :math:`A` has the same eigenvalues to :math:`P` and the eigenvectors
    can be recovered (Eq. 3.4. in reference):

    .. math::
       \Psi = D^{-1/2} V

    where :math:`V` are the eigenvectors of :math:`A` and :math:`\Psi` from matrix \
    :math:`P`.

    .. note::
        The conjugate-stochastic matrix is not stochastic, but still has the trivial
        eigenvalue 1 (i.e. the row-sums are not equal to 1).

    Parameters
    ----------
    kernel_matrix
        non-symmetric kernel matrix

    Returns
    -------
    Tuple[Union[np.ndarray, scipy.sparse.spmatrix], scipy.sparse.dia_matrix]
        conjugate matrix (tpye as `kernel_matrix`) and (sparse) diagonal matrix to recover
        eigenvectors

    References
    ----------
    :cite:`rabin_heterogeneous_2012`

    """

    left_vec = kernel_matrix.sum(axis=1)

    if scipy.sparse.issparse(kernel_matrix):
        # to np.ndarray in case it is depricated format np.matrix
        left_vec = left_vec.A1

    left_vec = np.sqrt(left_vec, out=left_vec)

    kernel_matrix = _symmetric_matrix_division(
        kernel_matrix, vec=left_vec, vec_right=None
    )
    # TODO: maybe let _symmetric_matrix_division return the reciprocal left_vec /
    #  right_vec
    basis_change_matrix = scipy.sparse.diags(np.reciprocal(left_vec, out=left_vec))

    return kernel_matrix, basis_change_matrix


def _stochastic_kernel_matrix(kernel_matrix: Union[np.ndarray, scipy.sparse.spmatrix]):
    """Normalizes matrix rows.

    This function performs

    .. math::
        M = D^{-1} K

    where matrix :math:`M` is the row-normalized kernel from :math:`K` by the
    matrix :math:`D` with the row sums of :math:`K` on the diagonal.

    .. note::
        If the kernel matrix is evaluated component wise (points compared to reference
        points), then outliers can have a row sum close to zero. In this case the
        respective element on the diagonal is set to zero. For a pairwise kernel
        (pdist) this can not happen, as the diagonal element must be non-zero.

    Parameters
    ----------
    kernel_matrix
        kernel matrix (square or rectangular) to normalize

    Returns
    -------
    Union[np.ndarray, scipy.sparse.spmatrix]
        normalized kernel matrix with type same as `kernel_matrix`
    """
    if scipy.sparse.issparse(kernel_matrix):
        # see microbenchmark_stochastic_matrix.py, for the sparse case this variant is
        # the fastest)
        kernel_matrix = normalize(kernel_matrix, copy=False, norm="l1")
    else:  # dense

        normalize_diagonal = np.sum(kernel_matrix, axis=1)

        with np.errstate(divide="ignore", over="ignore"):
            # especially in cdist there can be far away outliers (or very small
            # scale/epsilon), such that elements are near 0
            #  the reciprocal can then
            #     - be inf
            #     - overflow (resulting in negative values)
            #  these cases are catched with bool_invalid below
            normalize_diagonal = np.reciprocal(
                normalize_diagonal, out=normalize_diagonal
            )

        bool_invalid = np.logical_or(
            np.isinf(normalize_diagonal), normalize_diagonal < 0
        )
        normalize_diagonal[bool_invalid] = 0
        kernel_matrix = diagmat_dot_mat(normalize_diagonal, kernel_matrix)

    return kernel_matrix


class PCManifoldKernel(Kernel):
    """Abstract base class for kernels used in datafold.

    See Also
    --------

    :py:class:`PCManifold`
    """

    @abc.abstractmethod
    def __call__(
        self,
        X: np.ndarray,
        Y: Optional[np.ndarray] = None,
        dist_cut_off: Optional[float] = None,
        dist_backend: str = "brute",
        kernel_kwargs: Optional[Dict[str, object]] = None,
        dist_backend_kwargs: Optional[Dict[str, object]] = None,
    ) -> np.ndarray:
        """Abstract method to compute the kernel matrix.
        
        If `Y` is given, the kernel matrix is computed component-wise, and if `Y=None`
        the kernel matrix is computed pairwise.
        
        Parameters
        ----------
        X
            data of shape `(n_samples, n_features)`

        Y
            reference data of shape `(n_samples_y, n_features_y)`

        dist_cut_off
            cut off distance

        dist_backend
            backend of distance algorithm

        kernel_kwargs
            keyword arguments for the kernel algorithm

        dist_backend_kwargs
            keyword arguments for the distance algorithm

        Returns
        -------
<<<<<<< HEAD
        numpy.ndarray
            kernel matrix with shape `(n_samples, n_samples)` for pair-wise kernels or
            `(n_samples_y, n_samples)` for component wise kernels
=======
        np.ndarray
            kernel matrix os shape `(n_samples, n_samples)` (if `Y is None`) or
            `(n_samples_y, n_samples)` if `Y it not None`
>>>>>>> 198027d4
        """

        raise NotImplementedError("base class")

    @abc.abstractmethod
    def eval(
        self, distance_matrix: Union[np.ndarray, scipy.sparse.csr_matrix]
    ) -> Union[np.ndarray, scipy.sparse.csr_matrix]:
        """Evaluate kernel on pre-computed distance matrix.

        .. note::
            There are no checks whether the correct kernel metric was used.

        Parameters
        ----------

        distance_matrix
<<<<<<< HEAD
            distance matrix with shape `(n_samples_X, n_samples_Y)`. For the sparse case
            note that the kernel acts on all stored data, i.e. usually point
            pairs that have distance zero (duplicates or self points) must be stored
            in the matrix and only very large distance values (resulting in small
            kernel values) should not be stored.
=======
            distance matrix of shape `(n_samples, n_samples)`. For the sparse case note
            that the kernel acts on all stored data, i.e. usually real distance zeros
            must be stored in the matrix and only very large distance values (resulting
            in small kernel values) should not be stored.
>>>>>>> 198027d4
        
        Returns
        -------
        numpy.ndarray, scipy.sparse.csr_matrix
            kernel matrix with same type and shape as `distance_matrix`

        """
        raise NotImplementedError("base class")

    def diag(self, X):
        """(Not implemented, not used in datafold)

        Raises
        ------
        NotImplementedError
            this is only to overwrite abstract method in super class
        """

        raise NotImplementedError("base class")

    def is_stationary(self):
        """(Not implemented, not used in datafold)

        Raises
        ------
        NotImplementedError
            this is only to overwrite abstract method in super class
        """

        # in datafold there is no handling of this attribute, if required this has to
        # be implemented
        raise NotImplementedError("base class")


class RadialBasisKernel(PCManifoldKernel):
    """Abstract base class for radial basis kernels.

    "A radial basis function (RBF) is a real-valued function whose value depends \
    only on the distance between the input and some fixed point." from `Wikipedia <https://en.wikipedia.org/wiki/Radial_basis_function>`_


    Parameters
    ----------
    distance_metric
        distance metric required in the kernel
    """

    def __init__(self, distance_metric):

        self.distance_metric = distance_metric

    def __call__(
        self,
        X,
        Y=None,
        dist_cut_off=None,
        dist_backend="brute",
        kernel_kwargs=None,
        dist_backend_kwargs=None,
    ):
        X = np.atleast_2d(X)

        if Y is not None:
            Y = np.atleast_2d(Y)

        distance_matrix = compute_distance_matrix(
            X,
            Y,
            metric=self.distance_metric,
            cut_off=dist_cut_off,
            backend=dist_backend,
            **({} if dist_backend_kwargs is None else dist_backend_kwargs),
        )

        kernel_matrix = self.eval(distance_matrix)

        return kernel_matrix


class GaussianKernel(RadialBasisKernel):
    r"""Gaussian radial basis kernel.

    .. math::
        K = \exp(\frac{-1}{2\varepsilon} \cdot D)

    where :math:`D` is the squared euclidean distance matrix.

    Parameters
    ----------
    epsilon
        kernel scale
    """

    def __init__(self, epsilon=1.0):
        self.epsilon = epsilon
        super(GaussianKernel, self).__init__(distance_metric="sqeuclidean")

    def eval(
        self, distance_matrix: Union[np.ndarray, scipy.sparse.csr_matrix]
    ) -> Union[np.ndarray, scipy.sparse.csr_matrix]:
        # Security copy, the distance matrix is maybe required again (for gradient,
        # or other computations...)

        return _apply_kernel_function_numexpr(
            distance_matrix,
            expr="exp((- 1 / (2*eps)) * D)",
            expr_dict={"eps": self.epsilon},
        )


class MultiquadricKernel(RadialBasisKernel):
    r"""Multiquadric radial basis kernel.

    .. math::
        K = \sqrt(\frac{1}{2\varepsilon} \cdot D + 1)
        

    where :math:`D` is the squared euclidean distance matrix.

    Parameters
    ----------
    epsilon
        kernel scale
    """

    def __init__(self, epsilon=1.0):
        self.epsilon = epsilon
        super(MultiquadricKernel, self).__init__(distance_metric="sqeuclidean")

    def eval(
        self, distance_matrix: Union[np.ndarray, scipy.sparse.csr_matrix]
    ) -> Union[np.ndarray, scipy.sparse.csr_matrix]:
        return _apply_kernel_function_numexpr(
            distance_matrix,
            expr="sqrt(1.0 / (2*eps) * D + 1.0)",
            expr_dict={"eps": self.epsilon},
        )


class InverseMultiquadricKernel(RadialBasisKernel):
    r"""Inverse multiquadric radial basis kernel.

    .. math::
        K = \sqrt(\frac{1}{2\varepsilon} \cdot D + 1)^{-1}

    where :math:`D` is the squared Euclidean distance matrix.

    Parameters
    ----------
    epsilon
        kernel scale
    """

    def __init__(self, epsilon=1.0):
        self.epsilon = epsilon
        super(InverseMultiquadricKernel, self).__init__(distance_metric="sqeuclidean")

    def eval(
        self, distance_matrix: Union[np.ndarray, scipy.sparse.csr_matrix]
    ) -> Union[np.ndarray, scipy.sparse.csr_matrix]:
        return _apply_kernel_function_numexpr(
            distance_matrix,
            expr="1.0 / sqrt(1.0 / (2*eps) * D + 1.0)",
            expr_dict={"eps": self.epsilon},
        )


class CubicKernel(RadialBasisKernel):
    r"""Cubic radial basis kernel.

    .. math::
        K= D^{3}

    where :math:`D` is the Euclidean distance matrix.
    """

    def __init__(self):
        super(CubicKernel, self).__init__(distance_metric="euclidean")

    def eval(
        self, distance_matrix: Union[np.ndarray, scipy.sparse.csr_matrix]
    ) -> Union[np.ndarray, scipy.sparse.csr_matrix]:
        # return r ** 3
        return _apply_kernel_function_numexpr(distance_matrix, expr="D ** 3")


class QuinticKernel(RadialBasisKernel):
    r"""Quintic radial basis kernel.

    .. math::
        K= D^{5}

    where :math:`D` is the Euclidean distance matrix.
    """

    def __init__(self):
        super(QuinticKernel, self).__init__(distance_metric="euclidean")

    def eval(
        self, distance_matrix: Union[np.ndarray, scipy.sparse.csr_matrix]
    ) -> Union[np.ndarray, scipy.sparse.csr_matrix]:
        # r**5
        return _apply_kernel_function_numexpr(distance_matrix, "D ** 5")


class ThinPlateKernel(RadialBasisKernel):
    r"""Thin plate radial basis kernel.

    .. math::
        K = xlogy(D^2, D)


    where :math:`D` is the Euclidean distance matrix and argument for
    :class:`scipy.special.xlogy`
    """

    def __init__(self):
        super(ThinPlateKernel, self).__init__(distance_metric="euclidean")

    def eval(self, distance_matrix: np.ndarray) -> np.ndarray:

        return xlogy(np.square(distance_matrix), distance_matrix)


class DmapKernelFixed(PCManifoldKernel):
    """Diffusion maps kernel with fixed kernel-bandwidth of the internal Gaussian radial
    basis kernel.

    Parameters
    ----------

    epsilon
        Gaussian kernel scale

    is_stochastic
        If True, the kernel matrix is row-normalized.

    alpha
        Degree of re-normalization of sampling density in point cloud. `alpha` must be
        inside the interval [0, 1] (inclusive).

    symmetrize_kernel
        If True, performs a conjugate transformation which can improve numerical
        stability for matrix operations (such as computing eigenpairs).


    See Also
    --------
    :py:class:`DiffusionMaps`

    References
    ----------
    :cite:`coifman_diffusion_2006`
    """

    def __init__(
        self,
        epsilon: float = 1.0,
        is_stochastic: bool = True,
        alpha: float = 1.0,
        symmetrize_kernel: bool = True,
    ):

        self.epsilon = epsilon
        self.is_stochastic = is_stochastic

        if not (0 <= alpha <= 1):
            raise ValueError(f"alpha has to be between [0, 1]. Got alpha={alpha}")
        self.alpha = alpha
        self.symmetrize_kernel = symmetrize_kernel

        self._internal_gauss_kernel = GaussianKernel(self.epsilon)

        if not self.is_stochastic or self.symmetrize_kernel:
            # If not stochastic, the kernel is always symmetric
            # `symmetrize_kernel` indicates if the user wants the kernel to use
            # similarity transformations to solve the
            # eigenproblem on a symmetric kernel (if required).

            # NOTE: a necessary condition to symmetrize the kernel is that the kernel
            # is evaluated pairwise
            #  (i.e. is_pdist = True)
            self.is_symmetric = True
        else:
            self.is_symmetric = False

        self.row_sums_init = None

        super(DmapKernelFixed, self).__init__()

    def _normalize_sampling_density_kernel_matrix(
        self, kernel_matrix, row_sums_alpha_fit
    ):
        """Normalize (sparse/dense) kernels with positive `alpha` value. This is also
        referred to 'renormalization'. """

        if row_sums_alpha_fit is None:
            assert is_symmetric_matrix(kernel_matrix)
        else:
            assert row_sums_alpha_fit.shape[0] == kernel_matrix.shape[1]

        row_sums = kernel_matrix.sum(axis=1)

        if scipy.sparse.issparse(kernel_matrix):
            row_sums = row_sums.A1  # turns matrix (deprectated) into np.ndarray

        if self.alpha < 1:
            row_sums_alpha = np.power(row_sums, self.alpha, out=row_sums)
        else:  # no need to power with 1
            row_sums_alpha = row_sums

        normalized_kernel = _symmetric_matrix_division(
            matrix=kernel_matrix, vec=row_sums_alpha, vec_right=row_sums_alpha_fit,
        )

        if row_sums_alpha_fit is not None:
            # Set row_sums_alpha to None for security, because in a cdist-case (if
            # row_sums_alpha_fit) there is no need to further process row_sums_alpha, yet.
            row_sums_alpha = None

        return normalized_kernel, row_sums_alpha

    def _normalize(self, rbf_kernel, row_sums_alpha_fit, is_pdist):

        # only required for symmetric kernel, return None if not used
        basis_change_matrix = None

        # required if alpha>0 and _normalize is called later for a cdist case
        # set in the pdist, alpha > 0 case
        row_sums_alpha = None

        if self.is_stochastic:

            if self.alpha > 0:
                # if pdist: kernel is still symmetric after this function call
                (
                    rbf_kernel,
                    row_sums_alpha,
                ) = self._normalize_sampling_density_kernel_matrix(
                    rbf_kernel, row_sums_alpha_fit
                )

            if self.is_symmetric_transform(is_pdist):
                # Increases numerical stability when solving the eigenproblem
                # Note1: when using the (symmetric) conjugate matrix, the eigenvectors
                #        have to be transformed back to match the original
                # Note2: the similarity transform only works for the is_pdist case
                #        (for cdist, there is no symmetric kernel in the first place,
                #        because it is generally rectangular and does not include self
                #        points)
                rbf_kernel, basis_change_matrix = _conjugate_stochastic_kernel_matrix(
                    rbf_kernel
                )
            else:
                rbf_kernel = _stochastic_kernel_matrix(rbf_kernel)

            assert (
                self.is_symmetric_transform(is_pdist)
                and basis_change_matrix is not None
            ) or (
                not self.is_symmetric_transform(is_pdist)
                and basis_change_matrix is None
            )

        if is_pdist and self.is_symmetric:
            assert is_symmetric_matrix(rbf_kernel)

        return rbf_kernel, basis_change_matrix, row_sums_alpha

    def is_symmetric_transform(self, is_pdist: bool) -> bool:
        """Indicates whether a symmetric kernel matrix transform is applied.

        Parameters
        ----------
        is_pdist
            True if the kernel evaluation is pairwise

        Returns
        -------
        """

        # If the kernel is made stochastic, it looses the symmetry, if symmetric_kernel
        # is set to True, then apply the the symmetry transformation
        return is_pdist and self.is_stochastic and self.is_symmetric

    def _read_kernel_kwargs(self, kernel_kwargs, is_pdist):
        row_sums_alpha_fit = None
        if self.is_stochastic and self.alpha > 0 and not is_pdist:
            row_sums_alpha_fit = kernel_kwargs.pop("row_sums_alpha_fit", None)

            if row_sums_alpha_fit is None:
                raise RuntimeError(
                    "cdist cannot be carried out, if no "
                    "kernel_kwargs['row_sums_alpha_fit'] is given. "
                    "Please report bug."
                )
        return row_sums_alpha_fit

    def __call__(
        self,
        X: np.ndarray,
        Y: Optional[np.ndarray] = None,
        dist_cut_off: Optional[float] = None,
        dist_backend: str = "guess_optimal",
        kernel_kwargs: Optional[Dict] = None,
        dist_backend_kwargs: Optional[Dict] = None,
    ):
        """Evaluate the diffusion maps kernel.

        Parameters
        ----------
        X
            Reference point cloud of shape `(n_samples_X, n_features_X)`.

        Y
            Query point cloud of shape `(n_samples_Y, n_features_Y)`. If not given,
            then `Y=X`.

        dist_cut_off
            Radius to cut off larger distance values.

        dist_backend
            name of :py:class:`DistanceAlgorithm`

        kernel_kwargs
            * ``row_sums_alpha_fit`` - the row sum values for alpha-normalization
                computed during pairwise computation. This is required for ``Y is not X``
                and ``alpha>0``

        dist_backend_kwargs
            keyword arguments handled to the distance algorithm



        Returns
        -------
        :class:`numpy.ndarray`, :class:`scipy.sparse.csr_matrix`
            kernel matrix (or conjugate of it) with same type and shape as
            `distance_matrix`

        Optional[scipy.sparse.dia_matrix]
            Basis change matrix (sparse diagonal) if `is_symmetrize=True` and only
            returned if the kernel matrix is a symmetric conjugate of the true kernel
            matrix. Required to recover the diffusion map eigenvectors from the
            symmetric conjugate matrix.

        Optional[numpy.ndarray]
            Row sums from re-normalization, only returned for pairwise computations.
            The values are required for follow up out-of-sample kernel evaluations
            (`Y is not None`).
        """
        if kernel_kwargs is None:
            kernel_kwargs = {}

        rbf_kernel_matrix = self._internal_gauss_kernel(
            X,
            Y=Y,
            dist_cut_off=dist_cut_off,
            dist_backend=dist_backend,
            kernel_kwargs=kernel_kwargs,
            dist_backend_kwargs=dist_backend_kwargs,
        )

        is_pdist = Y is None

        row_sums_alpha_fit = self._read_kernel_kwargs(
            kernel_kwargs=kernel_kwargs, is_pdist=is_pdist
        )

        kernel_matrix, basis_change_matrix, row_sums_alpha = self._normalize(
            rbf_kernel_matrix, row_sums_alpha_fit, is_pdist
        )

        return (
            kernel_matrix,
            basis_change_matrix,  # is None if not required for back-transformation
            row_sums_alpha,  # is None for cdist or (pdist and alpha==0)
        )

    def eval(
        self,
        distance_matrix: Union[np.ndarray, scipy.sparse.csr_matrix],
        is_pdist=False,
        **kernel_kwargs,
    ):
        """Evaluate kernel on pre-computed distance matrix.

        Parameters
        ----------

        distance_matrix
            distance matrix of shape `(n_samples, n_samples)`. For the sparse case note
            that the kernel acts on all stored data, i.e. usually real distance zeros
            must be stored in the matrix and only very large distance values (resulting
            in small kernel values) should not be stored.

        Returns
        -------

        see :meth:`__call__`
        """

        row_sums_alpha_fit = self._read_kernel_kwargs(kernel_kwargs, is_pdist)

        if is_pdist and row_sums_alpha_fit is not None:
            raise ValueError("if is_pdist=True then row_sum_alpha_fit=None")

        rbf_kernel_matrix = self._internal_gauss_kernel.eval(distance_matrix)
        kernel_matrix, basis_change_matrix, row_sums_alpha = self._normalize(
            rbf_kernel_matrix, row_sums_alpha_fit=row_sums_alpha_fit, is_pdist=is_pdist
        )

        return kernel_matrix, basis_change_matrix, row_sums_alpha


class ContinuousNNKernel(PCManifoldKernel):

    # TODO: Currently, in the pdist case, the self-zero is considered as a valid neighbor.
    #  Is this correct? If the trivial self-distance is not considered, how does this
    #  affect the cdist case (k+1)?

    def __init__(self, k_neighbor, delta):

        if not is_integer(k_neighbor):
            raise TypeError("n_neighbors must be an integer")
        else:
            # make sure to only use Python built-in
            self.k_neighbor = int(k_neighbor)

        if not is_float(delta):
            if is_integer(delta):
                self.delta = float(delta)
            else:
                raise TypeError("delta must be of type float")
        else:
            # make sure to only use Python built-in
            self.delta = float(delta)

        super(ContinuousNNKernel, self).__init__()

    def __call__(
        self,
        X,
        Y=None,
        dist_cut_off=None,
        dist_backend="brute",
        kernel_kwargs=None,
        dist_backend_kwargs=None,
    ):
        distance_matrix = compute_distance_matrix(
            X,
            Y,
            metric="euclidean",
            cut_off=dist_cut_off,
            # minimum number of neighbors required in the sparse case!
            kmin=self.k_neighbor,
            backend=dist_backend,
            **{} if dist_backend_kwargs is None else dist_backend_kwargs,
        )

        is_pdist = Y is None
        return self.eval(
            distance_matrix,
            is_pdist=is_pdist,
            **{} if kernel_kwargs is None else kernel_kwargs,
        )

    def _validate(self, distance_matrix, is_pdist, reference_dist_knn):
        if distance_matrix.ndim != 2:
            raise ValueError("distance_matrix must be a two-dimensional array")

        n_samples_Y, n_samples_X = distance_matrix.shape

        if is_pdist:
            if n_samples_Y != n_samples_X:
                raise ValueError("if is_pdist=True, the distance matrix must be square")

            if not is_symmetric_matrix(distance_matrix):
                raise ValueError(
                    "if is_pdist=True, the distance matrix must be symmetric"
                )

            if isinstance(distance_matrix, np.ndarray):
                diagonal = np.diag(distance_matrix)
            else:
                diagonal = np.asarray(distance_matrix.diagonal(0))

            if (diagonal != 0).all():
                raise ValueError(
                    "if is_pdist=True, distance_matrix must have zeros on diagonal "
                )
        else:
            if reference_dist_knn is None:
                raise ValueError(
                    "if is_pdist=False, cdist_reference_k_nn must be provided"
                )

            if not isinstance(reference_dist_knn, np.ndarray):
                raise TypeError("cdist_reference_k_nn must be of type numpy.ndarray")

            if reference_dist_knn.ndim != 1:
                raise ValueError("cdist_reference_k_nn must be 1 dim.")

            if reference_dist_knn.shape[0] != n_samples_X:
                raise ValueError(
                    f"len(cdist_reference_k_nn)={reference_dist_knn.shape[0]} "
                    f"must be distance.shape[1]={n_samples_X}"
                )

            if self.k_neighbor < 1 or self.k_neighbor > n_samples_X - 1:
                raise ValueError(
                    "n_neighbors must be in the range 1 to number of samples"
                )

    def _kth_nn_dist(
        self, distance_matrix: Union[np.ndarray, scipy.sparse.csr_matrix]
    ) -> np.ndarray:

        if isinstance(distance_matrix, np.ndarray):
            return np.partition(distance_matrix, self.k_neighbor - 1, axis=1)[
                :, self.k_neighbor - 1
            ]
        elif isinstance(distance_matrix, scipy.sparse.csr_matrix):
            # see mircobenchmark_kth_nn.py for a comparison of implementations for the
            # sparse case

            def _get_kth_largest_elements_sparse(
                data: np.ndarray, indptr: np.ndarray, row_nnz, k_neighbor: int,
            ):
                dist_knn = np.zeros(len(row_nnz))
                for i in range(len(row_nnz)):
                    start_row = indptr[i]
                    dist_knn[i] = np.partition(
                        data[start_row : start_row + row_nnz[i]], k_neighbor - 1
                    )[k_neighbor - 1]

                return dist_knn

            row_nnz = distance_matrix.getnnz(axis=1)

            if (row_nnz < self.k_neighbor).any():
                raise ValueError(
                    f"There are {(row_nnz < self.k_neighbor).sum()} points that "
                    f"do not have at least k_neighbor={self.k_neighbor}."
                )

            return _get_kth_largest_elements_sparse(
                distance_matrix.data, distance_matrix.indptr, row_nnz, self.k_neighbor,
            )
        else:
            raise TypeError(f"Not supported type {type(distance_matrix)}")

    def eval(self, distance_matrix, is_pdist=False, reference_dist_knn=None):

        self._validate(
            distance_matrix=distance_matrix,
            is_pdist=is_pdist,
            reference_dist_knn=reference_dist_knn,
        )

        # print("dist_knn:")
        dist_knn = self._kth_nn_dist(distance_matrix)
        # print(dist_knn)
        #
        # try:
        #     print(f"distance_matrix.nnz={distance_matrix.nnz}")
        # except:
        #     pass

        distance_factors = _symmetric_matrix_division(
            distance_matrix,
            vec=np.sqrt(dist_knn),
            vec_right=np.sqrt(reference_dist_knn)
            if reference_dist_knn is not None
            else None,
        )

        # print("distance_factors:")
        # try:
        #     print(distance_factors.toarray())
        #     print(distance_factors.nnz)
        #
        # except:
        #     print(distance_factors)

        # print("------------------------------------------------------")

        if isinstance(distance_factors, np.ndarray):
            kernel_matrix = scipy.sparse.csr_matrix(
                distance_factors < self.delta, dtype=np.bool
            )
        else:
            assert isinstance(distance_factors, scipy.sparse.csr_matrix)
            distance_factors.data = (distance_factors.data < self.delta).astype(np.bool)
            distance_factors.eliminate_zeros()
            kernel_matrix = distance_factors

        if is_pdist:
            # return dist_knn, which is required for cdist_k_nearest_neighbor in
            # order to do a follow-up cdist request (then as reference_dist_knn as input).
            return kernel_matrix, dist_knn
        else:
            return kernel_matrix


class DmapKernelVariable(PCManifoldKernel):
    """Diffusion maps kernel with variable bandwidth of internal Gaussian radial basis
    kernel.

    .. warning::
        This class is not documented. Contributions are welcome
            * documentation
            * unit- or functional-testing

    References
    ----------
    :cite:`berry_nonparametric_2015`
    :cite:`berry_variable_2016`

    See Also
    --------
    :py:class:`DiffusionMapsVariable`

    """

    def __init__(self, epsilon, k, expected_dim, beta, symmetrize_kernel):
        if expected_dim <= 0 and not is_integer(expected_dim):
            raise ValueError("expected_dim has to be a non-negative integer.")

        if epsilon < 0 and not not is_float(expected_dim):
            raise ValueError("epsilon has to be positive float.")

        if k <= 0 and not is_integer(expected_dim):
            raise ValueError("k has to be a non-negative integer.")

        self.beta = beta
        self.epsilon = epsilon
        self.k = k
        self.expected_dim = expected_dim  # variable 'd' in paper

        if symmetrize_kernel:  # allows to later on include a stochastic option...
            self.is_symmetric = True
        else:
            self.is_symmetric = False

        self.alpha = -self.expected_dim / 4
        c2 = (
            1 / 2
            - 2 * self.alpha
            + 2 * self.expected_dim * self.alpha
            + self.expected_dim * self.beta / 2
            + self.beta
        )

        if c2 >= 0:
            raise ValueError(
                "Theory requires c2 to be negative:\n"
                "c2 = 1/2 - 2 * alpha + 2 * expected_dim * alpha + expected_dim * "
                f"beta/2 + beta \n but is {c2}"
            )

    def is_symmetric_transform(self, is_pdist):
        # If the kernel is made stochastic, it looses the symmetry, if symmetric_kernel
        # is set to True, then apply the the symmetry transformation
        return is_pdist and self.is_symmetric

    def _compute_rho0(self, distance_matrix):
        """Ad hoc bandwidth function."""
        nr_samples = distance_matrix.shape[1]

        # both modes are equivalent, MODE=1 allows to easier compare with ref3.
        MODE = 1
        if MODE == 1:  # according to Berry code
            # keep only nearest neighbors
            distance_matrix = np.sort(np.sqrt(distance_matrix), axis=1)[
                :, 1 : self.k + 1
            ]
            rho0 = np.sqrt(np.mean(distance_matrix ** 2, axis=1))
        else:  # MODE == 2:  , more performant if required
            if self.k < nr_samples:
                # TODO: have to revert setting the inf
                #   -> check that the diagonal is all zeros
                #   -> set to inf
                #   -> after computation set all infs back to zero
                #   -> this is also very similar to continous-nn in PCManifold

                # this allows to ignore the trivial distance=0 to itself
                np.fill_diagonal(distance_matrix, np.inf)

                # more efficient than sorting, everything
                distance_matrix.partition(self.k, axis=1)
                distance_matrix = np.sort(distance_matrix[:, : self.k], axis=1)
                distance_matrix = distance_matrix * distance_matrix
            else:  # self.k == self.N
                np.fill_diagonal(distance_matrix, np.nan)
                bool_mask = ~np.diag(np.ones(nr_samples)).astype(np.bool)
                distance_matrix = distance_matrix[bool_mask].reshape(
                    distance_matrix.shape[0], distance_matrix.shape[1] - 1
                )

            # experimental: --------------------------------------------------------------
            # paper: in var-bw paper (ref2) pdfp. 7
            # it is mentioned to IGNORE non-zero entries -- this is not detailed more.
            # a consequence is that the NN and kernel looses symmetry, so do (K+K^T) / 2
            # This is with a cut off rate:
            # val = 1E-2
            # distance_matrix[distance_matrix < val] = np.nan
            # experimental END -----------------------------------------------------------

            # nanmean only for the experimental part, if leaving this out, np.mean
            # suffices
            rho0 = np.sqrt(np.nanmean(distance_matrix, axis=1))

        return rho0

    def _compute_q0(self, distance_matrix, rho0):
        """The sampling density."""

        meanrho0 = np.mean(rho0)
        rho0tilde = rho0 / meanrho0

        # TODO: eps0 could also be optimized (see Berry Code + paper ref2)
        eps0 = meanrho0 ** 2

        expon_matrix = _symmetric_matrix_division(
            matrix=-distance_matrix, vec=rho0tilde, scalar=2 * eps0
        )

        nr_samples = distance_matrix.shape[0]

        # according to eq. (10) in ref1
        q0 = (
            np.power(2 * np.pi * eps0, -self.expected_dim / 2)
            / (np.power(rho0, self.expected_dim) * nr_samples)
            * np.sum(np.exp(expon_matrix), axis=1)
        )

        return q0

    def _compute_rho(self, q0):
        """The bandwidth function for K_eps_s"""
        rho = np.power(q0, self.beta)

        # Division by rho-mean is not in papers, but in berry code (ref3)
        return rho / np.mean(rho)

    def _compute_kernel_eps_s(self, distance_matrix, rho):
        expon_matrix = _symmetric_matrix_division(
            matrix=distance_matrix, vec=rho, scalar=-4 * self.epsilon
        )
        kernel_eps_s = np.exp(expon_matrix, out=expon_matrix)
        return kernel_eps_s

    def _compute_q_eps_s(self, kernel_eps_s, rho):
        rho_power_dim = np.power(rho, self.expected_dim)[:, np.newaxis]
        q_eps_s = np.sum(kernel_eps_s / rho_power_dim, axis=1)
        return q_eps_s

    def _compute_kernel_eps_alpha_s(self, kernel_eps_s, q_eps_s):
        kernel_eps_alpha_s = _symmetric_matrix_division(
            matrix=kernel_eps_s, vec=np.power(q_eps_s, self.alpha)
        )
        assert is_symmetric_matrix(kernel_eps_alpha_s)

        return kernel_eps_alpha_s

    def _compute_matrix_l(self, kernel_eps_alpha_s, rho):
        rhosq = np.square(rho)[:, np.newaxis]
        n_samples = rho.shape[0]
        matrix_l = (kernel_eps_alpha_s - np.eye(n_samples)) / (self.epsilon * rhosq)
        return matrix_l

    def _compute_matrix_s_inv(self, rho, q_eps_alpha_s):
        s_diag = np.reciprocal(rho * np.sqrt(q_eps_alpha_s))
        return scipy.sparse.diags(s_diag)

    def _compute_matrix_l_conjugate(self, kernel_eps_alpha_s, rho, q_eps_alpha_s):

        basis_change_matrix = self._compute_matrix_s_inv(rho, q_eps_alpha_s)

        p_sq_inv = scipy.sparse.diags(np.reciprocal(np.square(rho)))

        matrix_l_hat = (
            basis_change_matrix @ kernel_eps_alpha_s @ basis_change_matrix
            - (p_sq_inv - scipy.sparse.diags(np.ones(kernel_eps_alpha_s.shape[0])))
        )

        matrix_l_hat = remove_numeric_noise_symmetric_matrix(matrix_l_hat)

        return matrix_l_hat, basis_change_matrix

    def __call__(
        self,
        X,
        Y=None,
        dist_cut_off=None,
        dist_backend="guess_optimal",
        kernel_kwargs=None,
        dist_backend_kwargs=None,
    ):

        if dist_cut_off is not None and not np.isinf(dist_cut_off):
            raise NotImplementedError("Handling sparsity is currently not implemented!")

        if Y is not None:
            raise NotImplementedError("cdist case is currently not implemented!")

        if self.k > X.shape[0]:
            raise ValueError(
                f"nr of nearest neighbors (self.k={self.k}) "
                f"is larger than number of samples (={X.shape[0]})"
            )

        distance_matrix = compute_distance_matrix(
            X,
            Y,
            metric="sqeuclidean",
            cut_off=dist_cut_off,
            backend=dist_backend,
            **dist_backend_kwargs,
        )

        operator_l_matrix, basis_change_matrix, rho0, rho, q0, q_eps_s = self.eval(
            distance_matrix
        )

        # TODO: make a return_vectors option?
        return (
            operator_l_matrix,
            basis_change_matrix,
            rho0,
            rho,
            q0,
            q_eps_s,
        )

    def eval(self, distance_matrix: Union[np.ndarray, scipy.sparse.csr_matrix]):

        if scipy.sparse.issparse(distance_matrix):
            raise NotImplementedError(
                "Currently DmapKernelVariable is only implemented to handle a dense "
                "distance matrix."
            )

        assert (
            is_symmetric_matrix(distance_matrix)
            and (np.diag(distance_matrix) == 0).all()
        ), "only pdist case supported at the moment"

        rho0 = self._compute_rho0(distance_matrix)
        q0 = self._compute_q0(distance_matrix, rho0)
        rho = self._compute_rho(q0)
        kernel_eps_s = self._compute_kernel_eps_s(distance_matrix, rho)
        q_eps_s = self._compute_q_eps_s(kernel_eps_s, rho)
        kernel_eps_alpha_s = self._compute_kernel_eps_alpha_s(kernel_eps_s, q_eps_s)

        if self.is_symmetric:
            q_eps_alpha_s = kernel_eps_alpha_s.sum(axis=1)
            operator_l_matrix, basis_change_matrix = self._compute_matrix_l_conjugate(
                kernel_eps_alpha_s, rho, q_eps_alpha_s
            )
        else:
            basis_change_matrix = None
            operator_l_matrix = self._compute_matrix_l(kernel_eps_alpha_s, rho)

        return (
            operator_l_matrix,
            basis_change_matrix,
            rho0,
            rho,
            q0,
            q_eps_s,
        )<|MERGE_RESOLUTION|>--- conflicted
+++ resolved
@@ -79,7 +79,7 @@
         If matrix is square and ``vec_right=None``, then `matrix` is assumed to be
         symmetric (this enables removing numerical noise to return a perfectly symmetric
         matrix).
-        
+
     vec
         Vector of shape `(n_rows,)` in the denominator (Note, the reciprocal
         is is internal of the function).
@@ -325,15 +325,9 @@
 
         Returns
         -------
-<<<<<<< HEAD
         numpy.ndarray
             kernel matrix with shape `(n_samples, n_samples)` for pair-wise kernels or
             `(n_samples_y, n_samples)` for component wise kernels
-=======
-        np.ndarray
-            kernel matrix os shape `(n_samples, n_samples)` (if `Y is None`) or
-            `(n_samples_y, n_samples)` if `Y it not None`
->>>>>>> 198027d4
         """
 
         raise NotImplementedError("base class")
@@ -351,18 +345,11 @@
         ----------
 
         distance_matrix
-<<<<<<< HEAD
-            distance matrix with shape `(n_samples_X, n_samples_Y)`. For the sparse case
-            note that the kernel acts on all stored data, i.e. usually point
+            distance matrix of shape `(n_samples_X, n_samples_Y)`. For the sparse case note
+            that the kernel acts on all stored data, i.e. usually point
             pairs that have distance zero (duplicates or self points) must be stored
-            in the matrix and only very large distance values (resulting in small
-            kernel values) should not be stored.
-=======
-            distance matrix of shape `(n_samples, n_samples)`. For the sparse case note
-            that the kernel acts on all stored data, i.e. usually real distance zeros
-            must be stored in the matrix and only very large distance values (resulting
+            in the matrix and only very large distance values (resulting
             in small kernel values) should not be stored.
->>>>>>> 198027d4
         
         Returns
         -------
