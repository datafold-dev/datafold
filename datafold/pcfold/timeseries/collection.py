--- conflicted
+++ resolved
@@ -348,19 +348,12 @@
         # in _LocTSCIndexer and _iLocTSCIndexer
         return super(TSCDataFrame, self).__setattr__(key, value)
 
-<<<<<<< HEAD
-    def __repr__(self):
-        if self.fixed_delta is not None:
-            _repr_index = self.index.set_levels(
-                self.index.get_level_values("time") * self.fixed_delta, "time"
-=======
     def __repr__(self, with_fixed_delta=True):
         if with_fixed_delta and self.fixed_delta is not None:
             _time = TSCDataFrame.tsc_time_idx_name
             _adapt_time_values = self.index.get_level_values(_time) * self.fixed_delta
             _repr_index = self.index.set_levels(
                 _adapt_time_values, level=_time, verify_integrity=False
->>>>>>> 2f2915ad
             )
             return pd.DataFrame(
                 self.to_numpy(), index=_repr_index, columns=self.columns
