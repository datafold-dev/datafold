--- conflicted
+++ resolved
@@ -1,6 +1,5 @@
 from functools import partial
 from numbers import Number
-from operator import eq
 from typing import Generator, List, Optional, Tuple, Union
 
 import matplotlib.colors as mclrs
@@ -55,7 +54,7 @@
         if actual_delta_time is not None:
             msg_dt = f"delta_time={actual_delta_time}"
         else:
-            msg_dt = f"delta_time"
+            msg_dt = "delta_time"
 
         if add_float_note:
             msg_note = (
@@ -113,11 +112,7 @@
     def not_n_timesteps(cls, required: int):
         return cls(
             f"Invalid TSCDataFrame format. Each time series in the collection must have "
-<<<<<<< HEAD
             f"exactly {required} {'samples' if required > 1 else 'sample'}."
-=======
-            f"exactly {required} samples."
->>>>>>> a86a00a8
         )
 
     @classmethod
@@ -308,7 +303,6 @@
     tsc_time_idx_name = "time"
     tsc_feature_col_name = "feature"
 
-<<<<<<< HEAD
     def __init__(self, *args, fixed_delta=None, validate=True, **kwargs):
 
         # TODO: potential
@@ -317,9 +311,6 @@
         # TODO: adapt delta_time
         # TODO: test that delta_time only accepts float and setting integer time values
         # TODO: test that there can be diverse
-=======
-    def __init__(self, *args, validate=True, **kwargs):
->>>>>>> a86a00a8
 
         # NOTE: do not move this call after other setters "self.attribute = ...".
         # Otherwise, there is an infinite recursion because pandas handles the
@@ -327,7 +318,6 @@
         super(TSCDataFrame, self).__init__(*args, **kwargs)
 
         self.flags.allows_duplicate_labels = False
-<<<<<<< HEAD
 
         if not hasattr(self, "is_validate"):
             self.is_validate = validate
@@ -345,15 +335,6 @@
 
         # This is a special case of input with fallback to cast to pd.DataFrame:
         # In pandas the __init__ is called like this:
-=======
-
-        if not hasattr(self, "is_validate"):
-            self.is_validate = validate
-
-        # This is a special case of input, where the fallback is a cast to
-        # pd.DataFrame.
-        # Internally of pandas the __init__ is called like this:
->>>>>>> a86a00a8
         # df._constructor(res)
         # --> df._constructor is TSCDataFrame
         # --> res is a BlockManager (pandas internal type)
@@ -649,7 +630,6 @@
 
         Parameters
         ----------
-<<<<<<< HEAD
         array
             Time series data (2-dim. array) with snapshots in rows.
 
@@ -659,26 +639,16 @@
 
         ts_id
             An integer of for The ID of a single time series (if timesteps is None). Or the
-=======
-        data
-            Time series data (2-dim. array) with snapshots in rows.
-
-        ts_id
-            ID of time series.
->>>>>>> a86a00a8
 
         Returns
         -------
         TSCDataFrame
             new instance
         """
-<<<<<<< HEAD
 
         if time_values is not None:
             time_values = np.atleast_1d(time_values)
 
-=======
->>>>>>> a86a00a8
         df = pd.DataFrame(
             np.atleast_2d(array), index=time_values, columns=feature_names
         )
@@ -943,11 +913,7 @@
                 f"Got: columns.nlevels={columns.nlevels}"
             )
 
-<<<<<<< HEAD
         col_types = sorted(t.__qualname__ for t in {type(v) for v in columns})
-=======
-        col_types = sorted(t.__qualname__ for t in set(type(v) for v in columns))
->>>>>>> a86a00a8
 
         if len(col_types) > 1:
             raise AttributeError(
@@ -1060,43 +1026,48 @@
         atol = 1e-16
 
         if isinstance(n_timesteps, int):
-            n_timeseries = self.n_timeseries
-
-            # faster evaluation if all time series have the same number of time steps
-            idx_mask = np.ones(n_timesteps, dtype=bool)
-            idx_mask[-1] = 0
-
-            # the :-1 is here because in the np.diff above, there is no diff value for the last
-            diff_times = diff_times[np.tile(idx_mask, n_timeseries)[:-1]]
-            diff_times = np.reshape(diff_times, (n_timeseries, n_timesteps - 1))
-
-            if diff_times.shape[1] == 1:
-                # special case when n_timesteps==2
-                dt_result_series[:] = diff_times.flatten()
+
+            if n_timesteps == 1:
+                dt_result_series[:] = np.nan
             else:
-                # need to check if all values are the same
-                if diff_times.dtype == float:
-                    result = np.min(diff_times, axis=1)[:, np.newaxis]
-                    abs_diff = np.abs(diff_times[:, 1:] - result)
-
-                    within_atol = np.all(abs_diff < atol, axis=1)
-                    within_rtol = np.all(
-                        np.divide(abs_diff, result, out=abs_diff) < rtol, axis=1
-                    )
-                    equal_dt = np.logical_or(within_atol, within_rtol)
-                    result[~equal_dt] = np.nan
+                n_timeseries = self.n_timeseries
+
+                # faster evaluation if all time series have the same number of time steps
+                idx_mask = np.ones(n_timesteps, dtype=bool)
+                idx_mask[-1] = 0
+
+                # the :-1 is here because in the np.diff above,
+                # there is no diff value for the last
+                diff_times = diff_times[np.tile(idx_mask, n_timeseries)[:-1]]
+                diff_times = np.reshape(diff_times, (n_timeseries, n_timesteps - 1))
+
+                if diff_times.shape[1] == 1:
+                    # special case when n_timesteps==2
+                    dt_result_series[:] = diff_times.flatten()
                 else:
-                    result = diff_times[:, [0]]
-                    equal_dt = np.all(diff_times[:, 1:] == result, axis=1)
-
-                    if not equal_dt.all():
-                        if not is_timedelta64_dtype(result):
-                            result = result.astype(float)
-                            result[~equal_dt] = np.nan
-                        else:
-                            result[~equal_dt] = np.timedelta64("NaT")
-
-                dt_result_series[:] = result.flatten()
+                    # need to check if all values are the same
+                    if diff_times.dtype == float:
+                        result = np.min(diff_times, axis=1)[:, np.newaxis]
+                        abs_diff = np.abs(diff_times[:, 1:] - result)
+
+                        within_atol = np.all(abs_diff < atol, axis=1)
+                        within_rtol = np.all(
+                            np.divide(abs_diff, result, out=abs_diff) < rtol, axis=1
+                        )
+                        equal_dt = np.logical_or(within_atol, within_rtol)
+                        result[~equal_dt] = np.nan
+                    else:
+                        result = diff_times[:, [0]]
+                        equal_dt = np.all(diff_times[:, 1:] == result, axis=1)
+
+                        if not equal_dt.all():
+                            if not is_timedelta64_dtype(result):
+                                result = result.astype(float)
+                                result[~equal_dt] = np.nan
+                            else:
+                                result[~equal_dt] = np.timedelta64("NaT")
+
+                    dt_result_series[:] = result.flatten()
         else:
             for timeseries_id in self.ids:
                 # TODO: this can be potentially faster by using views on the diff_times
@@ -1176,30 +1147,6 @@
                 counts, index=pd.Index(vals, name=self.tsc_id_idx_name), name="counts"
             )
 
-<<<<<<< HEAD
-=======
-    def transpose(self, *args, copy: bool = False) -> pd.DataFrame:
-        """Overwrite transpose of super class.
-
-        Because the index and column are swapped the resulting type cannot be of type
-        `TSCDataFrame` anymore. Instead, the transpose is of type `DataFrame`.
-
-        Parameters
-        ----------
-        *args
-        copy
-            Whether to copy the data after transposing, even for DataFrames with a single
-            dtype. Note that a copy is always required for mixed dtype DataFrames, or for
-            DataFrames with any extension types.
-
-        Returns
-        -------
-        pd.DataFrame
-            the transposed data structure
-        """
-        return pd.DataFrame(self).transpose(*args, copy=copy)
-
->>>>>>> a86a00a8
     @property
     def loc(self):
         """Label-based indexing.
@@ -1366,7 +1313,6 @@
 
     def is_const_delta_time(self, delta_time=None) -> bool:
         """Indicates if all time series in the collection have the same time delta.
-<<<<<<< HEAD
 
         Parameters
         ----------
@@ -1374,15 +1320,6 @@
             Pass ``delta_time`` if it is already available.
         """
 
-=======
-
-        Parameters
-        ----------
-        delta_time
-            Pass ``delta_time`` if it is already available.
-        """
-
->>>>>>> a86a00a8
         if delta_time is None:
             # If dt is a Series it means it shows "dt per ID" (because it is not constant).
             delta_time = self.delta_time
@@ -1463,62 +1400,6 @@
         """
         return self.degenerate_ids() is not None
 
-<<<<<<< HEAD
-=======
-    def compute_distance_matrix(
-        self, Y: Optional[Union["TSCDataFrame", np.ndarray]] = None, metric="euclidean"
-    ) -> Union["TSCDataFrame", np.ndarray]:
-        """Compute distance matrix on time series collection.
-
-        Internally calls :py:meth:`datafold.pcfold.distance.compute_distance_matrix`
-        and adds time information if possible.
-
-        No time information is added when
-
-           * the query matrix `Y` is a numpy matrix
-           * the distance matrix is sparse due to ``dist_kwargs`` settings.
-
-        Parameters
-        ----------
-        Y
-            Query point cloud of shape (n_samples_Y, n_features). If provided, compute
-            the distance matrix component-wise, else `Y=self` (pair-wise). For further
-            details see also :class:`.DistanceAlgorithm`.
-
-        metric
-            Distance metric. The backend algorithm set in ``dist_kwargs`` must support
-            the metric.
-
-        Returns
-        -------
-        Union[np.ndarray, scipy.sparse.csr_matrix, TSCDataFrame]
-            Distance matrix.
-        """
-
-        if Y is not None:
-            is_attach_time = isinstance(Y, pd.DataFrame)
-        else:
-            is_attach_time = True
-
-        distance_matrix = compute_distance_matrix(
-            X=self,
-            Y=Y,
-            metric=metric,
-            **self.dist_kwargs,
-        )
-
-        if is_attach_time and not isinstance(distance_matrix, scipy.sparse.spmatrix):
-            time_idx_from = self if Y is None else Y
-
-            distance_matrix = df_type_and_indices_from(
-                time_idx_from,
-                distance_matrix,
-                except_columns=[f"X{i}" for i in np.arange(self.shape[0])],
-            )
-
-        return distance_matrix
-
->>>>>>> a86a00a8
     def insert_ts(
         self, df: pd.DataFrame, ts_id: Optional[int] = None
     ) -> "TSCDataFrame":
