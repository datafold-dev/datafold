--- conflicted
+++ resolved
@@ -1018,11 +1018,7 @@
         Returns
         -------
         Union[pd.DataFrame, TSCDataFrame]
-<<<<<<< HEAD
-            initial states of shape `(n_samples, n_features)`
-=======
             Initial states of shape `(n_samples * n_timeseries, n_features)`.
->>>>>>> 0e224514
 
         Raises
         ------
@@ -1057,11 +1053,7 @@
         Returns
         -------
         Union[pd.DataFrame, TSCDataFrame]
-<<<<<<< HEAD
-            final states of shape `(n_samples, n_features)`
-=======
-            Final states of shape `(n_samples, n_features)`.
->>>>>>> 0e224514
+            The final states of shape `(n_samples, n_features)`.
 
         Raises
         ------
@@ -1145,11 +1137,7 @@
         Parameters
         ----------
         X
-<<<<<<< HEAD
-            initial conditions of shape `(n_ic, n_features)`
-=======
             Initial condition of shape `(n_ic, n_features)`.
->>>>>>> 0e224514
 
         columns
             Feature names in model during fit (they can be accessed with
