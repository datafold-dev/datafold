--- conflicted
+++ resolved
@@ -22,25 +22,12 @@
     is_symmetric: bool,
     is_stochastic: bool,
 ):
-<<<<<<< HEAD
-    """Compute eigenpairs of kernel matrix with scipy.
-=======
     """Compute eigenpairs of kernel matrix with scipy backend.
->>>>>>> 0e224514
 
     The scipy solver is selected based on the number of eigenpairs to compute. Note
     that also for dense matrix cases a sparse solver is selected. There are two reasons
     for this decsision:
 
-<<<<<<< HEAD
-    1. General dense matrix eigensolver only allow to compute *all* eigenpairs. This
-       is computaional more costly than to put a dense matrix in a sparse solver.
-    2. The hermitian (symmetric) eigh solver allows a partial computation of
-       eigenpairs, but it showed to be slower in microbenchmark tests than the sparse
-       solvers for dense matrices.
-
-    Internal selection:
-=======
     1. General dense matrix eigensolver only allow *all* eigenpairs to be computed. This
        is computational more costly than handling a dense matrix to a sparse solver
        which can also solve for `k` eigenvectors.
@@ -49,7 +36,6 @@
        solvers for dense matrices.
 
     Internal selection of backend:
->>>>>>> 0e224514
 
     * If :code:`n_eigenpairs == n_samples` (for dense / sparse):
       * symmetric `eigh <https://docs.scipy.org/doc/scipy/reference/generated/scipy.linalg.eigh.html#scipy.linalg.eigh>`_
@@ -58,7 +44,7 @@
     * If :code:`n_eigenpairs < n_samples` (for dense / sparse):
       * symmetric `eigsh <https://docs.scipy.org/doc/scipy/reference/generated/scipy.sparse.linalg.eigsh.html>`_
       * non-symmetric `eigs <https://docs.scipy.org/doc/scipy/reference/generated/scipy.sparse.linalg.eigs.html#scipy.sparse.linalg.eigs>`_
-    
+
     Parameters
     ----------
 
@@ -73,13 +59,8 @@
         noise that breaks the symmetry can lead to instabilities.
 
      is_stochastic
-<<<<<<< HEAD
-        True if the matrix is row-stochastic. This enables setting a `sigma` close to 1
-        to accelerate convergence.
-=======
         If True, the kernel matrix is assumed to be row-stochastic. This enables
         setting a `sigma` close to 1 to accelerate convergence.
->>>>>>> 0e224514
 
     Returns
     -------
@@ -140,13 +121,8 @@
     is_stochastic: bool = False,
     backend: str = "scipy",
 ) -> Tuple[np.ndarray, np.ndarray]:
-<<<<<<< HEAD
-    """Compute eigenpairs (eigenvalues and -vectors) of a kernel matrix by exploiting
-    kernel properties if applicable.
-=======
     """Compute eigenvalues and -vectors of kernel matrix under consideration of kernel
     properties.
->>>>>>> 0e224514
 
     Parameters
     ----------
@@ -157,21 +133,12 @@
         Number of eigenpairs to compute.
 
     is_symmetric
-<<<<<<< HEAD
-        If True, this allows for specialized algorithms exploiting symmetry and enables
-        an additional numerical sanity check that all eigenvalues are real valued.
-
-    is_stochastic
-        If True, this allows to improve convergence because the trivial first eigenvalue
-        is known and all following eigenvalues are smaller.
-=======
         If True, this allows for specialized algorithms exploiting symmetry and enables an
         additional numerical sanity check that all eigenvalues are real-valued.
 
     is_stochastic
         If True, this allows convergence to be improved because the trivial first
         eigenvalue is known and all following eigenvalues are smaller.
->>>>>>> 0e224514
 
     backend
         * Valid backends: "scipy"
@@ -179,17 +146,10 @@
     Returns
     -------
     numpy.ndarray
-<<<<<<< HEAD
-        Eigenvalues in ascending order (magnitude for complex values)
-
-    numpy.ndarray
-        Eigenvectors (not necessarily normalized) in same eigenvalue order.
-=======
         Eigenvalues in ascending order (absolute value).
 
     numpy.ndarray
         Eigenvectors (not necessarily normalized) in the same order to eigenvalues.
->>>>>>> 0e224514
     """
 
     if kernel_matrix.ndim != 2 or kernel_matrix.shape[0] != kernel_matrix.shape[1]:
