#!/usr/bin/env python

import unittest

import numpy as np
import numpy.testing as nptest

from datafold.pcfold import *


class TestPCMEstimation(unittest.TestCase):
    def test_optimize_parameters_default(self):
<<<<<<< HEAD
        random_state = 1
        rng = np.random.default_rng(random_state)
        n_data = 1000

        result = []
        for n_dim in [1, 2, 3, 4]:
            rdata = rng.uniform(size=(n_data, n_dim))
=======
        random_state = 2
        gen = np.random.default_rng(random_state)
        n_data = 100

        result = []
        for n_dim in [1, 2, 3, 4]:
            rdata = gen.random(size=(n_data, n_dim))
>>>>>>> de8377f0

            pcm = PCManifold(rdata)
            pcm.optimize_parameters(random_state=random_state)

            result.append([pcm.cut_off, pcm.kernel.epsilon])

        # print(result)
        result_expected = [
<<<<<<< HEAD
            [2.636690777e-02, 3.774094100e-05],
            [1.709200023e-01, 1.585915721e-03],
            [3.255267369e-01, 5.752646057e-03],
            [4.964528362e-01, 1.337982141e-02],
=======
            [0.12610897125265086, 0.0008633488008103683],
            [0.31424866149403663, 0.005360943095613588],
            [0.49445482177635525, 0.013272341786725417],
            [0.5855076721372056, 0.018610562709202767],
>>>>>>> de8377f0
        ]

        # reference test:needs update when changing behavior
        nptest.assert_almost_equal(result_expected, result, decimal=9)

    def test_optimize_parameters_subsample(self):
        random_state = 1
        rng = np.random.default_rng(random_state)
        n_data = 1000
        n_dim = 2
        rdata = rng.uniform(size=(n_data, n_dim))
        # compute the "best" approximation by not subsampling
        pcm = PCManifold(rdata)
        pcm.optimize_parameters(random_state=random_state, n_subsample=n_data)
        cut_off_best = pcm.cut_off
        epsilon_best = pcm.kernel.epsilon

        result = []
        for n_subsample in [100, 150, 250, 500]:

            pcm = PCManifold(rdata)
            pcm.optimize_parameters(random_state=random_state, n_subsample=n_subsample)

            result.append([pcm.cut_off, pcm.kernel.epsilon])

        print(result)
        # test if the approximated values for epsilon and the cutoff are within a good bound from the best value
        _zero = np.zeros((len(result),))
        nptest.assert_almost_equal(
            (np.array(result)[:, 0] - np.array([cut_off_best])), _zero, decimal=1
        )
        nptest.assert_almost_equal(
            np.array(result)[:, 1] - np.array([epsilon_best]), _zero, decimal=3
        )

    def test_optimize_parameters_scaling(self):
        random_state = 1
        gen = np.random.default_rng(random_state)
        n_data = 100

        result = []
        for n_dim in [1, 2, 3, 4]:
            rdata = gen.random(size=(n_data, n_dim))

            pcm = PCManifold(rdata)
            pcm.optimize_parameters(random_state=random_state, result_scaling=2)

<<<<<<< HEAD
=======
            # print([pcm.cut_off, pcm.kernel.epsilon])
>>>>>>> de8377f0
            result.append([pcm.cut_off, pcm.kernel.epsilon])

        # print(result)
        result_expected = [
<<<<<<< HEAD
            [0.52572620711209, 0.0150042253425],
            [1.09958764411063, 0.06563780154964],
            [1.48815074872415, 0.1202231709952],
            [1.68179057196603, 0.15354587418722],
=======
            [0.25263361232467707, 0.003464787374764583],
            [0.6251912756694166, 0.02121876691780111],
            [0.88057031318024, 0.042094213956176206],
            [1.2497638171770942, 0.08479108999475204],
>>>>>>> de8377f0
        ]

        # reference test:needs update when changing behavior
        nptest.assert_almost_equal(result_expected, result, decimal=14)

    def test_optimize_parameters_below_tolerance(self):
        random_state = 1
        np.random.seed(random_state)
        n_data = 100

        result = []
        for tol in [1e-6, 1e-8, 1e-10]:
            for n_dim in [1, 2, 3, 4]:
                rdata = np.random.rand(n_data, n_dim)

                pcm = PCManifold(rdata)
                pcm.optimize_parameters(random_state=random_state, tol=tol)

                result.append([np.exp(-pcm.cut_off ** 2 / pcm.kernel.epsilon) - tol])
            result_expected = np.zeros(len(result),)

            nptest.assert_allclose(
                result_expected, np.asarray(result).ravel(), rtol=tol, atol=1e-15
            )

    @staticmethod
    def generate_mushroom(n_points=500):

        NX = int(np.sqrt(n_points))
        space = np.linspace(0, 1, NX)

        x, y = np.meshgrid(space, 2 * space)

        data = np.vstack([x.flatten(), y.flatten()]).T
        data = np.random.rand(NX * NX, 2)
        data[:, 1] = data[:, 1] * 1.0

        def transform(x, y):
            return x + y ** 3, y - x ** 3

        xt, yt = transform(data[:, 0], data[:, 1])
        data_mushroom = np.vstack([xt.flatten(), yt.flatten()]).T
        data_rectangle = data

        return data_mushroom, data_rectangle

    @unittest.skip(reason="Legacy, needs refactoring.")
    def test_llr1(self):
        # create a set of dependent, and one with independent, vectors
        np.random.seed(1)
        n_data = 100
        rdata = np.random.randn(n_data, n_data)
        u, s, v = np.linalg.svd(rdata)

        dependent_vectors = np.column_stack(
            [u[:, 0], u[:, 0] * 2, u[:, 0] ** 2 + u[:, 0]]
        )
        independent_vectors = np.column_stack(
            [u[:, 1], u[:, 2] * 2, u[:, 2] ** 2 + u[:, 3]]
        )

        all_vectors = np.column_stack([dependent_vectors, independent_vectors])

        pcme = PCMEstimation
        eps = 1
        result = pcme.compute_residuals(
            all_vectors,
            eps_scale=eps,
            progressBar=False,
            skipFirst=False,
            bandwidth_type="median",
        )

        allutils._assert_eq_matrices_tol(  # <- use nptest
            np.array([1, 0, 0, 1, 1, 1]), result["Residuals"], tol=1e-1
        )


if __name__ == "__main__":
    unittest.main()<|MERGE_RESOLUTION|>--- conflicted
+++ resolved
@@ -10,42 +10,24 @@
 
 class TestPCMEstimation(unittest.TestCase):
     def test_optimize_parameters_default(self):
-<<<<<<< HEAD
-        random_state = 1
-        rng = np.random.default_rng(random_state)
-        n_data = 1000
-
-        result = []
-        for n_dim in [1, 2, 3, 4]:
-            rdata = rng.uniform(size=(n_data, n_dim))
-=======
         random_state = 2
         gen = np.random.default_rng(random_state)
         n_data = 100
 
         result = []
         for n_dim in [1, 2, 3, 4]:
-            rdata = gen.random(size=(n_data, n_dim))
->>>>>>> de8377f0
+            rdata = gen.uniform(size=(n_data, n_dim))
 
             pcm = PCManifold(rdata)
             pcm.optimize_parameters(random_state=random_state)
 
             result.append([pcm.cut_off, pcm.kernel.epsilon])
 
-        # print(result)
         result_expected = [
-<<<<<<< HEAD
-            [2.636690777e-02, 3.774094100e-05],
-            [1.709200023e-01, 1.585915721e-03],
-            [3.255267369e-01, 5.752646057e-03],
-            [4.964528362e-01, 1.337982141e-02],
-=======
-            [0.12610897125265086, 0.0008633488008103683],
-            [0.31424866149403663, 0.005360943095613588],
-            [0.49445482177635525, 0.013272341786725417],
-            [0.5855076721372056, 0.018610562709202767],
->>>>>>> de8377f0
+            [0.288124501, 0.004506659],
+            [0.591118486, 0.018968955],
+            [0.703665523, 0.026879852],
+            [0.815311632, 0.036086237],
         ]
 
         # reference test:needs update when changing behavior
@@ -71,7 +53,6 @@
 
             result.append([pcm.cut_off, pcm.kernel.epsilon])
 
-        print(result)
         # test if the approximated values for epsilon and the cutoff are within a good bound from the best value
         _zero = np.zeros((len(result),))
         nptest.assert_almost_equal(
@@ -88,44 +69,32 @@
 
         result = []
         for n_dim in [1, 2, 3, 4]:
-            rdata = gen.random(size=(n_data, n_dim))
+            rdata = gen.uniform(size=(n_data, n_dim))
 
             pcm = PCManifold(rdata)
             pcm.optimize_parameters(random_state=random_state, result_scaling=2)
 
-<<<<<<< HEAD
-=======
-            # print([pcm.cut_off, pcm.kernel.epsilon])
->>>>>>> de8377f0
             result.append([pcm.cut_off, pcm.kernel.epsilon])
 
-        # print(result)
         result_expected = [
-<<<<<<< HEAD
-            [0.52572620711209, 0.0150042253425],
-            [1.09958764411063, 0.06563780154964],
-            [1.48815074872415, 0.1202231709952],
-            [1.68179057196603, 0.15354587418722],
-=======
-            [0.25263361232467707, 0.003464787374764583],
-            [0.6251912756694166, 0.02121876691780111],
-            [0.88057031318024, 0.042094213956176206],
-            [1.2497638171770942, 0.08479108999475204],
->>>>>>> de8377f0
+            [0.51297749066774, 0.0142853518602],
+            [1.07758224784906, 0.06303694836363],
+            [1.37926934745955, 0.10327435556181],
+            [1.67525618948012, 0.1523550263642],
         ]
 
         # reference test:needs update when changing behavior
-        nptest.assert_almost_equal(result_expected, result, decimal=14)
+        nptest.assert_almost_equal(result_expected, result, decimal=8)
 
     def test_optimize_parameters_below_tolerance(self):
         random_state = 1
-        np.random.seed(random_state)
+        gen = np.random.default_rng(random_state)
         n_data = 100
 
         result = []
         for tol in [1e-6, 1e-8, 1e-10]:
             for n_dim in [1, 2, 3, 4]:
-                rdata = np.random.rand(n_data, n_dim)
+                rdata = gen.uniform(size=(n_data, n_dim))
 
                 pcm = PCManifold(rdata)
                 pcm.optimize_parameters(random_state=random_state, tol=tol)
