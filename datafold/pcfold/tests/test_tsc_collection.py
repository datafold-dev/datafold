--- conflicted
+++ resolved
@@ -139,11 +139,7 @@
         )
         pdtest.assert_frame_equal(actual, expected)
 
-<<<<<<< HEAD
-    def test_feature_to_datamatrix(self):
-=======
     def test_feature_to_array1(self):
->>>>>>> 369e1be4
 
         with self.assertRaises(TSCException):
             TSCDataFrame(self.simple_df).feature_to_array(feature="A")
