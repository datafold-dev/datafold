--- conflicted
+++ resolved
@@ -273,11 +273,7 @@
 )
 html_logo = "_static/img/datafold_logo_pre.svg"
 
-<<<<<<< HEAD
-html_context = {"default_mode": "light"}  # dark, light
-=======
 html_context = {"default_mode": "light"}  # auto, dark, light
->>>>>>> 494def79
 
 html_theme_options = {
     "icon_links": [
