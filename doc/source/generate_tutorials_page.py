#!/usr/bin/env python3

import json
import os
import pathlib
import shutil
import warnings

import requests  # type: ignore

# path to current file location
PATH2DOCSOURCE = pathlib.Path(__file__).parent.resolve()
PATH2ROOT = PATH2DOCSOURCE.parent.parent
PATH2TUTORIAL = PATH2ROOT.joinpath("tutorials")

BASE_URL = "https://datafold-dev.gitlab.io/datafold"

rst_text_before_tutorials_list = """This page contains tutorials and code snippets to
showcase *datafold's* API. All tutorials can be viewed online below. If you want to
execute the notebooks in Jupyter, please also note the instructions in
"Run notebooks with Jupyter".
"""

rst_text_after_tutorials_list = """

Run notebooks with Jupyter
--------------------------

Download files
^^^^^^^^^^^^^^

* **If datafold was installed via PyPI, ...**

  ... the tutorials are *not* included in the package. Download them separately from the
  above list.

* **If the datafold repository was downloaded, ...**

  ... navigate to the folder ``/path/to/datafold/tutorials/``. Before executing the
  tutorials, please make sure that the package is either installed
  (:code:`python setup.py install`) or that ``path/to/datafold/`` is
  included in the `PYTHONPATH` environment variable
  (:code:`export PYTHONPATH=$PYTHONPATH:/path/to/datafold/`).

Start Jupyter
^^^^^^^^^^^^^

All tutorials are Jupyter notebooks (``.ipynb`` file ending). The Jupyter
package and dependencies install with

.. code-block:: bash

    python -m pip install jupyter

For further information visit the `Jupyter homepage <https://jupyter.org/>`__. To open a
Jupyter notebook in a web browser, run

.. code-block:: bash

    jupyter notebook path/to/datafold/tutorials
"""

DESCRIPTIVE_TUTORIALS = dict()
# prefix required as a file pattern in .gitignore (change also there!)
PREFIX_DOC_FILES = "tutorial_"
# Indentation to easier format the .rst file
INDENT = "    "


def get_nblink(filename):
    filename_tutorial = os.path.basename(filename).replace(".ipynb", "")
    filename_nblink = f"{PREFIX_DOC_FILES}{filename_tutorial}"
    return filename_nblink


<<<<<<< HEAD
def add_tutorial(filename, description, warning=None):
    assert filename not in DESCRIPTIVE_TUTORIALS, f"{filename=} not available"
=======
class Tutorial:
    def __init__(self, filename, description, **kwargs):
        warning = kwargs.get("warning")
        if warning is not None:
            warning = warning.rstrip()

        self.filename = filename
        self.description = description.rstrip()
        self.warning = warning
        self.archive = kwargs.get("archive", False)

        assert self.fullpath

    @property
    def fullpath(self):
        return os.path.join(PATH2TUTORIAL, self.filename)

    @property
    def relpath(self):
        return os.path.relpath(self.fullpath, ".")

    @property
    def nblink_filename(self):
        return get_nblink(self.filename)

    @property
    def web_link(self):
        nblink_filename = self.nblink_filename
        return f"{BASE_URL}/{nblink_filename}.html"

    @property
    def download_link(self):
        filename = self.filename
        name = self.name

        if self.archive:
            return (
                "https://gitlab.com/datafold-dev/datafold/-/raw/master/"
                f"tutorial-{name}.zip?path=tutorials/{name}/"
            )
        else:
            return (
                f"https://gitlab.com/datafold-dev/datafold/-/raw/master/"
                f"tutorials/{filename}?inline=false"
            )

    @property
    def download_path(self):
        if self.archive:
            return self.archive_path
        else:
            return self.relpath

    @property
    def nblink(self):
        return get_nblink(self.filename)

    @property
    def name(self):
        return os.path.splitext(os.path.basename(self.filename))[0]

    @property
    def archive_path(self):
        if self.archive:
            return f"{self.name}.zip"
        return None


def add_tutorial(filename, description, warning=None, archive=False):
    assert filename not in DESCRIPTIVE_TUTORIALS
>>>>>>> 83e52ad2

    tutorial = Tutorial(filename, description, warning=warning, archive=archive)
    DESCRIPTIVE_TUTORIALS[filename] = tutorial

    fullpath = tutorial.fullpath
    if not os.path.exists(fullpath):
        raise FileNotFoundError(
            f"The filepath {os.path.join(PATH2TUTORIAL, filename)} does not exist."
        )

    download_link = tutorial.download_link
    _req_download_file = requests.head(download_link)
    if _req_download_file.status_code != 200:
        warnings.warn(
            f"The download link \n{download_link} \n does not exist. Check if "
            f"the tutorial will be published soon and that the link is correct."
        )

    web_link = tutorial.web_link
    _req_weblink_doc = requests.head(web_link)
    if _req_weblink_doc.status_code != 200:
        print(
            f"WARNING: The web link \n{web_link} does not exist. Check if "
            f"the tutorial will be published soon and that the link is correct."
        )


class TutorialStringBuilder:
    # fmt: off
    _templates = {
        "docs": {
            "download":
                "#. :doc:`{filename_nblink}` (:download:`download <{download_path}>`)\n",
            "warning":
                "\n\n"
                "{INDENT}.. warning::\n"
                "{INDENT}{INDENT}{warning}\n",
            "description":
                "{INDENT}{description}",
        },
        "readme": {
            # "filename (download_link, doc_link)" in readme
            "download":
                "* `{filename}` (`download <{download_link}>`__ , `doc <{web_link}>`__)\n",
            "warning":
                "\n\n"
                "{INDENT}**Warning**\n"
                "{INDENT}{INDENT}{warning}\n",
            "description":
                "{INDENT}{description}",
        },
    }
    # fmt: on

    @classmethod
    def build(cls, target, tutorial: Tutorial):
        if target not in cls._templates:
            raise ValueError(f"'target={target}' not known")

        templates = cls._templates[target]

        subs = {
            "INDENT": INDENT,
            "web_link": tutorial.web_link,
            "filename_nblink": tutorial.nblink,
            "download_link": tutorial.download_link,
            "download_path": tutorial.download_path,
            "filename": tutorial.filename,
            "description": tutorial.description,
        }

        s = ""
        s += templates["download"]
        s += templates["description"]
        if tutorial.warning is not None:
            subs["warning"] = tutorial.warning
            s += templates["warning"]
        s += "\n"

        return s.format(**subs)


def get_tutorial_text_doc(filename, target):
    tutorial = DESCRIPTIVE_TUTORIALS[filename]
    return TutorialStringBuilder.build(target, tutorial)


<<<<<<< HEAD
    # TODO: make more readable code by using string replacements
    if target == "docs":
        # "page_nblink (download_link)" in docs
        _str = (
            f"#. :doc:`{filename_nblink}` (`download <{_dict['download_link']}>`__)\n"
        )
        _str += f"{INDENT}{_dict['description']}"

        if _dict["warning"] is not None:
            _str += "\n\n"
            _str += f"{INDENT}.. warning::\n"
            _str += f"{INDENT}{INDENT}{_dict['warning']}\n"

    elif target == "readme":
        # "filename (download_link, doc_link)" in readme
        _str = (
            f"* `{filename}` (`download <{_dict['download_link']}>`__, "
            f"`web <{_dict['web_link']}>`__)\n"
        )
        _str += f"{INDENT}{_dict['description']}"

        if _dict["warning"] is not None:
            _str += "\n\n"
            _str += f"{INDENT}**Warning**\n"
            _str += f"{INDENT}{INDENT}{_dict['warning']}\n"
    else:
        raise ValueError(f"'target={target}' not known")

    _str += "\n"
    return _str


add_tutorial(
    filename="01_datastructures.ipynb",
    description="We introduce *datafold*'s basic data structures for time series collection "
    "data and kernel-based algorithms. They are both used internally in model implementations "
    "and for input/output.",
)

add_tutorial(
    filename="02_pcm_subsampling.ipynb",
    description="We show how the ``PCManifold`` data structure can be used to subsample a "
    "manifold point cloud uniformly.",
    warning="The tutorial generates a large dataset with 10 Mio. samples by default. "
    "This may have to be reduced, depending on the available computer memory.",
)

add_tutorial(
    filename="03_dmap_scurve.ipynb",
    description="We use a ``DiffusionMaps`` model to compute lower dimensional embeddings of "
    "an S-curved point cloud manifold. We also select the best combination of intrinsic "
    "parameters automatically with an optimization routine.",
)

add_tutorial(
    filename="04_dmap_digitclustering.ipynb",
    description="We use the ``DiffusionMaps`` model to cluster data from handwritten digits "
    "and perform an out-of-sample embedding. This example is taken from the scikit-learn "
    "project and can be compared against other manifold learning algorithms.",
)

add_tutorial(
    filename="05_roseland_scurve_digits.ipynb",
    description="We use a ``Roseland`` model to compute lower dimensional embeddings of an "
    "S-curved point cloud manifold and to cluster data from handwritten digit. We also select "
    "the best combination of intrinsic parameters automatically with an optimization routine "
    "and demonstrate how to do include this in an scikit-learn pipeline. Based on the "
    "Diffusion Maps tutorials.",
)

add_tutorial(
    filename="06_dmap_mahalanobis_kernel.ipynb",
    description="We highlight how to use the Mahalanobis kernel within Diffusion Maps. With "
    "this we can obtain embeddings that are invariant to the observation function.",
    warning="The implementation of the Mahalanobis kernel is still experimental and should be "
    "used with care. Contributions are welcome!",
)

add_tutorial(
    filename="07_jsf_common_eigensystem.ipynb",
    description="We use ``JointlySmoothFunctions`` to learn commonly smooth functions "
    "from multimodal data. We also demonstrate the out-of-sample extension.",
)

add_tutorial(
    filename="08_gh_oos.ipynb",
    description="We showcase the out-of-sample extension for manifold learning "
    "models such as the ``DiffusionMaps`` model. For this we use the "
    "``GeometricHarmonicsInterpolator`` for forward and backwards interpolation.",
    warning="The tutorial requires also the Python package "
    "`scikit-optimize <https://github.com/scikit-optimize/scikit-optimize>`__ "
    "which does not install with *datafold*.",
)

add_tutorial(
    filename="09_edmd_limitcycle.ipynb",
    description="We generate data from a dynamical system (Hopf system) and compare different "
    "dictionaries of the Extended Dynamic Mode Decomposition (EDMD). We also evaluate "
    "out-of-sample predictions with time ranges exceeding the time horizon of the "
    "training data.",
)

add_tutorial(
    filename="10_online_dmd.ipynb",
    description="We highlight ``OnlineDMD`` at the example of a simple system. The dynamic "
    "mode decomposition is updated once new data becomes available. This is particularly "
    "useful for time-varying systems. The notebook is taken from the original work by Zhang "
    "and Rowley, 2019; for reference see notebook.",
)
=======
def init_tutorials():
    add_tutorial(
        "01_basic_datastructures.ipynb",
        "We introduce *datafold*'s basic data structures for time series collection data and "
        "kernel-based algorithms. They are both used internally in model implementations and "
        "for input/output.",
    )

    add_tutorial(
        "02_basic_pcm_subsampling.ipynb",
        "We show how the ``PCManifold`` data structure can be used to subsample a "
        "manifold point cloud uniformly.",
        warning="The tutorial generates a large dataset with 10 Mio. samples by default. "
        "This may have to be reduced, depending on the available computer memory.",
    )

    add_tutorial(
        "03_basic_dmap_scurve.ipynb",
        "We use a ``DiffusionMaps`` model to compute lower dimensional embeddings of an "
        "S-curved point cloud manifold. We also select the best combination of intrinsic "
        "parameters automatically with an optimization routine.",
    )

    add_tutorial(
        "04_basic_dmap_digitclustering.ipynb",
        "We use the ``DiffusionMaps`` model to cluster data from handwritten digits and "
        "perform an out-of-sample embedding. This example is taken from the scikit-learn "
        "project and can be compared against other manifold learning algorithms.",
    )

    add_tutorial(
        filename="05_basic_gh_oos.ipynb",
        description="We showcase the out-of-sample extension for manifold learning "
        "models such as the ``DiffusionMaps`` model. For this we use the "
        "``GeometricHarmonicsInterpolator`` for forward and backwards interpolation.",
        warning="The tutorial requires also the Python package "
        "`scikit-optimize <https://github.com/scikit-optimize/scikit-optimize>`__ "
        "which does not install with *datafold*.",
    )

    add_tutorial(
        "06_basic_edmd_limitcycle.ipynb",
        "We generate data from a dynamical system (Hopf system) and compare different "
        "dictionaries of the Extended Dynamic Mode Decomposition (EDMD). We also evaluate "
        "out-of-sample predictions with time ranges exceeding the time horizon of the "
        "training data.",
    )

    add_tutorial(
        filename="07_basic_jsf_common_eigensystem.ipynb",
        description="We use ``JointlySmoothFunctions`` to learn commonly smooth functions "
        "from multimodal data. Also, we introduce ``JsfDataset``, which is used to make "
        "``JointlySmoothFunctions`` consistent with scikit-learn's estimator and transformer "
        "APIs. Finally, we demonstrate the out-of-sample extension.",
        warning="The code for jointly smooth functions inside this notebook is experimental.",
    )

    add_tutorial(
        "08_basic_roseland_scurve_digits.ipynb",
        "We use a ``Roseland`` model to compute lower dimensional embeddings of an "
        "S-curved point cloud manifold and to cluster data from handwritten digit. "
        "We also select the best combination of intrinsic parameters automatically "
        "with an optimization routine and demonstrate how to do include this in an "
        "scikit-learn pipeline. Based on the Diffusion Maps tutorials.",
    )

    add_tutorial(
        "10_koopman_mpc/10_koopman_mpc.ipynb",
        "Walkthrough for doing Model Predictive Control (MPC) based on the Koopman "
        "operator. We apply MPC using an EDMD predictor to a toy model: the "
        "inverted pendulum, sometimes referred to as a cartpole.",
        archive=True,
    )
>>>>>>> 83e52ad2


def remove_existing_nblinks_and_indexfile(tutorial_index_filename):
    for file in os.listdir(PATH2DOCSOURCE):
        if file.endswith(".nblink"):
            os.remove(file)
    try:
        os.remove(tutorial_index_filename)
    except FileNotFoundError:
        pass  # don't worry


def generate_nblink_files():
    for tutorial in DESCRIPTIVE_TUTORIALS.values():
        filepath = tutorial.fullpath
        filename_nblink = get_nblink(filepath)

        data = {"path": os.path.normpath(filepath).replace("\\", "/")}
        fname = f"{filename_nblink}.nblink"
        with open(fname, "w") as nblinkfile:
            json.dump(data, nblinkfile)


def generate_tutorial_archives():
    for tutorial in DESCRIPTIVE_TUTORIALS.values():
        if tutorial.archive is True:
            path = os.path.dirname(tutorial.fullpath)
            archive_path = tutorial.archive_path
            archive_name = os.path.splitext(os.path.basename(archive_path))[0]

            root_dir = os.path.dirname(path)
            base_dir = os.path.basename(path)

            archive_path_ = shutil.make_archive(archive_name, "zip", root_dir, base_dir)
            assert archive_path_ == os.path.abspath(archive_path)


def generate_docs_str(target):

    assert target in ["docs", "readme"]

    tutorial_page_content = (
        f".. NOTE: this file was automatically generated with "
        f"'{os.path.basename(__file__)}' (located in 'datafold/doc/source/'). Navigate "
        f"to this file, if you wish to change the content of this page.\n\n"
    )

    tutorial_page_content += ".. _tutorialnb:\n"
    tutorial_page_content += "\n"
    tutorial_page_content += "=========\n"
    tutorial_page_content += "Tutorials\n"
    tutorial_page_content += "=========\n"
    tutorial_page_content += "\n"
    tutorial_page_content += rst_text_before_tutorials_list
    tutorial_page_content += "\n"
    tutorial_page_content += "List\n"
    tutorial_page_content += "----\n"
    tutorial_page_content += "\n"
    tutorial_page_content += (
        "`Download "
        "<https://gitlab.com/datafold-dev/datafold/-/archive/master/datafold-master."
        "zip?path=tutorials/>`__ "
        "all tutorials in a zipped file.\n\n"
    )
    tutorial_page_content += ".. toctree::\n"
    tutorial_page_content += f"{INDENT}:hidden:\n"

    # use easy replacement strings
    tutorial_page_content += "???INSERT_TOC_FILELIST???\n"
    tutorial_page_content += "???INSERT_TUTORIAL_LIST???\n"
    tutorial_page_content += "\n"
    tutorial_page_content += rst_text_after_tutorials_list

    tutorials_list = "\n"  # generate string to insert in tutorial_page_content
    files_list = "\n"  # generate string to insert in tutorial_page_content

    for filename, tutorial in DESCRIPTIVE_TUTORIALS.items():
        filepath = tutorial.fullpath
        filename_nblink = get_nblink(filepath)

        files_list += f"{INDENT}{filename_nblink}\n"
        tutorials_list += get_tutorial_text_doc(filename, target=target)

    tutorial_page_content = tutorial_page_content.replace(
        "???INSERT_TOC_FILELIST???", files_list
    )

    tutorial_page_content = tutorial_page_content.replace(
        "???INSERT_TUTORIAL_LIST???", tutorials_list
    )
    return tutorial_page_content


def setup_tutorials():
    # Initialize list of tutorials
    init_tutorials()

    # PART 1: Online documentation
    tutorial_index_filename = "tutorial_index.rst"

    # clean
    remove_existing_nblinks_and_indexfile(tutorial_index_filename)

    # generate links to Jupyter files
    generate_nblink_files()

    # generate archives for certain jupyter notebooks
    generate_tutorial_archives()

    # generate and write content to rst file
    tutorial_page_content_docs = generate_docs_str(target="docs")
    with open(tutorial_index_filename, "w") as indexfile:
        indexfile.write(tutorial_page_content_docs)

    # PART 2: README.rst file in tutorials

    # clean
    tutorial_readme_filename = os.path.join(PATH2TUTORIAL, "README.rst")
    try:
        os.remove(tutorial_readme_filename)
    except FileNotFoundError:
        pass  # don't worry

    tutorial_page_content_readme = generate_docs_str(target="readme")

    # write content to rst file
    with open(tutorial_readme_filename, "w") as indexfile:
        indexfile.write(tutorial_page_content_readme)<|MERGE_RESOLUTION|>--- conflicted
+++ resolved
@@ -73,10 +73,6 @@
     return filename_nblink
 
 
-<<<<<<< HEAD
-def add_tutorial(filename, description, warning=None):
-    assert filename not in DESCRIPTIVE_TUTORIALS, f"{filename=} not available"
-=======
 class Tutorial:
     def __init__(self, filename, description, **kwargs):
         warning = kwargs.get("warning")
@@ -147,7 +143,6 @@
 
 def add_tutorial(filename, description, warning=None, archive=False):
     assert filename not in DESCRIPTIVE_TUTORIALS
->>>>>>> 83e52ad2
 
     tutorial = Tutorial(filename, description, warning=warning, archive=archive)
     DESCRIPTIVE_TUTORIALS[filename] = tutorial
@@ -235,127 +230,16 @@
     return TutorialStringBuilder.build(target, tutorial)
 
 
-<<<<<<< HEAD
-    # TODO: make more readable code by using string replacements
-    if target == "docs":
-        # "page_nblink (download_link)" in docs
-        _str = (
-            f"#. :doc:`{filename_nblink}` (`download <{_dict['download_link']}>`__)\n"
-        )
-        _str += f"{INDENT}{_dict['description']}"
-
-        if _dict["warning"] is not None:
-            _str += "\n\n"
-            _str += f"{INDENT}.. warning::\n"
-            _str += f"{INDENT}{INDENT}{_dict['warning']}\n"
-
-    elif target == "readme":
-        # "filename (download_link, doc_link)" in readme
-        _str = (
-            f"* `{filename}` (`download <{_dict['download_link']}>`__, "
-            f"`web <{_dict['web_link']}>`__)\n"
-        )
-        _str += f"{INDENT}{_dict['description']}"
-
-        if _dict["warning"] is not None:
-            _str += "\n\n"
-            _str += f"{INDENT}**Warning**\n"
-            _str += f"{INDENT}{INDENT}{_dict['warning']}\n"
-    else:
-        raise ValueError(f"'target={target}' not known")
-
-    _str += "\n"
-    return _str
-
-
-add_tutorial(
-    filename="01_datastructures.ipynb",
-    description="We introduce *datafold*'s basic data structures for time series collection "
-    "data and kernel-based algorithms. They are both used internally in model implementations "
-    "and for input/output.",
-)
-
-add_tutorial(
-    filename="02_pcm_subsampling.ipynb",
-    description="We show how the ``PCManifold`` data structure can be used to subsample a "
-    "manifold point cloud uniformly.",
-    warning="The tutorial generates a large dataset with 10 Mio. samples by default. "
-    "This may have to be reduced, depending on the available computer memory.",
-)
-
-add_tutorial(
-    filename="03_dmap_scurve.ipynb",
-    description="We use a ``DiffusionMaps`` model to compute lower dimensional embeddings of "
-    "an S-curved point cloud manifold. We also select the best combination of intrinsic "
-    "parameters automatically with an optimization routine.",
-)
-
-add_tutorial(
-    filename="04_dmap_digitclustering.ipynb",
-    description="We use the ``DiffusionMaps`` model to cluster data from handwritten digits "
-    "and perform an out-of-sample embedding. This example is taken from the scikit-learn "
-    "project and can be compared against other manifold learning algorithms.",
-)
-
-add_tutorial(
-    filename="05_roseland_scurve_digits.ipynb",
-    description="We use a ``Roseland`` model to compute lower dimensional embeddings of an "
-    "S-curved point cloud manifold and to cluster data from handwritten digit. We also select "
-    "the best combination of intrinsic parameters automatically with an optimization routine "
-    "and demonstrate how to do include this in an scikit-learn pipeline. Based on the "
-    "Diffusion Maps tutorials.",
-)
-
-add_tutorial(
-    filename="06_dmap_mahalanobis_kernel.ipynb",
-    description="We highlight how to use the Mahalanobis kernel within Diffusion Maps. With "
-    "this we can obtain embeddings that are invariant to the observation function.",
-    warning="The implementation of the Mahalanobis kernel is still experimental and should be "
-    "used with care. Contributions are welcome!",
-)
-
-add_tutorial(
-    filename="07_jsf_common_eigensystem.ipynb",
-    description="We use ``JointlySmoothFunctions`` to learn commonly smooth functions "
-    "from multimodal data. We also demonstrate the out-of-sample extension.",
-)
-
-add_tutorial(
-    filename="08_gh_oos.ipynb",
-    description="We showcase the out-of-sample extension for manifold learning "
-    "models such as the ``DiffusionMaps`` model. For this we use the "
-    "``GeometricHarmonicsInterpolator`` for forward and backwards interpolation.",
-    warning="The tutorial requires also the Python package "
-    "`scikit-optimize <https://github.com/scikit-optimize/scikit-optimize>`__ "
-    "which does not install with *datafold*.",
-)
-
-add_tutorial(
-    filename="09_edmd_limitcycle.ipynb",
-    description="We generate data from a dynamical system (Hopf system) and compare different "
-    "dictionaries of the Extended Dynamic Mode Decomposition (EDMD). We also evaluate "
-    "out-of-sample predictions with time ranges exceeding the time horizon of the "
-    "training data.",
-)
-
-add_tutorial(
-    filename="10_online_dmd.ipynb",
-    description="We highlight ``OnlineDMD`` at the example of a simple system. The dynamic "
-    "mode decomposition is updated once new data becomes available. This is particularly "
-    "useful for time-varying systems. The notebook is taken from the original work by Zhang "
-    "and Rowley, 2019; for reference see notebook.",
-)
-=======
 def init_tutorials():
     add_tutorial(
-        "01_basic_datastructures.ipynb",
+        "01_datastructures.ipynb",
         "We introduce *datafold*'s basic data structures for time series collection data and "
         "kernel-based algorithms. They are both used internally in model implementations and "
         "for input/output.",
     )
 
     add_tutorial(
-        "02_basic_pcm_subsampling.ipynb",
+        "02_pcm_subsampling.ipynb",
         "We show how the ``PCManifold`` data structure can be used to subsample a "
         "manifold point cloud uniformly.",
         warning="The tutorial generates a large dataset with 10 Mio. samples by default. "
@@ -363,22 +247,45 @@
     )
 
     add_tutorial(
-        "03_basic_dmap_scurve.ipynb",
+        "03_dmap_scurve.ipynb",
         "We use a ``DiffusionMaps`` model to compute lower dimensional embeddings of an "
         "S-curved point cloud manifold. We also select the best combination of intrinsic "
         "parameters automatically with an optimization routine.",
     )
 
     add_tutorial(
-        "04_basic_dmap_digitclustering.ipynb",
+        "04_dmap_digitclustering.ipynb",
         "We use the ``DiffusionMaps`` model to cluster data from handwritten digits and "
         "perform an out-of-sample embedding. This example is taken from the scikit-learn "
         "project and can be compared against other manifold learning algorithms.",
     )
 
     add_tutorial(
-        filename="05_basic_gh_oos.ipynb",
-        description="We showcase the out-of-sample extension for manifold learning "
+        "05_roseland_scurve_digits.ipynb",
+        "We use a ``Roseland`` model to compute lower dimensional embeddings of an "
+        "S-curved point cloud manifold and to cluster data from handwritten digit. We also select "
+        "the best combination of intrinsic parameters automatically with an optimization routine "
+        "and demonstrate how to do include this in an scikit-learn pipeline. Based on the "
+        "Diffusion Maps tutorials.",
+    )
+
+    add_tutorial(
+        "06_dmap_mahalanobis_kernel.ipynb",
+        "We highlight how to use the Mahalanobis kernel within Diffusion Maps. With "
+        "this we can obtain embeddings that are invariant to the observation function.",
+        warning="The implementation of the Mahalanobis kernel is still experimental and should be "
+                "used with care. Contributions are welcome!",
+    )
+
+    add_tutorial(
+        "07_jsf_common_eigensystem.ipynb",
+        "We use ``JointlySmoothFunctions`` to learn commonly smooth functions "
+        "from multimodal data. We also demonstrate the out-of-sample extension.",
+    )
+
+    add_tutorial(
+        "08_gh_oos.ipynb",
+        "We showcase the out-of-sample extension for manifold learning "
         "models such as the ``DiffusionMaps`` model. For this we use the "
         "``GeometricHarmonicsInterpolator`` for forward and backwards interpolation.",
         warning="The tutorial requires also the Python package "
@@ -387,29 +294,11 @@
     )
 
     add_tutorial(
-        "06_basic_edmd_limitcycle.ipynb",
+        "09_edmd_limitcycle.ipynb",
         "We generate data from a dynamical system (Hopf system) and compare different "
         "dictionaries of the Extended Dynamic Mode Decomposition (EDMD). We also evaluate "
         "out-of-sample predictions with time ranges exceeding the time horizon of the "
         "training data.",
-    )
-
-    add_tutorial(
-        filename="07_basic_jsf_common_eigensystem.ipynb",
-        description="We use ``JointlySmoothFunctions`` to learn commonly smooth functions "
-        "from multimodal data. Also, we introduce ``JsfDataset``, which is used to make "
-        "``JointlySmoothFunctions`` consistent with scikit-learn's estimator and transformer "
-        "APIs. Finally, we demonstrate the out-of-sample extension.",
-        warning="The code for jointly smooth functions inside this notebook is experimental.",
-    )
-
-    add_tutorial(
-        "08_basic_roseland_scurve_digits.ipynb",
-        "We use a ``Roseland`` model to compute lower dimensional embeddings of an "
-        "S-curved point cloud manifold and to cluster data from handwritten digit. "
-        "We also select the best combination of intrinsic parameters automatically "
-        "with an optimization routine and demonstrate how to do include this in an "
-        "scikit-learn pipeline. Based on the Diffusion Maps tutorials.",
     )
 
     add_tutorial(
@@ -419,7 +308,14 @@
         "inverted pendulum, sometimes referred to as a cartpole.",
         archive=True,
     )
->>>>>>> 83e52ad2
+
+    add_tutorial(
+        "11_online_dmd.ipynb",
+        "We highlight ``OnlineDMD`` at the example of a simple system. The dynamic "
+        "mode decomposition is updated once new data becomes available. This is particularly "
+        "useful for time-varying systems. The notebook is taken from the original work by Zhang "
+        "and Rowley, 2019; for reference see notebook.",
+    )
 
 
 def remove_existing_nblinks_and_indexfile(tutorial_index_filename):
