#!/usr/bin/env python3

import os
import pathlib
<<<<<<< HEAD
import json
import shutil
=======
import warnings
>>>>>>> 91dca358

import requests  # type: ignore

# path to current file location
PATH2DOCSOURCE = pathlib.Path(__file__).parent.resolve()
PATH2ROOT = PATH2DOCSOURCE.parent.parent
PATH2TUTORIAL = PATH2ROOT.joinpath("tutorials")

BASE_URL = "https://datafold-dev.gitlab.io/datafold"

rst_text_before_tutorials_list = """This page contains tutorials and code snippets to
showcase *datafold's* API. All tutorials can be viewed online below. If you want to
execute the notebooks in Jupyter, please also note the instructions in
"Run notebooks with Jupyter".
"""

rst_text_after_tutorials_list = """

Run notebooks with Jupyter
--------------------------

Download files
^^^^^^^^^^^^^^

* **If datafold was installed via PyPI, ...**

  ... the tutorials are *not* included in the package. Download them separately from the
  above list.

* **If the datafold repository was downloaded, ...**

  ... navigate to the folder ``/path/to/datafold/tutorials/``. Before executing the
  tutorials, please make sure that the package is either installed
  (:code:`python setup.py install`) or that ``path/to/datafold/`` is
  included in the `PYTHONPATH` environment variable
  (:code:`export PYTHONPATH=$PYTHONPATH:/path/to/datafold/`).

Start Jupyter
^^^^^^^^^^^^^

All tutorials are Jupyter notebooks (``.ipynb`` file ending). The Jupyter
package and dependencies install with

.. code-block:: bash

    python -m pip install jupyter

For further information visit the `Jupyter homepage <https://jupyter.org/>`__. To open a
Jupyter notebook in a web browser, run

.. code-block:: bash

    jupyter notebook path/to/datafold/tutorials
"""

DESCRIPTIVE_TUTORIALS = dict()
# prefix required as a file pattern in .gitignore (change also there!)
PREFIX_DOC_FILES = "tutorial_"
# Indentation for to easier format .rst file
INDENT = "    "


def get_nblink(filename):
    filename_tutorial = os.path.basename(filename).replace(".ipynb", "")
    filename_nblink = f"{PREFIX_DOC_FILES}{filename_tutorial}"
    return filename_nblink


class Tutorial:
    def __init__(self, filename, description, **kwargs):
        warning = kwargs.get('warning')
        if warning is not None:
            warning = warning.rstrip()

        self.filename = filename
        self.description = description.rstrip()
        self.warning = warning
        self.archive = kwargs.get('archive', False)

        assert self.fullpath

    @property
    def fullpath(self):
        return os.path.join(PATH2TUTORIAL, self.filename)

    @property
    def relpath(self):
        return os.path.relpath(self.fullpath, '.')

    @property
    def nblink_filename(self):
        return get_nblink(self.filename)

    @property
    def web_link(self):
        nblink_filename = self.nblink_filename
        return f"{BASE_URL}/{nblink_filename}.html"

    @property
    def download_link(self):
        filename = self.filename
        name = self.name

        if self.archive:
            return (
                "https://gitlab.com/datafold-dev/datafold/-/raw/master/"
                f"tutorial-{name}.zip?path=tutorials/{name}/"
            )
        else:
            return (
                f"https://gitlab.com/datafold-dev/datafold/-/raw/master/"
                f"tutorials/{filename}?inline=false"
            )

    @property
    def download_path(self):
        if self.archive:
            return self.archive_path
        else:
            return self.relpath

    @property
    def nblink(self):
        return get_nblink(self.filename)

    @property
    def name(self):
        return os.path.splitext(os.path.basename(self.filename))[0]

    @property
    def archive_path(self):
        if self.archive:
            return f'{self.name}.zip'
        return None


def add_tutorial(filename, description, warning=None, archive=False):
    assert filename not in DESCRIPTIVE_TUTORIALS

    tutorial = Tutorial(filename, description, warning=warning, archive=archive)
    DESCRIPTIVE_TUTORIALS[filename] = tutorial

    fullpath = tutorial.fullpath
    if not os.path.exists(fullpath):
        raise FileNotFoundError(
            f"The filepath {os.path.join(PATH2TUTORIAL, filename)} does not exist."
        )

    download_link = tutorial.download_link
    _req_download_file = requests.head(download_link)
    if _req_download_file.status_code != 200:
        warnings.warn(
            f"The download link \n{download_link} \n does not exist. Check if "
            f"the tutorial will be published soon and that the link is correct."
        )

    web_link = tutorial.web_link
    _req_weblink_doc = requests.head(web_link)
    if _req_weblink_doc.status_code != 200:
        print(
            f"WARNING: The web link \n{web_link} does not exist. Check if "
            f"the tutorial will be published soon and that the link is correct."
        )


class TutorialStringBuilder:
    _templates = {
        'docs': {
            'download':
                "#. :doc:`{filename_nblink}` (:download:`download <{download_path}>`)\n",
            'warning':
                "\n\n{INDENT}.. warning::\n" \
                "{INDENT}{INDENT}{warning}\n",
        },
        'readme': {
            'download':
                "* `{filename}` (`download <{download_link}>`__ , `doc <{web_link}>`__)\n",
            'warning':
                "\n\n{INDENT}**Warning**\n"
                "{INDENT}{INDENT}{warning}\n"
        }
    }

    @classmethod
    def build(cls, target, tutorial: Tutorial):
        if target not in cls._templates:
            raise ValueError(f"'target={target}' not known")

        templates = cls._templates[target]

        subs = {
            'INDENT': INDENT,
            'web_link': tutorial.web_link,
            'filename_nblink': tutorial.nblink,
            'download_link': tutorial.download_link,
            'download_path': tutorial.download_path,
            'filename': tutorial.filename,
        }

        s = ''
        s += templates['download']
        if tutorial.warning is not None:
            subs['warning'] = tutorial.warning
            s += templates['warning']
        s += "\n"

        return s.format(**subs)


def get_tutorial_text_doc(filename, target):
    tutorial = DESCRIPTIVE_TUTORIALS[filename]
    return TutorialStringBuilder.build(target, tutorial)


<<<<<<< HEAD
def init_tutorials():
    add_tutorial(
        "01_basic_datastructures.ipynb",
        "We introduce *datafold*'s basic data structures for time series collection data and "
        "kernel-based algorithms. They are both used internally in model implementations and "
        "for input/output.",
    )

    add_tutorial(
        "02_basic_pcm_subsampling.ipynb",
        "We show how the ``PCManifold`` data structure can be used to subsample a "
        "manifold point cloud uniformly.",
        warning="The tutorial generates a large dataset with 10 Mio. samples by default. "
        "This may have to be reduced, depending on the available computer memory.",
    )

    add_tutorial(
        "03_basic_dmap_scurve.ipynb",
        "We use a ``DiffusionMaps`` model to compute lower dimensional embeddings of an "
        "S-curved point cloud manifold. We also select the best combination of intrinsic "
        "parameters automatically with an optimization routine.",
    )

    add_tutorial(
        "04_basic_dmap_digitclustering.ipynb",
        "We use the ``DiffusionMaps`` model to cluster data from handwritten digits and "
        "perform an out-of-sample embedding. This example is taken from the scikit-learn "
        "project and can be compared against other manifold learning algorithms.",
    )

    add_tutorial(
        filename="05_basic_gh_oos.ipynb",
        description="We showcase the out-of-sample extension for manifold learning "
        "models such as the ``DiffusionMaps`` model. For this we use the "
        "``GeometricHarmonicsInterpolator`` for forward and backwards interpolation.",
        warning="The tutorial requires also the Python package "
        "`scikit-optimize <https://github.com/scikit-optimize/scikit-optimize>`_ "
        "which does not install with *datafold*.",
    )

    add_tutorial(
        "06_basic_edmd_limitcycle.ipynb",
        "We generate data from a dynamical system (Hopf system) and compare different "
        "dictionaries of the Extended Dynamic Mode Decomposition (EDMD). We also evaluate "
        "out-of-sample predictions with time ranges exceeding the time horizon of the "
        "training data.",
    )

    add_tutorial(
        filename="07_basic_jsf_common_eigensystem.ipynb",
        description="We use ``JointlySmoothFunctions`` to learn commonly smooth functions "
        "from multimodal data. Also, we introduce ``JsfDataset``, which is used to make "
        "``JointlySmoothFunctions`` consistent with scikit-learn's estimator and transformer "
        "APIs. Finally, we demonstrate the out-of-sample extension.",
        warning="The code for jointly smooth functions inside this notebook is experimental.",
    )

    add_tutorial(
        "08_basic_roseland_scurve_digits.ipynb",
        "We use a ``Roseland`` model to compute lower dimensional embeddings of an "
        "S-curved point cloud manifold and to cluster data from handwritten digit. "
        "We also select the best combination of intrinsic parameters automatically "
        "with an optimization routine and demonstrate how to do include this in an "
        "scikit-learn pipeline. Based on the Diffusion Maps tutorials.",
    )

    add_tutorial(
        "10_koopman_mpc/10_koopman_mpc.ipynb",
        "Walkthrough for doing Model Predictive Control (MPC) based on the Koopman "
        "operator. We apply MPC using an EDMD predictor to a toy model: the "
        "inverted pendulum, sometimes referred to as a cartpole.",
        archive=True
    )
=======
    # TODO: make more readable code by using string replacements
    if target == "docs":
        # "page_nblink (download_link)" in docs
        _str = (
            f"#. :doc:`{filename_nblink}` (`download <{_dict['download_link']}>`__)\n"
        )
        _str += f"{INDENT}{_dict['description']}"

        if _dict["warning"] is not None:
            _str += "\n\n"
            _str += f"{INDENT}.. warning::\n"
            _str += f"{INDENT}{INDENT}{_dict['warning']}\n"

    elif target == "readme":
        # "filename (download_link, doc_link)" in readme
        _str = (
            f"* `{filename}` (`download <{_dict['download_link']}>`__, "
            f"`web <{_dict['web_link']}>`__)\n"
        )
        _str += f"{INDENT}{_dict['description']}"

        if _dict["warning"] is not None:
            _str += "\n\n"
            _str += f"{INDENT}**Warning**\n"
            _str += f"{INDENT}{INDENT}{_dict['warning']}\n"
    else:
        raise ValueError(f"'target={target}' not known")

    _str += "\n"
    return _str


add_tutorial(
    "01_basic_datastructures.ipynb",
    "We introduce *datafold*'s basic data structures for time series collection data and "
    "kernel-based algorithms. They are both used internally in model implementations and "
    "for input/output.",
)

add_tutorial(
    "02_basic_pcm_subsampling.ipynb",
    "We show how the ``PCManifold`` data structure can be used to subsample a "
    "manifold point cloud uniformly.",
    warning="The tutorial generates a large dataset with 10 Mio. samples by default. "
    "This may have to be reduced, depending on the available computer memory.",
)

add_tutorial(
    "03_basic_dmap_scurve.ipynb",
    "We use a ``DiffusionMaps`` model to compute lower dimensional embeddings of an "
    "S-curved point cloud manifold. We also select the best combination of intrinsic "
    "parameters automatically with an optimization routine.",
)

add_tutorial(
    "04_basic_dmap_digitclustering.ipynb",
    "We use the ``DiffusionMaps`` model to cluster data from handwritten digits and "
    "perform an out-of-sample embedding. This example is taken from the scikit-learn "
    "project and can be compared against other manifold learning algorithms.",
)

add_tutorial(
    filename="05_basic_gh_oos.ipynb",
    description="We showcase the out-of-sample extension for manifold learning "
    "models such as the ``DiffusionMaps`` model. For this we use the "
    "``GeometricHarmonicsInterpolator`` for forward and backwards interpolation.",
    warning="The tutorial requires also the Python package "
    "`scikit-optimize <https://github.com/scikit-optimize/scikit-optimize>`__ "
    "which does not install with *datafold*.",
)

add_tutorial(
    "06_basic_edmd_limitcycle.ipynb",
    "We generate data from a dynamical system (Hopf system) and compare different "
    "dictionaries of the Extended Dynamic Mode Decomposition (EDMD). We also evaluate "
    "out-of-sample predictions with time ranges exceeding the time horizon of the "
    "training data.",
)

add_tutorial(
    filename="07_basic_jsf_common_eigensystem.ipynb",
    description="We use ``JointlySmoothFunctions`` to learn commonly smooth functions "
    "from multimodal data. Also, we introduce ``JsfDataset``, which is used to make "
    "``JointlySmoothFunctions`` consistent with scikit-learn's estimator and transformer "
    "APIs. Finally, we demonstrate the out-of-sample extension.",
    warning="The code for jointly smooth functions inside this notebook is experimental.",
)

add_tutorial(
    "08_basic_roseland_scurve_digits.ipynb",
    "We use a ``Roseland`` model to compute lower dimensional embeddings of an "
    "S-curved point cloud manifold and to cluster data from handwritten digit. "
    "We also select the best combination of intrinsic parameters automatically "
    "with an optimization routine and demonstrate how to do include this in an "
    "scikit-learn pipeline. Based on the Diffusion Maps tutorials.",
)
>>>>>>> 91dca358


def remove_existing_nblinks_and_indexfile(tutorial_index_filename):
    for file in os.listdir(PATH2DOCSOURCE):
        if file.endswith(".nblink"):
            os.remove(file)
    try:
        os.remove(tutorial_index_filename)
    except FileNotFoundError:
        pass  # don't worry


def generate_nblink_files():
    for tutorial in DESCRIPTIVE_TUTORIALS.values():
        filepath = tutorial.fullpath
        filename_nblink = get_nblink(filepath)

        data = {'path': os.path.normpath(filepath).replace('\\', '/')}
        fname = f'{filename_nblink}.nblink'
        with open(fname, 'w') as nblinkfile:
            json.dump(data, nblinkfile)


def generate_tutorial_archives():
    for tutorial in DESCRIPTIVE_TUTORIALS.values():
        if tutorial.archive is True:
            path = os.path.dirname(tutorial.fullpath)
            archive_path = tutorial.archive_path
            archive_name = os.path.splitext(os.path.basename(archive_path))[0]

            root_dir = os.path.dirname(path)
            base_dir = os.path.basename(path)

            archive_path_ = shutil.make_archive(archive_name, 'zip', root_dir, base_dir)
            assert archive_path_ == os.path.abspath(archive_path)


def generate_docs_str(target):

    assert target in ["docs", "readme"]

    tutorial_page_content = (
        f".. NOTE: this file was automatically generated with "
        f"'{os.path.basename(__file__)}' (located in 'datafold/doc/source/'). Navigate "
        f"to this file, if you wish to change the content of this page.\n\n"
    )

    tutorial_page_content += ".. _tutorialnb:\n"
    tutorial_page_content += "\n"
    tutorial_page_content += "=========\n"
    tutorial_page_content += "Tutorials\n"
    tutorial_page_content += "=========\n"
    tutorial_page_content += "\n"
    tutorial_page_content += rst_text_before_tutorials_list
    tutorial_page_content += "\n"
    tutorial_page_content += "List\n"
    tutorial_page_content += "----\n"
    tutorial_page_content += "\n"
    tutorial_page_content += (
        "`Download "
        "<https://gitlab.com/datafold-dev/datafold/-/archive/master/datafold-master."
        "zip?path=tutorials/>`__ "
        "all tutorials in a zipped file.\n\n"
    )
    tutorial_page_content += ".. toctree::\n"
    tutorial_page_content += f"{INDENT}:hidden:\n"

    # use easy replacement strings
    tutorial_page_content += "???INSERT_TOC_FILELIST???\n"
    tutorial_page_content += "???INSERT_TUTORIAL_LIST???\n"
    tutorial_page_content += "\n"
    tutorial_page_content += rst_text_after_tutorials_list

    tutorials_list = "\n"  # generate string to insert in tutorial_page_content
    files_list = "\n"  # generate string to insert in tutorial_page_content

    for filename, tutorial in DESCRIPTIVE_TUTORIALS.items():
        filepath = tutorial.fullpath
        filename_nblink = get_nblink(filepath)

        files_list += f"{INDENT}{filename_nblink}\n"
        tutorials_list += get_tutorial_text_doc(filename, target=target)

    tutorial_page_content = tutorial_page_content.replace(
        "???INSERT_TOC_FILELIST???", files_list
    )

    tutorial_page_content = tutorial_page_content.replace(
        "???INSERT_TUTORIAL_LIST???", tutorials_list
    )
    return tutorial_page_content


def setup_tutorials():
    # Initialize list of tutorials
    init_tutorials()

    # PART 1: Online documentation
    tutorial_index_filename = "tutorial_index.rst"

    # clean
    remove_existing_nblinks_and_indexfile(tutorial_index_filename)

    # generate links to Jupyter files
    generate_nblink_files()

    # generate archives for certain jupyter notebooks
    generate_tutorial_archives()

    # generate and write content to rst file
    tutorial_page_content_docs = generate_docs_str(target="docs")
    with open(tutorial_index_filename, "w") as indexfile:
        indexfile.write(tutorial_page_content_docs)

    # PART 2: README.rst file in tutorials

    # clean
    tutorial_readme_filename = os.path.join(PATH2TUTORIAL, "README.rst")
    try:
        os.remove(tutorial_readme_filename)
    except FileNotFoundError:
        pass  # don't worry

    tutorial_page_content_readme = generate_docs_str(target="readme")

    # write content to rst file
    with open(tutorial_readme_filename, "w") as indexfile:
        indexfile.write(tutorial_page_content_readme)<|MERGE_RESOLUTION|>--- conflicted
+++ resolved
@@ -2,12 +2,9 @@
 
 import os
 import pathlib
-<<<<<<< HEAD
 import json
 import shutil
-=======
 import warnings
->>>>>>> 91dca358
 
 import requests  # type: ignore
 
@@ -179,15 +176,22 @@
             'download':
                 "#. :doc:`{filename_nblink}` (:download:`download <{download_path}>`)\n",
             'warning':
-                "\n\n{INDENT}.. warning::\n" \
+                "\n\n" \
+                "{INDENT}.. warning::\n" \
                 "{INDENT}{INDENT}{warning}\n",
+            'description':
+                "{INDENT}{description}"
         },
         'readme': {
+            # "filename (download_link, doc_link)" in readme
             'download':
                 "* `{filename}` (`download <{download_link}>`__ , `doc <{web_link}>`__)\n",
             'warning':
-                "\n\n{INDENT}**Warning**\n"
-                "{INDENT}{INDENT}{warning}\n"
+                "\n\n" \
+                "{INDENT}**Warning**\n" \
+                "{INDENT}{INDENT}{warning}\n",
+            'description':
+                "{INDENT}{description}"
         }
     }
 
@@ -205,10 +209,12 @@
             'download_link': tutorial.download_link,
             'download_path': tutorial.download_path,
             'filename': tutorial.filename,
+            'description': tutorial.description,
         }
 
         s = ''
         s += templates['download']
+        s += templates['description']
         if tutorial.warning is not None:
             subs['warning'] = tutorial.warning
             s += templates['warning']
@@ -222,7 +228,6 @@
     return TutorialStringBuilder.build(target, tutorial)
 
 
-<<<<<<< HEAD
 def init_tutorials():
     add_tutorial(
         "01_basic_datastructures.ipynb",
@@ -259,7 +264,7 @@
         "models such as the ``DiffusionMaps`` model. For this we use the "
         "``GeometricHarmonicsInterpolator`` for forward and backwards interpolation.",
         warning="The tutorial requires also the Python package "
-        "`scikit-optimize <https://github.com/scikit-optimize/scikit-optimize>`_ "
+        "`scikit-optimize <https://github.com/scikit-optimize/scikit-optimize>`__ "
         "which does not install with *datafold*.",
     )
 
@@ -296,104 +301,6 @@
         "inverted pendulum, sometimes referred to as a cartpole.",
         archive=True
     )
-=======
-    # TODO: make more readable code by using string replacements
-    if target == "docs":
-        # "page_nblink (download_link)" in docs
-        _str = (
-            f"#. :doc:`{filename_nblink}` (`download <{_dict['download_link']}>`__)\n"
-        )
-        _str += f"{INDENT}{_dict['description']}"
-
-        if _dict["warning"] is not None:
-            _str += "\n\n"
-            _str += f"{INDENT}.. warning::\n"
-            _str += f"{INDENT}{INDENT}{_dict['warning']}\n"
-
-    elif target == "readme":
-        # "filename (download_link, doc_link)" in readme
-        _str = (
-            f"* `{filename}` (`download <{_dict['download_link']}>`__, "
-            f"`web <{_dict['web_link']}>`__)\n"
-        )
-        _str += f"{INDENT}{_dict['description']}"
-
-        if _dict["warning"] is not None:
-            _str += "\n\n"
-            _str += f"{INDENT}**Warning**\n"
-            _str += f"{INDENT}{INDENT}{_dict['warning']}\n"
-    else:
-        raise ValueError(f"'target={target}' not known")
-
-    _str += "\n"
-    return _str
-
-
-add_tutorial(
-    "01_basic_datastructures.ipynb",
-    "We introduce *datafold*'s basic data structures for time series collection data and "
-    "kernel-based algorithms. They are both used internally in model implementations and "
-    "for input/output.",
-)
-
-add_tutorial(
-    "02_basic_pcm_subsampling.ipynb",
-    "We show how the ``PCManifold`` data structure can be used to subsample a "
-    "manifold point cloud uniformly.",
-    warning="The tutorial generates a large dataset with 10 Mio. samples by default. "
-    "This may have to be reduced, depending on the available computer memory.",
-)
-
-add_tutorial(
-    "03_basic_dmap_scurve.ipynb",
-    "We use a ``DiffusionMaps`` model to compute lower dimensional embeddings of an "
-    "S-curved point cloud manifold. We also select the best combination of intrinsic "
-    "parameters automatically with an optimization routine.",
-)
-
-add_tutorial(
-    "04_basic_dmap_digitclustering.ipynb",
-    "We use the ``DiffusionMaps`` model to cluster data from handwritten digits and "
-    "perform an out-of-sample embedding. This example is taken from the scikit-learn "
-    "project and can be compared against other manifold learning algorithms.",
-)
-
-add_tutorial(
-    filename="05_basic_gh_oos.ipynb",
-    description="We showcase the out-of-sample extension for manifold learning "
-    "models such as the ``DiffusionMaps`` model. For this we use the "
-    "``GeometricHarmonicsInterpolator`` for forward and backwards interpolation.",
-    warning="The tutorial requires also the Python package "
-    "`scikit-optimize <https://github.com/scikit-optimize/scikit-optimize>`__ "
-    "which does not install with *datafold*.",
-)
-
-add_tutorial(
-    "06_basic_edmd_limitcycle.ipynb",
-    "We generate data from a dynamical system (Hopf system) and compare different "
-    "dictionaries of the Extended Dynamic Mode Decomposition (EDMD). We also evaluate "
-    "out-of-sample predictions with time ranges exceeding the time horizon of the "
-    "training data.",
-)
-
-add_tutorial(
-    filename="07_basic_jsf_common_eigensystem.ipynb",
-    description="We use ``JointlySmoothFunctions`` to learn commonly smooth functions "
-    "from multimodal data. Also, we introduce ``JsfDataset``, which is used to make "
-    "``JointlySmoothFunctions`` consistent with scikit-learn's estimator and transformer "
-    "APIs. Finally, we demonstrate the out-of-sample extension.",
-    warning="The code for jointly smooth functions inside this notebook is experimental.",
-)
-
-add_tutorial(
-    "08_basic_roseland_scurve_digits.ipynb",
-    "We use a ``Roseland`` model to compute lower dimensional embeddings of an "
-    "S-curved point cloud manifold and to cluster data from handwritten digit. "
-    "We also select the best combination of intrinsic parameters automatically "
-    "with an optimization routine and demonstrate how to do include this in an "
-    "scikit-learn pipeline. Based on the Diffusion Maps tutorials.",
-)
->>>>>>> 91dca358
 
 
 def remove_existing_nblinks_and_indexfile(tutorial_index_filename):
